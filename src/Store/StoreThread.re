/*
 * StoreThread.re
 *
 * This is the 'state management' piece of Oni2.
 *
 * The state updates are run in a parallel thread to the rendering,
 * so that we can eek out as much perf as we can in this architecture.
 */

module Core = Oni_Core;

module Extensions = Oni_Extensions;
module Model = Oni_Model;

open Oni_Extensions;

module Log = (val Core.Log.withNamespace("Oni2.Store.StoreThread"));
module DispatchLog = (val Core.Log.withNamespace("Oni2.Store.dispatch"));

let discoverExtensions = (setup: Core.Setup.t, cli: Core.Cli.t) =>
  if (cli.shouldLoadExtensions) {
    let extensions =
      Core.Log.perf("Discover extensions", () => {
        let extensions =
          ExtensionScanner.scan(
            // The extension host assumes bundled extensions start with 'vscode.'
            ~category=Bundled,
            ~prefix=Some("vscode"),
            setup.bundledExtensionsPath,
          );

        let developmentExtensions =
          switch (setup.developmentExtensionsPath) {
          | Some(p) => ExtensionScanner.scan(~category=Development, p)
          | None => []
          };

        let userExtensions = Utility.getUserExtensions(cli);

        Log.infof(m =>
          m("Discovered %n user extensions.", List.length(userExtensions))
        );

        [extensions, developmentExtensions, userExtensions] |> List.flatten;
      });

    Log.infof(m =>
      m("-- Discovered: %n extensions", List.length(extensions))
    );

    extensions;
  } else {
    Log.info("Not loading extensions; disabled via CLI");
    [];
  };

let start =
    (
      ~configurationFilePath=None,
      ~onAfterDispatch=_ => (),
      ~setup: Core.Setup.t,
      ~executingDirectory,
      ~onStateChanged,
      ~getClipboardText,
      ~setClipboardText,
      ~getZoom,
      ~setZoom,
      ~quit,
      ~setTitle,
      ~setVsync,
      ~window: option(Revery.Window.t),
      ~cliOptions: option(Oni_Core.Cli.t),
      (),
    ) => {
  ignore(executingDirectory);

  let cliOptions =
    Option.value(
      ~default=Core.Cli.create(~folder="", ~filesToOpen=[], ()),
      cliOptions,
    );

  let state = Model.State.create();

  let latestState: ref(Model.State.t) = ref(state);
  let latestRunEffects: ref(option(unit => unit)) = ref(None);

  let getState = () => latestState^;

  let runRunEffects = () =>
    switch (latestRunEffects^) {
    | Some(v) => v()
    | None => ()
    };

  let extensions = discoverExtensions(setup, cliOptions);
  let languageInfo = LanguageInfo.ofExtensions(extensions);
  let themeInfo = Model.ThemeInfo.ofExtensions(extensions);
  let contributedCommands = Model.Commands.ofExtensions(extensions);

  let commandUpdater =
    CommandStoreConnector.start(getState, contributedCommands);
  let (vimUpdater, vimStream) =
    VimStoreConnector.start(
      languageInfo,
      getState,
      getClipboardText,
      setClipboardText,
    );

<<<<<<< HEAD
  let syntaxUpdater = SyntaxHighlightingStoreConnector.start(languageInfo);
=======
  let syntaxUpdater =
    SyntaxHighlightingStoreConnector.start(
      ~enabled=cliOptions.shouldSyntaxHighlight,
      languageInfo,
    );
>>>>>>> 2e9d063c
  let themeUpdater = ThemeStoreConnector.start(themeInfo);

  let (extHostClient, extHostStream) =
    ExtensionClient.create(~extensions, ~setup);

  let extHostUpdater =
    ExtensionClientStoreConnector.start(extensions, extHostClient);

  let quickmenuUpdater = QuickmenuStoreConnector.start(themeInfo);

  let configurationUpdater =
    ConfigurationStoreConnector.start(
      ~configurationFilePath,
      ~cliOptions,
      ~getZoom,
      ~setZoom,
      ~setVsync,
    );
  let keyBindingsUpdater = KeyBindingsStoreConnector.start();

  let fileExplorerUpdater = FileExplorerStore.start();

  let lifecycleUpdater = LifecycleStoreConnector.start(quit);
  let indentationUpdater = IndentationStoreConnector.start();
  let windowUpdater = WindowsStoreConnector.start();

  let completionUpdater = CompletionStoreConnector.start();

  let languageFeatureUpdater = LanguageFeatureConnector.start();

  let (inputUpdater, inputStream) =
    InputStoreConnector.start(window, runRunEffects);

  let titleUpdater = TitleStoreConnector.start(setTitle);
  let sneakUpdater = SneakStore.start();
  let contextMenuUpdater = ContextMenuStore.start();
  let updater =
    Isolinear.Updater.combine([
      Isolinear.Updater.ofReducer(Reducer.reduce),
      inputUpdater,
      quickmenuUpdater,
      vimUpdater,
      syntaxUpdater,
      extHostUpdater,
<<<<<<< HEAD
      fontUpdater,
=======
>>>>>>> 2e9d063c
      configurationUpdater,
      keyBindingsUpdater,
      commandUpdater,
      lifecycleUpdater,
      fileExplorerUpdater,
      indentationUpdater,
      windowUpdater,
      themeUpdater,
      languageFeatureUpdater,
      completionUpdater,
      titleUpdater,
      sneakUpdater,
      Features.update(extHostClient),
      contextMenuUpdater,
    ]);

<<<<<<< HEAD
  let subscriptions = (state: Model.State.t) =>
    if (state.syntaxHighlightingEnabled) {
      SyntaxHighlightingStoreConnector.(
        SyntaxHighlightingStoreConnector.Subscription.create({
          id: "syntax-highlighter",
          languageInfo,
          setup,
          onStart: client => Model.Actions.SyntaxServerStarted(client),
          onClose: () => Model.Actions.SyntaxServerClosed,
          onHighlights: highlights =>
            Model.Actions.BufferSyntaxHighlights(highlights),
        })
      );
    } else {
      Isolinear.Sub.none;
    };
=======
  let subscriptions = (state: Model.State.t) => {
    let syntaxSubscription =
      Feature_Syntax.subscription(
        ~enabled=cliOptions.shouldSyntaxHighlight,
        ~quitting=state.isQuitting,
        ~languageInfo,
        ~setup,
        state.syntaxHighlights,
      )
      |> Isolinear.Sub.map(msg => Model.Actions.Syntax(msg));

    let workspaceUri =
      state.workspace
      |> Option.map((ws: Model.Workspace.workspace) => ws.workingDirectory)
      |> Option.value(~default=Sys.getcwd())
      |> Oni_Core.Uri.fromPath;

    let terminalSubscription =
      Feature_Terminal.subscription(
        ~workspaceUri,
        extHostClient,
        state.terminals,
      )
      |> Isolinear.Sub.map(msg => Model.Actions.Terminal(msg));

    let fontFamily =
      Oni_Core.Configuration.getValue(
        c => c.editorFontFamily,
        state.configuration,
      );
    let fontSize =
      Oni_Core.Configuration.getValue(
        c => c.editorFontSize,
        state.configuration,
      );
    let fontSmoothing =
      Oni_Core.Configuration.getValue(
        c => c.editorFontSmoothing,
        state.configuration,
      );
    let editorFontSubscription =
      Service_Font.Sub.font(
        ~uniqueId="editorFont",
        ~fontFamily,
        ~fontSize,
        ~fontSmoothing,
      )
      |> Isolinear.Sub.map(msg => Model.Actions.EditorFont(msg));

    let terminalFontFamily =
      Oni_Core.Configuration.getValue(
        c => c.terminalIntegratedFontFamily,
        state.configuration,
      );
    let terminalFontSize =
      Oni_Core.Configuration.getValue(
        c => c.terminalIntegratedFontSize,
        state.configuration,
      );
    let terminalFontSmoothing =
      Oni_Core.Configuration.getValue(
        c => c.terminalIntegratedFontSmoothing,
        state.configuration,
      );
    let terminalFontSubscription =
      Service_Font.Sub.font(
        ~uniqueId="terminalFont",
        ~fontFamily=terminalFontFamily,
        ~fontSize=terminalFontSize,
        ~fontSmoothing=terminalFontSmoothing,
      )
      |> Isolinear.Sub.map(msg => Model.Actions.TerminalFont(msg));

    [
      syntaxSubscription,
      terminalSubscription,
      editorFontSubscription,
      terminalFontSubscription,
    ]
    |> Isolinear.Sub.batch;
  };
>>>>>>> 2e9d063c

  module Store =
    Isolinear.Store.Make({
      type msg = Model.Actions.t;
      type model = Model.State.t;

      let initial = state;
      let updater = updater;
      let subscriptions = subscriptions;
    });

  let storeStream = Store.Deprecated.getStoreStream();

  let _unsubscribe: unit => unit =
    Store.onModelChanged(newState => {
      latestState := newState;
      onStateChanged(newState);
    });

  let _unsubscribe: unit => unit =
    Store.onBeforeMsg(msg => {DispatchLog.info(Model.Actions.show(msg))});

  let dispatch = Store.dispatch;

  let _unsubscribe: unit => unit =
    Store.onAfterMsg((msg, model) => {
      Features.updateSubscriptions(setup, model, dispatch);
      onAfterDispatch(msg);
      DispatchLog.debugf(m => m("After: %s", Model.Actions.show(msg)));
    });

  let _unsubscribe: unit => unit =
    Store.onBeforeEffectRan(e => {
      Log.debugf(m => m("Running effect: %s", Isolinear.Effect.getName(e)))
    });
  let _unsubscribe: unit => unit =
    Store.onAfterEffectRan(e => {
      Log.debugf(m => m("Effect complete: %s", Isolinear.Effect.getName(e)))
    });

  let runEffects = Store.runPendingEffects;
  latestRunEffects := Some(runEffects);

  Option.iter(
    window =>
      Revery.Window.setCanQuitCallback(window, () =>
        if (Model.Buffers.anyModified(latestState^.buffers)) {
          dispatch(Model.Actions.WindowCloseBlocked);
          false;
        } else {
          true;
        }
      ),
    window,
  );

  // TODO: Remove this wart. There is a complicated timing dependency that shouldn't be necessary.
  let editorEventStream =
    Isolinear.Stream.map(storeStream, ((state, action)) =>
      switch (action) {
      | Model.Actions.BufferUpdate(bs) =>
        let buffer = Model.Selectors.getBufferById(state, bs.update.id);
        Some(Model.Actions.RecalculateEditorView(buffer));
      | Model.Actions.BufferEnter({id, _}, _) =>
        let buffer = Model.Selectors.getBufferById(state, id);
        Some(Model.Actions.RecalculateEditorView(buffer));
      | _ => None
      }
    );

  // TODO: These should all be replaced with isolinear subscriptions.
  let _: Isolinear.Stream.unsubscribeFunc =
    Isolinear.Stream.connect(dispatch, inputStream);
  let _: Isolinear.Stream.unsubscribeFunc =
    Isolinear.Stream.connect(dispatch, vimStream);
  let _: Isolinear.Stream.unsubscribeFunc =
    Isolinear.Stream.connect(dispatch, editorEventStream);
  let _: Isolinear.Stream.unsubscribeFunc =
    Isolinear.Stream.connect(dispatch, extHostStream);

  dispatch(Model.Actions.SetLanguageInfo(languageInfo));

  /* Set icon theme */

  let setIconTheme = s => {
    let iconThemeInfo =
      extensions
      |> List.map((ext: ExtensionScanner.t) =>
           ext.manifest.contributes.iconThemes
         )
      |> List.flatten
      |> List.filter((iconTheme: ExtensionContributions.IconTheme.t) =>
           String.equal(iconTheme.id, s)
         );

    let iconThemeInfo = List.nth_opt(iconThemeInfo, 0);

    switch (iconThemeInfo) {
    | Some(iconThemeInfo) =>
      let iconTheme =
        Yojson.Safe.from_file(iconThemeInfo.path) |> Model.IconTheme.ofJson;

      switch (iconTheme) {
      | Some(iconTheme) => dispatch(Model.Actions.SetIconTheme(iconTheme))
      | None => ()
      };
    | None => ()
    };
  };

  setIconTheme("vs-seti");

  let _: unit => unit =
    Revery.Tick.interval(_ => runEffects(), Revery.Time.zero);

  (dispatch, runEffects);
};<|MERGE_RESOLUTION|>--- conflicted
+++ resolved
@@ -108,15 +108,11 @@
       setClipboardText,
     );
 
-<<<<<<< HEAD
-  let syntaxUpdater = SyntaxHighlightingStoreConnector.start(languageInfo);
-=======
   let syntaxUpdater =
     SyntaxHighlightingStoreConnector.start(
       ~enabled=cliOptions.shouldSyntaxHighlight,
       languageInfo,
     );
->>>>>>> 2e9d063c
   let themeUpdater = ThemeStoreConnector.start(themeInfo);
 
   let (extHostClient, extHostStream) =
@@ -161,10 +157,6 @@
       vimUpdater,
       syntaxUpdater,
       extHostUpdater,
-<<<<<<< HEAD
-      fontUpdater,
-=======
->>>>>>> 2e9d063c
       configurationUpdater,
       keyBindingsUpdater,
       commandUpdater,
@@ -181,24 +173,6 @@
       contextMenuUpdater,
     ]);
 
-<<<<<<< HEAD
-  let subscriptions = (state: Model.State.t) =>
-    if (state.syntaxHighlightingEnabled) {
-      SyntaxHighlightingStoreConnector.(
-        SyntaxHighlightingStoreConnector.Subscription.create({
-          id: "syntax-highlighter",
-          languageInfo,
-          setup,
-          onStart: client => Model.Actions.SyntaxServerStarted(client),
-          onClose: () => Model.Actions.SyntaxServerClosed,
-          onHighlights: highlights =>
-            Model.Actions.BufferSyntaxHighlights(highlights),
-        })
-      );
-    } else {
-      Isolinear.Sub.none;
-    };
-=======
   let subscriptions = (state: Model.State.t) => {
     let syntaxSubscription =
       Feature_Syntax.subscription(
@@ -280,7 +254,6 @@
     ]
     |> Isolinear.Sub.batch;
   };
->>>>>>> 2e9d063c
 
   module Store =
     Isolinear.Store.Make({
