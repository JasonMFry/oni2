--- conflicted
+++ resolved
@@ -168,7 +168,7 @@
       completionUpdater,
       titleUpdater,
       sneakUpdater,
-      Features.update,
+      Features.update(extHostClient),
       contextMenuUpdater,
     ]);
 
@@ -189,42 +189,10 @@
       Isolinear.Sub.none;
     };
 
-<<<<<<< HEAD
   module Store =
     Isolinear.Store.Make({
       type msg = Model.Actions.t;
       type model = Model.State.t;
-=======
-  let (storeDispatch, storeStream) =
-    Isolinear.Store.create(
-      ~initialState=state,
-      ~updater=
-        Isolinear.Updater.combine([
-          Isolinear.Updater.ofReducer(Reducer.reduce),
-          inputUpdater,
-          quickmenuUpdater,
-          vimUpdater,
-          syntaxUpdater,
-          extHostUpdater,
-          fontUpdater,
-          configurationUpdater,
-          keyBindingsUpdater,
-          commandUpdater,
-          lifecycleUpdater,
-          fileExplorerUpdater,
-          indentationUpdater,
-          windowUpdater,
-          themeUpdater,
-          languageFeatureUpdater,
-          completionUpdater,
-          titleUpdater,
-          sneakUpdater,
-          Features.update(extHostClient),
-          contextMenuUpdater,
-        ]),
-      (),
-    );
->>>>>>> 501c9a27
 
       let initial = state;
       let updater = updater;
