--- conflicted
+++ resolved
@@ -14,13 +14,10 @@
       let s = {
         ...s,
         buffers: Buffers.reduce(s.buffers, a),
-<<<<<<< HEAD
         bufferSyntaxHighlights:
           BufferSyntaxHighlightsReducer.reduce(s.bufferSyntaxHighlights, a),
-=======
         bufferHighlights:
           BufferHighlightsReducer.reduce(s.bufferHighlights, a),
->>>>>>> 7488ce7f
         commands: Commands.reduce(s.commands, a),
         completions: Completions.reduce(s.completions, a),
         definition: DefinitionReducer.reduce(a, s.definition),
