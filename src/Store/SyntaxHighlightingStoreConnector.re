/*
 * SyntaxHighlightingStoreConnector.re
 *
 * This connects syntax highlighting to the store, using various strategies:
 * - ReasonML parser
 * - Tree-Sitter
 * - TextMate grammars
 */

module Core = Oni_Core;
open Core.Utility;

module Model = Oni_Model;
module Ext = Oni_Extensions;

module NativeSyntaxHighlights = Oni_Syntax.NativeSyntaxHighlights;
module Protocol = Oni_Syntax.Protocol;

<<<<<<< HEAD
type subscriptionParams = {
  id: string,
  languageInfo: Ext.LanguageInfo.t,
  setup: Core.Setup.t,
  onStart: Oni_Syntax_Client.t => Model.Actions.t,
  onClose: unit => Model.Actions.t,
  onHighlights: list(Oni_Syntax.Protocol.TokenUpdate.t) => Model.Actions.t,
};

module Subscription =
  Isolinear.Sub.Make({
    type msg = Model.Actions.t;

    type params = subscriptionParams;

    type state = Oni_Syntax_Client.t;

    let subscriptionName = "SyntaxSubscription";
    let getUniqueId = params => params.id;

    let init = (~params, ~dispatch) => {
      let client =
        Oni_Syntax_Client.start(
          ~onClose=_ => dispatch(params.onClose()),
          ~scheduler=Core.Scheduler.mainThread,
          ~onHighlights=
            highlights => {dispatch(params.onHighlights(highlights))},
          ~onHealthCheckResult=_ => (),
          params.languageInfo,
          params.setup,
        );

      dispatch(params.onStart(client));
      client;
    };

    let update = (~params as _, ~state, ~dispatch as _) => state;

    let dispose = (~params as _, ~state) => {
      let () = Oni_Syntax_Client.close(state);
      ();
    };
  });

let start = (languageInfo: Ext.LanguageInfo.t) => {
  let getLines = (state: Model.State.t, id: int) => {
    switch (Model.Buffers.getBuffer(id, state.buffers)) {
    | None => [||]
    | Some(v) => Core.Buffer.getLines(v)
    };
  };

  let getVersion = (state: Model.State.t, id: int) => {
    switch (Model.Buffers.getBuffer(id, state.buffers)) {
    | None => (-1)
    | Some(v) => Core.Buffer.getVersion(v)
    };
  };

  let bufferEnterEffect = (maybeSyntaxClient, id: int, fileType) =>
    Isolinear.Effect.create(~name="syntax.bufferEnter", () => {
      OptionEx.iter2(
        (syntaxClient, fileType) => {
          Oni_Syntax_Client.notifyBufferEnter(syntaxClient, id, fileType)
        },
        maybeSyntaxClient,
        fileType,
      )
    });

  let bufferUpdateEffect =
      (
        maybeSyntaxClient,
        bufferUpdate: Oni_Core.BufferUpdate.t,
        lines,
        scopeMaybe,
      ) =>
    Isolinear.Effect.create(~name="syntax.bufferUpdate", () => {
      OptionEx.iter2(
        (syntaxClient, scope) => {
          Oni_Syntax_Client.notifyBufferUpdate(
            syntaxClient,
            bufferUpdate,
            lines,
            scope,
          )
        },
        maybeSyntaxClient,
        scopeMaybe,
      )
    });

  let configurationChangeEffect =
      (maybeSyntaxClient, config: Core.Configuration.t) =>
    Isolinear.Effect.create(~name="syntax.configurationChange", () => {
      Option.iter(
        syntaxClient =>
          Oni_Syntax_Client.notifyConfigurationChanged(syntaxClient, config),
        maybeSyntaxClient,
      )
    });

  let themeChangeEffect = (maybeSyntaxClient, theme) =>
    Isolinear.Effect.create(~name="syntax.theme", () => {
      Option.iter(
        syntaxClient => {
          Oni_Syntax_Client.notifyThemeChanged(syntaxClient, theme)
        },
        maybeSyntaxClient,
      )
    });

  let visibilityChangedEffect = (maybeSyntaxClient, visibleRanges) =>
    Isolinear.Effect.create(~name="syntax.visibilityChange", () => {
      Option.iter(
        syntaxClient =>
          Oni_Syntax_Client.notifyVisibilityChanged(
            syntaxClient,
            visibleRanges,
          ),
        maybeSyntaxClient,
      )
    });

  let isVersionValid = (updateVersion, bufferVersion) => {
    bufferVersion != (-1) && updateVersion == bufferVersion;
  };

  let getScopeForBuffer = (state: Model.State.t, id: int) => {
    state.buffers
    |> Model.Buffers.getBuffer(id)
    |> OptionEx.flatMap(buf => Core.Buffer.getFileType(buf))
    |> OptionEx.flatMap(fileType =>
         Ext.LanguageInfo.getScopeFromLanguage(languageInfo, fileType)
       );
=======
// TODO:
// - Move updater to Feature_Terminal
// - Change subscription granularity to per-buffer -
// - this could help remove several effects!
let start = (~enabled, languageInfo: Ext.LanguageInfo.t) => {
  let isVersionValid = (updateVersion, bufferVersion) => {
    bufferVersion != (-1) && updateVersion == bufferVersion;
  };

  let getScopeForBuffer = (buffer: Core.Buffer.t) => {
    buffer
    |> Core.Buffer.getFileType
    |> OptionEx.flatMap(fileType =>
         Ext.LanguageInfo.getScopeFromLanguage(languageInfo, fileType)
       );
  };

  let mapServiceEffect:
    Isolinear.Effect.t(Service_Syntax.msg) =>
    Isolinear.Effect.t(Model.Actions.t) =
    effect =>
      Isolinear.Effect.map(
        msg => {Model.Actions.Syntax(Feature_Syntax.Service(msg))},
        effect,
      );

  let syntaxGrammarRepository =
    Oni_Syntax.GrammarRepository.create(languageInfo);

  let getEagerLines = (~scope, ~configuration, ~theme, lines) => {
    let maxLines =
      configuration |> Core.Configuration.getValue(c => c.syntaxEagerMaxLines);
    let maxLineLength =
      configuration
      |> Core.Configuration.getValue(c => c.syntaxEagerMaxLineLength);

    let len = min(Array.length(lines), maxLines);

    let numberOfLinesToHighlight = {
      let rec iter = idx =>
        if (idx >= len) {
          idx;
        } else if (String.length(lines[idx]) > maxLineLength) {
          idx;
        } else {
          iter(idx + 1);
        };

      iter(0);
    };

    if (numberOfLinesToHighlight == 0) {
      [||];
    } else {
      let linesToHighlight =
        Array.sub(lines, 0, numberOfLinesToHighlight - 1);
      let highlights =
        Feature_Syntax.highlight(
          ~scope,
          ~theme,
          ~grammars=syntaxGrammarRepository,
          linesToHighlight,
        );
      highlights;
    };
>>>>>>> 2e9d063c
  };

  let updater = (state: Model.State.t, action) => {
    let default = (state, Isolinear.Effect.none);
    switch (action) {
<<<<<<< HEAD
    | Model.Actions.Init({syntaxHighlightingEnabled, _}) => (
        {...state, syntaxHighlightingEnabled},
        Isolinear.Effect.none,
      )
    | Model.Actions.SyntaxServerClosed => (
        {...state, syntaxClient: None},
        Isolinear.Effect.none,
      )
    | Model.Actions.SyntaxServerStarted(client) => (
        {...state, syntaxClient: Some(client)},
        Isolinear.Effect.none,
      )
    | Model.Actions.ReallyQuitting => (
        {...state, syntaxHighlightingEnabled: false},
        Isolinear.Effect.none,
      )
    | Model.Actions.ConfigurationSet(config) => (
        state,
        configurationChangeEffect(state.syntaxClient, config),
      )
    | Model.Actions.SetTokenTheme(tokenTheme) => (
        state,
        themeChangeEffect(state.syntaxClient, tokenTheme),
=======
    | Model.Actions.Syntax(Feature_Syntax.ServerStopped) => (
        {...state, syntaxClient: None},
        Isolinear.Effect.none,
      )
    | Model.Actions.Syntax(Feature_Syntax.ServerStarted(client)) => (
        {...state, syntaxClient: Some(client)},
        Isolinear.Effect.none,
      )
    | Model.Actions.ConfigurationSet(config) => (
        state,
        Service_Syntax.Effect.configurationChange(state.syntaxClient, config)
        |> mapServiceEffect,
      )
    | Model.Actions.SetTokenTheme(tokenTheme) => (
        state,
        Service_Syntax.Effect.themeChange(state.syntaxClient, tokenTheme)
        |> mapServiceEffect,
>>>>>>> 2e9d063c
      )
    | Model.Actions.BufferEnter(metadata, fileType) =>
      let visibleBuffers =
        Model.EditorVisibleRanges.getVisibleBuffersAndRanges(state);

      let combinedEffects =
        Isolinear.Effect.batch([
<<<<<<< HEAD
          visibilityChangedEffect(state.syntaxClient, visibleBuffers),
          bufferEnterEffect(
=======
          Service_Syntax.Effect.visibilityChanged(
            state.syntaxClient,
            visibleBuffers,
          ),
          Service_Syntax.Effect.bufferEnter(
>>>>>>> 2e9d063c
            state.syntaxClient,
            Vim.BufferMetadata.(metadata.id),
            fileType,
          ),
        ]);

<<<<<<< HEAD
      (state, combinedEffects);
=======
      (state, combinedEffects |> mapServiceEffect);
>>>>>>> 2e9d063c
    // When the view changes, update our list of visible buffers,
    // so we know which ones might have pending work!
    | Model.Actions.EditorGroupAdd(_)
    | Model.Actions.EditorScroll(_)
    | Model.Actions.EditorScrollToLine(_)
    | Model.Actions.EditorScrollToColumn(_)
    | Model.Actions.AddSplit(_)
    | Model.Actions.RemoveSplit(_)
    | Model.Actions.ViewSetActiveEditor(_)
    //| Model.Actions.BufferEnter(_)
    | Model.Actions.ViewCloseEditor(_) =>
      let visibleBuffers =
        Model.EditorVisibleRanges.getVisibleBuffersAndRanges(state);
<<<<<<< HEAD
      (state, visibilityChangedEffect(state.syntaxClient, visibleBuffers));
    // When there is a buffer update, send it over to the syntax highlight
    // strategy to handle the parsing.
    | Model.Actions.BufferUpdate(bu) =>
      let lines = getLines(state, bu.id);
      let version = getVersion(state, bu.id);
      let scope = getScopeForBuffer(state, bu.id);
      if (!isVersionValid(version, bu.version)) {
        default;
      } else {
        (state, bufferUpdateEffect(state.syntaxClient, bu, lines, scope));
=======
      (
        state,
        Service_Syntax.Effect.visibilityChanged(
          state.syntaxClient,
          visibleBuffers,
        )
        |> mapServiceEffect,
      );
    // When there is a buffer update, send it over to the syntax highlight
    // strategy to handle the parsing.
    | Model.Actions.BufferUpdate({update, newBuffer, _}) =>
      let lines = Core.Buffer.getLines(newBuffer);
      let version = Core.Buffer.getVersion(newBuffer);
      let scope = getScopeForBuffer(newBuffer);
      if (!isVersionValid(version, update.version)) {
        default;
      } else {
        switch (scope) {
        | None => default
        | Some(scope) =>
          // Eager syntax highlighting
          let syntaxHighlights =
            if (version == 1 && enabled) {
              let highlights =
                getEagerLines(
                  ~scope,
                  ~configuration=state.configuration,
                  ~theme=state.tokenTheme,
                  update.lines,
                );

              let len = Array.length(highlights);

              let newHighlights = ref(state.syntaxHighlights);
              for (i in 0 to len - 1) {
                newHighlights :=
                  Feature_Syntax.setTokensForLine(
                    ~bufferId=update.id,
                    ~line=i,
                    ~tokens=highlights[i],
                    newHighlights^,
                  );
              };
              newHighlights^;
            } else {
              state.syntaxHighlights;
            };

          (
            {...state, syntaxHighlights},
            Service_Syntax.Effect.bufferUpdate(
              state.syntaxClient,
              update,
              lines,
              Some(scope),
            )
            |> mapServiceEffect,
          );
        };
>>>>>>> 2e9d063c
      };
    | _ => default
    };
  };

  updater;
};<|MERGE_RESOLUTION|>--- conflicted
+++ resolved
@@ -16,143 +16,6 @@
 module NativeSyntaxHighlights = Oni_Syntax.NativeSyntaxHighlights;
 module Protocol = Oni_Syntax.Protocol;
 
-<<<<<<< HEAD
-type subscriptionParams = {
-  id: string,
-  languageInfo: Ext.LanguageInfo.t,
-  setup: Core.Setup.t,
-  onStart: Oni_Syntax_Client.t => Model.Actions.t,
-  onClose: unit => Model.Actions.t,
-  onHighlights: list(Oni_Syntax.Protocol.TokenUpdate.t) => Model.Actions.t,
-};
-
-module Subscription =
-  Isolinear.Sub.Make({
-    type msg = Model.Actions.t;
-
-    type params = subscriptionParams;
-
-    type state = Oni_Syntax_Client.t;
-
-    let subscriptionName = "SyntaxSubscription";
-    let getUniqueId = params => params.id;
-
-    let init = (~params, ~dispatch) => {
-      let client =
-        Oni_Syntax_Client.start(
-          ~onClose=_ => dispatch(params.onClose()),
-          ~scheduler=Core.Scheduler.mainThread,
-          ~onHighlights=
-            highlights => {dispatch(params.onHighlights(highlights))},
-          ~onHealthCheckResult=_ => (),
-          params.languageInfo,
-          params.setup,
-        );
-
-      dispatch(params.onStart(client));
-      client;
-    };
-
-    let update = (~params as _, ~state, ~dispatch as _) => state;
-
-    let dispose = (~params as _, ~state) => {
-      let () = Oni_Syntax_Client.close(state);
-      ();
-    };
-  });
-
-let start = (languageInfo: Ext.LanguageInfo.t) => {
-  let getLines = (state: Model.State.t, id: int) => {
-    switch (Model.Buffers.getBuffer(id, state.buffers)) {
-    | None => [||]
-    | Some(v) => Core.Buffer.getLines(v)
-    };
-  };
-
-  let getVersion = (state: Model.State.t, id: int) => {
-    switch (Model.Buffers.getBuffer(id, state.buffers)) {
-    | None => (-1)
-    | Some(v) => Core.Buffer.getVersion(v)
-    };
-  };
-
-  let bufferEnterEffect = (maybeSyntaxClient, id: int, fileType) =>
-    Isolinear.Effect.create(~name="syntax.bufferEnter", () => {
-      OptionEx.iter2(
-        (syntaxClient, fileType) => {
-          Oni_Syntax_Client.notifyBufferEnter(syntaxClient, id, fileType)
-        },
-        maybeSyntaxClient,
-        fileType,
-      )
-    });
-
-  let bufferUpdateEffect =
-      (
-        maybeSyntaxClient,
-        bufferUpdate: Oni_Core.BufferUpdate.t,
-        lines,
-        scopeMaybe,
-      ) =>
-    Isolinear.Effect.create(~name="syntax.bufferUpdate", () => {
-      OptionEx.iter2(
-        (syntaxClient, scope) => {
-          Oni_Syntax_Client.notifyBufferUpdate(
-            syntaxClient,
-            bufferUpdate,
-            lines,
-            scope,
-          )
-        },
-        maybeSyntaxClient,
-        scopeMaybe,
-      )
-    });
-
-  let configurationChangeEffect =
-      (maybeSyntaxClient, config: Core.Configuration.t) =>
-    Isolinear.Effect.create(~name="syntax.configurationChange", () => {
-      Option.iter(
-        syntaxClient =>
-          Oni_Syntax_Client.notifyConfigurationChanged(syntaxClient, config),
-        maybeSyntaxClient,
-      )
-    });
-
-  let themeChangeEffect = (maybeSyntaxClient, theme) =>
-    Isolinear.Effect.create(~name="syntax.theme", () => {
-      Option.iter(
-        syntaxClient => {
-          Oni_Syntax_Client.notifyThemeChanged(syntaxClient, theme)
-        },
-        maybeSyntaxClient,
-      )
-    });
-
-  let visibilityChangedEffect = (maybeSyntaxClient, visibleRanges) =>
-    Isolinear.Effect.create(~name="syntax.visibilityChange", () => {
-      Option.iter(
-        syntaxClient =>
-          Oni_Syntax_Client.notifyVisibilityChanged(
-            syntaxClient,
-            visibleRanges,
-          ),
-        maybeSyntaxClient,
-      )
-    });
-
-  let isVersionValid = (updateVersion, bufferVersion) => {
-    bufferVersion != (-1) && updateVersion == bufferVersion;
-  };
-
-  let getScopeForBuffer = (state: Model.State.t, id: int) => {
-    state.buffers
-    |> Model.Buffers.getBuffer(id)
-    |> OptionEx.flatMap(buf => Core.Buffer.getFileType(buf))
-    |> OptionEx.flatMap(fileType =>
-         Ext.LanguageInfo.getScopeFromLanguage(languageInfo, fileType)
-       );
-=======
 // TODO:
 // - Move updater to Feature_Terminal
 // - Change subscription granularity to per-buffer -
@@ -218,37 +81,11 @@
         );
       highlights;
     };
->>>>>>> 2e9d063c
   };
 
   let updater = (state: Model.State.t, action) => {
     let default = (state, Isolinear.Effect.none);
     switch (action) {
-<<<<<<< HEAD
-    | Model.Actions.Init({syntaxHighlightingEnabled, _}) => (
-        {...state, syntaxHighlightingEnabled},
-        Isolinear.Effect.none,
-      )
-    | Model.Actions.SyntaxServerClosed => (
-        {...state, syntaxClient: None},
-        Isolinear.Effect.none,
-      )
-    | Model.Actions.SyntaxServerStarted(client) => (
-        {...state, syntaxClient: Some(client)},
-        Isolinear.Effect.none,
-      )
-    | Model.Actions.ReallyQuitting => (
-        {...state, syntaxHighlightingEnabled: false},
-        Isolinear.Effect.none,
-      )
-    | Model.Actions.ConfigurationSet(config) => (
-        state,
-        configurationChangeEffect(state.syntaxClient, config),
-      )
-    | Model.Actions.SetTokenTheme(tokenTheme) => (
-        state,
-        themeChangeEffect(state.syntaxClient, tokenTheme),
-=======
     | Model.Actions.Syntax(Feature_Syntax.ServerStopped) => (
         {...state, syntaxClient: None},
         Isolinear.Effect.none,
@@ -266,7 +103,6 @@
         state,
         Service_Syntax.Effect.themeChange(state.syntaxClient, tokenTheme)
         |> mapServiceEffect,
->>>>>>> 2e9d063c
       )
     | Model.Actions.BufferEnter(metadata, fileType) =>
       let visibleBuffers =
@@ -274,27 +110,18 @@
 
       let combinedEffects =
         Isolinear.Effect.batch([
-<<<<<<< HEAD
-          visibilityChangedEffect(state.syntaxClient, visibleBuffers),
-          bufferEnterEffect(
-=======
           Service_Syntax.Effect.visibilityChanged(
             state.syntaxClient,
             visibleBuffers,
           ),
           Service_Syntax.Effect.bufferEnter(
->>>>>>> 2e9d063c
             state.syntaxClient,
             Vim.BufferMetadata.(metadata.id),
             fileType,
           ),
         ]);
 
-<<<<<<< HEAD
-      (state, combinedEffects);
-=======
       (state, combinedEffects |> mapServiceEffect);
->>>>>>> 2e9d063c
     // When the view changes, update our list of visible buffers,
     // so we know which ones might have pending work!
     | Model.Actions.EditorGroupAdd(_)
@@ -308,19 +135,6 @@
     | Model.Actions.ViewCloseEditor(_) =>
       let visibleBuffers =
         Model.EditorVisibleRanges.getVisibleBuffersAndRanges(state);
-<<<<<<< HEAD
-      (state, visibilityChangedEffect(state.syntaxClient, visibleBuffers));
-    // When there is a buffer update, send it over to the syntax highlight
-    // strategy to handle the parsing.
-    | Model.Actions.BufferUpdate(bu) =>
-      let lines = getLines(state, bu.id);
-      let version = getVersion(state, bu.id);
-      let scope = getScopeForBuffer(state, bu.id);
-      if (!isVersionValid(version, bu.version)) {
-        default;
-      } else {
-        (state, bufferUpdateEffect(state.syntaxClient, bu, lines, scope));
-=======
       (
         state,
         Service_Syntax.Effect.visibilityChanged(
@@ -380,7 +194,6 @@
             |> mapServiceEffect,
           );
         };
->>>>>>> 2e9d063c
       };
     | _ => default
     };
