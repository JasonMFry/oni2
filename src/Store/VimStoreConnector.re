/*
 * VimStoreConnector.re
 *
 * This module connects vim to the Store:
 * - Translates incoming vim notifications into Actions
 * - Translates Actions into Effects that should run against vim
 */

open EditorCoreTypes;
open Oni_Model;

module Core = Oni_Core;
open Core.Utility;

module Ext = Oni_Extensions;
module Zed_utf8 = Core.ZedBundled;
module CompletionMeet = Feature_LanguageSupport.CompletionMeet;
module Definition = Feature_LanguageSupport.Definition;
module LanguageFeatures = Feature_LanguageSupport.LanguageFeatures;
module Editor = Feature_Editor.Editor;

module Log = (val Core.Log.withNamespace("Oni2.Store.Vim"));

type commandLineCompletionMeet = {
  prefix: string,
  position: int,
};

let getCommandLineCompletionsMeet = (str: string, position: int) => {
  let len = String.length(str);

  if (len == 0 || position < len) {
    None;
  } else {
    /* Look backwards for '/' or ' ' */
    let found = ref(false);
    let meet = ref(position);

    while (meet^ > 0 && ! found^) {
      let pos = meet^ - 1;
      let c = str.[pos];
      if (c == ' ') {
        found := true;
      } else {
        decr(meet);
      };
    };

    let pos = meet^;
    Some({prefix: String.sub(str, pos, len - pos), position: pos});
  };
};

let start =
    (
      languageInfo: Ext.LanguageInfo.t,
      getState: unit => State.t,
      getClipboardText,
      setClipboardText,
    ) => {
  let (stream, dispatch) = Isolinear.Stream.create();

  let languageConfigLoader =
    Ext.LanguageConfigurationLoader.create(languageInfo);

  Vim.Clipboard.setProvider(reg => {
    let state = getState();
    let yankConfig =
      Selectors.getActiveConfigurationValue(state, c =>
        c.vimUseSystemClipboard
      );

    let removeWindowsNewLines = s =>
      List.init(String.length(s), String.get(s))
      |> List.filter(c => c != '\r')
      |> List.map(c => String.make(1, c))
      |> String.concat("");

    let splitNewLines = s => String.split_on_char('\n', s) |> Array.of_list;

    let getClipboardValue = () => {
      switch (getClipboardText()) {
      | None => None
      | Some(v) => Some(v |> removeWindowsNewLines |> splitNewLines)
      };
    };

    let starReg = Char.code('*');
    let plusReg = Char.code('+');
    let unnamedReg = 0;

    let shouldPullFromClipboard =
      (reg == starReg || reg == plusReg)  // always for '*' and '+'
      || reg == unnamedReg
      && yankConfig.paste; // or if 'paste' set, but unnamed

    if (shouldPullFromClipboard) {
      getClipboardValue();
    } else {
      None;
    };
  });

  let _: unit => unit =
    Vim.onGoto((_position, _definitionType) => {
      Log.debug("Goto definition requested");
      // Get buffer and cursor position
      let state = getState();
      let maybeBuffer = state |> Selectors.getActiveBuffer;

      let maybeEditor =
        state |> Selectors.getActiveEditorGroup |> Selectors.getActiveEditor;

      let getDefinition = (buffer, editor) => {
        let id = Core.Buffer.getId(buffer);
        let position = Editor.getPrimaryCursor(editor);
        Definition.getAt(id, position, state.definition)
        |> Option.map((definitionResult: LanguageFeatures.DefinitionResult.t) => {
             Actions.OpenFileByPath(
               definitionResult.uri |> Core.Uri.toFileSystemPath,
               None,
               Some(definitionResult.location),
             )
           });
      };

      OptionEx.map2(getDefinition, maybeBuffer, maybeEditor)
      |> Option.join
      |> Option.iter(action => dispatch(action));
    });

  let _: unit => unit =
    Vim.Mode.onChanged(newMode => dispatch(Actions.ChangeMode(newMode)));

  let _: unit => unit =
    Vim.onDirectoryChanged(newDir =>
      dispatch(Actions.VimDirectoryChanged(newDir))
    );

  let _: unit => unit =
    Vim.onMessage((priority, title, msg) => {
      open Vim.Types;
      let (priorityString, kind) =
        switch (priority) {
        | Error => ("ERROR", Notification.Error)
        | Warning => ("WARNING", Notification.Warning)
        | Info => ("INFO", Notification.Info)
        };

      Log.debugf(m => m("Message - %s [%s]: %s", priorityString, title, msg));

      dispatch(ShowNotification(Notification.create(~kind, msg)));
    });

  let _: unit => unit =
    Vim.onYank(({lines, register, operator, _}) => {
      let state = getState();
      let yankConfig =
        Selectors.getActiveConfigurationValue(state, c =>
          c.vimUseSystemClipboard
        );
      let allYanks = yankConfig.yank;
      let allDeletes = yankConfig.delete;
      let isClipboardRegister = register == '*' || register == '+';
      let shouldPropagateToClipboard =
        isClipboardRegister
        || operator == Vim.Yank.Yank
        && allYanks
        || operator == Vim.Yank.Delete
        && allDeletes;
      if (shouldPropagateToClipboard) {
        let text = String.concat("\n", Array.to_list(lines));
        setClipboardText(text);
      };
    });

  let _: unit => unit =
    Vim.Buffer.onFilenameChanged(meta => {
      Log.debugf(m => m("Buffer metadata changed: %n", meta.id));
      let meta = {
        ...meta,
        /*
             Set version to 0 so that a buffer update is processed.
             If not - we'd ignore the first buffer update that came through!
         */
        version: 0,
      };

      let fileType =
        switch (meta.filePath) {
        | Some(v) =>
          Some(Ext.LanguageInfo.getLanguageFromFilePath(languageInfo, v))
        | None => None
        };

      dispatch(Actions.BufferEnter(meta, fileType));
    });

  let _: unit => unit =
    Vim.Buffer.onModifiedChanged((id, modified) => {
      Log.debugf(m => m("Buffer metadata changed: %n | %b", id, modified));
      dispatch(Actions.BufferSetModified(id, modified));
    });

  let _: unit => unit =
    Vim.Buffer.onWrite(id => {dispatch(Actions.BufferSaved(id))});

  let _: unit => unit =
    Vim.Cursor.onMoved(newPosition => {
      let buffer = Vim.Buffer.getCurrent();
      let id = Vim.Buffer.getId(buffer);

      let result = Vim.Search.getMatchingPair();
      switch (result) {
      | None => dispatch(Actions.SearchClearMatchingPair(id))
      | Some({line, column}) =>
        dispatch(
          Actions.SearchSetMatchingPair(
            id,
            newPosition,
            Location.{line, column},
          ),
        )
      };
    });

  let _: unit => unit =
    Vim.Search.onStopSearchHighlight(() => {
      let buffer = Vim.Buffer.getCurrent();
      let id = Vim.Buffer.getId(buffer);
      dispatch(Actions.SearchClearHighlights(id));
    });

  let _: unit => unit =
    Vim.onQuit((quitType, force) =>
      switch (quitType) {
      | QuitAll => dispatch(Quit(force))
      | QuitOne(buf) => dispatch(QuitBuffer(buf, force))
      }
    );

  let _: unit => unit =
    Vim.onTerminal(({cmd, curwin}) => {
      let splitDirection =
        if (curwin) {Feature_Terminal.Current} else {
          Feature_Terminal.Horizontal
        };

      dispatch(
        Actions.Terminal(
          Feature_Terminal.NewTerminal({cmd: Some(cmd), splitDirection}),
        ),
      );
    });

  let _: unit => unit =
    Vim.Visual.onRangeChanged(vr => {
      open Vim.VisualRange;

      let {visualType, range} = vr;
      let vr =
        Core.VisualRange.create(
          ~mode=visualType,
          Range.{
            start: {
              ...range.start,
              column: range.start.column,
            },
            stop: {
              ...range.stop,
              column: range.stop.column,
            },
          },
        );
      dispatch(SelectionChanged(vr));
    });

  let _: unit => unit =
    Vim.Window.onSplit((splitType, buf) => {
      /* If buf wasn't specified, use the filepath from the current buffer */
      let buf =
        switch (buf) {
        | "" =>
          switch (Vim.Buffer.getFilename(Vim.Buffer.getCurrent())) {
          | None => ""
          | Some(v) => v
          }
        | v => v
        };

      Log.trace("Vim.Window.onSplit: " ++ buf);

      let command =
        switch (splitType) {
        | Vim.Types.Vertical =>
          Actions.OpenFileByPath(buf, Some(WindowTree.Vertical), None)
        | Vim.Types.Horizontal =>
          Actions.OpenFileByPath(buf, Some(WindowTree.Horizontal), None)
        | Vim.Types.TabPage => Actions.OpenFileByPath(buf, None, None)
        };
      dispatch(command);
    });

  let _: unit => unit =
    Vim.Window.onMovement((movementType, _count) => {
      Log.trace("Vim.Window.onMovement");
      let currentState = getState();

      let move = moveFunc => {
        let windowId = moveFunc(currentState.windowManager);
        let maybeEditorGroupId =
          WindowTree.getEditorGroupIdFromSplitId(
            windowId,
            currentState.windowManager.windowTree,
          );

        switch (maybeEditorGroupId) {
        | Some(editorGroupId) =>
          dispatch(Actions.WindowSetActive(windowId, editorGroupId))
        | None => ()
        };
      };

      switch (movementType) {
      | FullLeft
      | OneLeft => move(WindowManager.moveLeft)
      | FullRight
      | OneRight => move(WindowManager.moveRight)
      | FullDown
      | OneDown => move(WindowManager.moveDown)
      | FullUp
      | OneUp => move(WindowManager.moveUp)
      | RotateDownwards => dispatch(Actions.Command("view.rotateForward"))
      | RotateUpwards => dispatch(Actions.Command("view.rotateBackward"))
      | _ => move(windowManager => windowManager.activeWindowId)
      };
    });

  let _: unit => unit =
    Vim.Buffer.onEnter(buf => {
      let meta = {
        ...Vim.BufferMetadata.ofBuffer(buf),
        /*
             Set version to 0 so that a buffer update is processed.
             If not - we'd ignore the first buffer update that came through!
         */
        version: 0,
      };
      let fileType =
        switch (meta.filePath) {
        | Some(v) =>
          Some(Ext.LanguageInfo.getLanguageFromFilePath(languageInfo, v))
        | None => None
        };
      dispatch(Actions.BufferEnter(meta, fileType));
    });

  let _: unit => unit =
    Vim.Buffer.onUpdate(update => {
      open Vim.BufferUpdate;
      Log.debugf(m => m("Buffer update: %n", update.id));
      open State;

      let isFull = update.endLine == (-1);

      let maybeBuffer = Buffers.getBuffer(update.id, getState().buffers);

      // If this is a 'full' update, check if there was a previous buffer.
      // We need to keep track of the previous line count for some
      // buffer synchronization strategies (ie, extension host)
      let endLine =
        if (isFull) {
          maybeBuffer
          |> Option.map(b => Core.Buffer.getNumberOfLines(b) + 1)
          |> Option.value(~default=update.startLine);
        } else {
          update.endLine;
        };

      let bu =
        Core.BufferUpdate.create(
          ~id=update.id,
          ~isFull,
          ~startLine=Index.fromOneBased(update.startLine),
          ~endLine=Index.fromOneBased(endLine),
          ~lines=update.lines,
          ~version=update.version,
          (),
        );

      // We need to filter out updates that come 'out-of-order'. This shouldn't need to be done
      // at this layer - but there are some bugs with the updates we get from 'reason-libvim'.
      // In particular, with undo / redo, we get multiple updates - a full update (version+2) and
      // an incremental update (version+1) _after_ the full update. If we apply the incremental update
      // after the full update, ignoring the version, we'll get incorrect results.
      //
      // The fix really belongs in reason-libvim - we should always be trust the order we get from the updates,
      // and any of this filtering or manipulation of updates should be handled and tested there.
      let shouldApply =
        Option.map(Core.Buffer.shouldApplyUpdate(bu), maybeBuffer)
        != Some(false);

      if (shouldApply) {
        maybeBuffer
        |> Option.iter(oldBuffer => {
             let newBuffer = Core.Buffer.update(oldBuffer, bu);
             dispatch(
               Actions.BufferUpdate({update: bu, newBuffer, oldBuffer}),
             );
           });
      } else {
        Log.debugf(m => m("Skipped buffer update at: %i", update.version));
      };
    });

  let _: unit => unit =
    Vim.CommandLine.onEnter(c =>
      dispatch(Actions.QuickmenuShow(Wildmenu(c.cmdType)))
    );

  let lastCompletionMeet = ref(None);
  let isCompleting = ref(false);

  let checkCommandLineCompletions = () => {
    Log.debug("checkCommandLineCompletions");

    let completions = Vim.CommandLine.getCompletions();

    Log.debugf(m => m("  got %n completions.", Array.length(completions)));

    let items =
      Array.map(
        name =>
          Actions.{
            name,
            category: None,
            icon: None,
            command: () => Noop,
            highlight: [],
          },
        completions,
      );

    dispatch(Actions.QuickmenuUpdateFilterProgress(items, Complete));
  };

  let _: unit => unit =
    Vim.CommandLine.onUpdate(({text, position: cursorPosition, _}) => {
      dispatch(Actions.QuickmenuCommandlineUpdated(text, cursorPosition));

      let cmdlineType = Vim.CommandLine.getType();
      switch (cmdlineType) {
      | Ex =>
        let text =
          switch (Vim.CommandLine.getText()) {
          | Some(v) => v
          | None => ""
          };
        let position = Vim.CommandLine.getPosition();
        let meet = getCommandLineCompletionsMeet(text, position);
        lastCompletionMeet := meet;

        isCompleting^ ? () : checkCommandLineCompletions();

      | SearchForward
      | SearchReverse =>
        let highlights = Vim.Search.getHighlights();

        let sameLineFilter = (range: Range.t) =>
          range.start.line == range.stop.line;

        let buffer = Vim.Buffer.getCurrent();
        let id = Vim.Buffer.getId(buffer);

        let highlightList =
          highlights |> Array.to_list |> List.filter(sameLineFilter);
        dispatch(SearchSetHighlights(id, highlightList));

      | _ => ()
      };
    });

  let _: unit => unit =
    Vim.CommandLine.onLeave(() => {
      lastCompletionMeet := None;
      isCompleting := false;
      dispatch(Actions.QuickmenuClose);
    });

  let hasInitialized = ref(false);
  let initEffect =
    Isolinear.Effect.create(~name="vim.init", () => {
      Vim.init();
<<<<<<< HEAD
      let _ = Vim.command("e oni://welcome");
=======
      let _ = Vim.command("e oni://Welcome");
>>>>>>> 205b745a
      hasInitialized := true;

      let bufferId = Vim.Buffer.getCurrent() |> Vim.Buffer.getId;
      dispatch(
        Actions.BufferRenderer(
          BufferRenderer.RendererAvailable(bufferId, BufferRenderer.Welcome),
        ),
      );
    });

  let currentBufferId: ref(option(int)) = ref(None);

  let updateActiveEditorCursors = cursors => {
    let () =
      getState()
      |> Selectors.getActiveEditorGroup
      |> Selectors.getActiveEditor
      |> Option.map(Editor.getId)
      |> Option.iter(id => {dispatch(Actions.EditorCursorMove(id, cursors))});
    ();
  };

  let inputEffect = key =>
    Isolinear.Effect.create(~name="vim.input", () =>
      if (Oni_Input.Filter.filter(key)) {
        // Set cursors based on current editor
        let state = getState();
        let editor =
          state |> Selectors.getActiveEditorGroup |> Selectors.getActiveEditor;

        let cursors =
          editor
          |> Option.map(Editor.getVimCursors)
          |> Option.value(~default=[]);

        let primaryCursor = editor |> Option.map(Editor.getPrimaryCursor);

        let () =
          editor
          |> Option.iter(e => {
               let () =
                 state
                 |> Selectors.getActiveEditorGroup
                 |> Option.map(EditorGroup.getMetrics)
                 |> Option.iter(metrics => {
                      let topLine = Editor.getTopVisibleLine(e, metrics);
                      let leftCol = Editor.getLeftVisibleColumn(e, metrics);
                      Vim.Window.setTopLeft(topLine, leftCol);
                    });
               ();
             });

        let syntaxScope =
          state
          |> Selectors.getActiveBuffer
          |> OptionEx.map2(
               (primaryCursor, buffer) => {
                 let bufferId = Core.Buffer.getId(buffer);
                 let {line, column}: Location.t = primaryCursor;

                 Feature_Syntax.getSyntaxScope(
                   ~bufferId,
                   ~line,
                   // TODO: Reconcile 'byte position' vs 'character position'
                   // in cursor.
                   ~bytePosition=Index.toZeroBased(column),
                   state.syntaxHighlights,
                 );
               },
               primaryCursor,
             )
          |> Option.value(~default=Core.SyntaxScope.none);

        let acpEnabled =
          Core.Configuration.getValue(
            c => c.experimentalAutoClosingPairs,
            state.configuration,
          );

        let autoClosingPairs =
          if (acpEnabled) {
            state
            |> Selectors.getActiveBuffer
            |> OptionEx.flatMap(Core.Buffer.getFileType)
            |> OptionEx.flatMap(
                 Ext.LanguageConfigurationLoader.get_opt(
                   languageConfigLoader,
                 ),
               )
            |> Option.map(
                 Ext.LanguageConfiguration.toVimAutoClosingPairs(syntaxScope),
               );
          } else {
            None;
          };

        let cursors = Vim.input(~autoClosingPairs?, ~cursors, key);

        let newTopLine = Vim.Window.getTopLine();
        let newLeftColumn = Vim.Window.getLeftColumn();

        let () =
          editor
          |> Option.map(Editor.getId)
          |> Option.iter(id => {
               dispatch(Actions.EditorCursorMove(id, cursors));
               dispatch(Actions.EditorScrollToLine(id, newTopLine - 1));
               dispatch(Actions.EditorScrollToColumn(id, newLeftColumn));
             });
        Log.debug("handled key: " ++ key);
      }
    );

  let openFileByPathEffect = (filePath, dir, location) =>
    Isolinear.Effect.create(~name="vim.openFileByPath", () => {
      /* If a split was requested, create that first! */
      switch (dir) {
      | Some(direction) =>
        let eg = EditorGroup.create();
        dispatch(Actions.EditorGroupAdd(eg));

        let split =
          WindowTree.createSplit(~editorGroupId=eg.editorGroupId, ());

        dispatch(Actions.AddSplit(direction, split));
      | None => ()
      };

      let buffer = Vim.Buffer.openFile(filePath);
      let metadata = Vim.BufferMetadata.ofBuffer(buffer);

      let fileType =
        switch (metadata.filePath) {
        | Some(v) =>
          Some(Ext.LanguageInfo.getLanguageFromFilePath(languageInfo, v))
        | None => None
        };

      let () =
        location
        |> Option.iter((loc: Location.t) => {
             let cursor = (loc :> Vim.Cursor.t);
             let () = updateActiveEditorCursors([cursor]);

             let topLine: int = max(Index.toZeroBased(loc.line) - 10, 0);

             let () =
               getState()
               |> Selectors.getActiveEditorGroup
               |> Selectors.getActiveEditor
               |> Option.map(Editor.getId)
               |> Option.iter(id =>
                    dispatch(Actions.EditorScrollToLine(id, topLine))
                  );
             ();
           });

      /*
       * If we're splitting, make sure a BufferEnter event gets dispatched.
       * (This wouldn't happen if we're splitting the same buffer we're already at)
       */
      switch (dir) {
      | Some(_) => dispatch(Actions.BufferEnter(metadata, fileType))
      | None => ()
      };

      switch (Core.BufferPath.parse(filePath)) {
      | Terminal({bufferId, cmd}) =>
        dispatch(
          Actions.BufferRenderer(
            BufferRenderer.RendererAvailable(
              metadata.id,
              BufferRenderer.Terminal({title: "Terminal", id: bufferId}),
            ),
          ),
        )
      | Welcome => ()
      | FilePath(_) => ()
      };
    });

  let applyCompletionEffect = completion =>
    Isolinear.Effect.create(~name="vim.applyCommandlineCompletion", () =>
      switch (lastCompletionMeet^) {
      | None => ()
      | Some({position, _}) =>
        isCompleting := true;
        let currentPos = ref(Vim.CommandLine.getPosition());
        while (currentPos^ > position) {
          let _ = Vim.input(~cursors=[], "<bs>");
          currentPos := Vim.CommandLine.getPosition();
        };

        let completion = Path.trimTrailingSeparator(completion);
        let latestCursors = ref([]);
        String.iter(
          c => {
            latestCursors := Vim.input(~cursors=[], String.make(1, c));
            ();
          },
          completion,
        );
        updateActiveEditorCursors(latestCursors^);
        isCompleting := false;
      }
    );

  let synchronizeIndentationEffect = (indentation: Core.IndentationSettings.t) =>
    Isolinear.Effect.create(~name="vim.setIndentation", () => {
      let insertSpaces =
        switch (indentation.mode) {
        | Tabs => false
        | Spaces => true
        };

      Vim.Options.setTabSize(indentation.size);
      Vim.Options.setInsertSpaces(insertSpaces);
    });

  /**
   synchronizeEditorEffect checks the current state of the app:
   - open buffer
   - open editor

   If it is changed from the last time we 'synchronized', we
   push those changes to vim and record the latest state.

   This allows us to keep the buffer management in Onivim 2,
   and treat vim as an entity for manipulating a singular buffer.
   */
  // TODO: Remove remaining 'synchronization'
  let synchronizeEditorEffect = state =>
    Isolinear.Effect.create(~name="vim.synchronizeEditor", () =>
      switch (hasInitialized^) {
      | false => ()
      | true =>
        let editorGroup = Selectors.getActiveEditorGroup(state);
        let editor = Selectors.getActiveEditor(editorGroup);

        /* If the editor / buffer in Onivim changed,
         * let libvim know about it and set it as the current buffer */
        let editorBuffer = Selectors.getActiveBuffer(state);
        switch (editorBuffer, currentBufferId^) {
        | (Some(editorBuffer), Some(v)) =>
          let id = Core.Buffer.getId(editorBuffer);
          if (id != v) {
            let buf = Vim.Buffer.getById(id);
            switch (buf) {
            | None => ()
            | Some(v) => Vim.Buffer.setCurrent(v)
            };
          };
        | (Some(editorBuffer), _) =>
          let id = Core.Buffer.getId(editorBuffer);
          let buf = Vim.Buffer.getById(id);
          switch (buf) {
          | None => ()
          | Some(v) => Vim.Buffer.setCurrent(v)
          };
        | _ => ()
        };

        let synchronizeWindowMetrics =
            (editor: Editor.t, editorGroup: EditorGroup.t) => {
          let vimWidth = Vim.Window.getWidth();
          let vimHeight = Vim.Window.getHeight();

          let Feature_Editor.EditorLayout.{
                bufferHeightInCharacters: lines,
                bufferWidthInCharacters: columns,
                _,
              } =
            Editor.getLayout(editor, editorGroup.metrics);

          if (columns != vimWidth) {
            Vim.Window.setWidth(columns);
          };

          if (lines != vimHeight) {
            Vim.Window.setHeight(lines);
          };
        };

        /* Update the window metrics for the editor */
        /* This synchronizes the window width / height with libvim's model */
        switch (editor, editorGroup) {
        | (Some(e), Some(v)) => synchronizeWindowMetrics(e, v)
        | _ => ()
        };
      }
    );

  let pasteIntoEditorAction =
    Isolinear.Effect.create(~name="vim.clipboardPaste", () =>
      if (Vim.Mode.getCurrent() == Vim.Types.Insert) {
        switch (getClipboardText()) {
        | Some(text) =>
          Vim.command("set paste");
          let latestCursors = ref([]);
          Zed_utf8.iter(
            s => {
              latestCursors := Vim.input(~cursors=[], Zed_utf8.singleton(s));
              ();
            },
            text,
          );

          updateActiveEditorCursors(latestCursors^);

          Vim.command("set nopaste");
        | None => ()
        };
      }
    );

  let copyActiveFilepathToClipboardEffect =
    Isolinear.Effect.create(~name="vim.copyActiveFilepathToClipboard", () =>
      switch (Vim.Buffer.getCurrent() |> Vim.Buffer.getFilename) {
      | Some(filename) => setClipboardText(filename)
      | None => ()
      }
    );

  let prevViml = ref([]);
  let synchronizeViml = configuration =>
    Isolinear.Effect.create(~name="vim.synchronizeViml", () => {
      let lines =
        Core.Configuration.getValue(c => c.experimentalVimL, configuration);

      if (prevViml^ !== lines) {
        List.iter(
          l => {
            Log.info("Running VimL from config: " ++ l);
            Vim.command(l);
            Log.info("VimL command completed.");
          },
          lines,
        );
        prevViml := lines;
      };
    });

  let undoEffect =
    Isolinear.Effect.create(~name="vim.undo", () => {
      let _ = Vim.input("<esc>");
      let _ = Vim.input("<esc>");
      let cursors = Vim.input("u");
      updateActiveEditorCursors(cursors);
      ();
    });

  let redoEffect =
    Isolinear.Effect.create(~name="vim.redo", () => {
      let _ = Vim.input("<esc>");
      let _ = Vim.input("<esc>");
      let cursors = Vim.input("<c-r>");
      updateActiveEditorCursors(cursors);
      ();
    });

  let saveEffect =
    Isolinear.Effect.create(~name="vim.save", () => {
      let _ = Vim.input("<esc>");
      let _ = Vim.input("<esc>");
      let _ = Vim.input(":");
      let _ = Vim.input("w");
      let _ = Vim.input("<CR>");
      ();
    });

  let updater = (state: State.t, action: Actions.t) => {
    switch (action) {
    | ConfigurationSet(configuration) => (
        state,
        synchronizeViml(configuration),
      )
    | Command("editor.action.clipboardPasteAction") => (
        state,
        pasteIntoEditorAction,
      )
    | Command("undo") => (state, undoEffect)
    | Command("redo") => (state, redoEffect)
    | Command("workbench.action.files.save") => (state, saveEffect)
    | ListFocusUp
    | ListFocusDown
    | ListFocus(_) =>
      // IFFY: Depends on the ordering of "updater"s>
      let eff =
        switch (state.quickmenu) {
        | Some({variant: Wildmenu(_), focused: Some(focused), items, _}) =>
          try(applyCompletionEffect(items[focused].name)) {
          | Invalid_argument(_) => Isolinear.Effect.none
          }
        | _ => Isolinear.Effect.none
        };
      (state, eff);

    | Init => (state, initEffect)
    | OpenFileByPath(path, direction, location) => (
        state,
        openFileByPathEffect(path, direction, location),
      )
    | BufferEnter(_)
    | EditorFont(Service_Font.FontLoaded(_))
    | WindowSetActive(_, _)
    | EditorGroupSetSize(_, _) => (state, synchronizeEditorEffect(state))
    | BufferSetIndentation(_, indent) => (
        state,
        synchronizeIndentationEffect(indent),
      )
    | ViewSetActiveEditor(_) => (state, synchronizeEditorEffect(state))
    | ViewCloseEditor(_) => (state, synchronizeEditorEffect(state))
    | KeyboardInput(s) => (state, inputEffect(s))
    | CopyActiveFilepathToClipboard => (
        state,
        copyActiveFilepathToClipboardEffect,
      )

    | VimDirectoryChanged(directory) =>
      let newState = {
        ...state,
        workspace:
          Some({
            workingDirectory: directory,
            rootName: Filename.basename(directory),
          }),
      };
      (
        newState,
        Isolinear.Effect.batch([
          FileExplorerStore.Effects.load(
            directory,
            state.languageInfo,
            state.iconTheme,
            state.configuration,
            ~onComplete=tree =>
            Actions.FileExplorer(TreeLoaded(tree))
          ),
          TitleStoreConnector.Effects.updateTitle(newState),
        ]),
      );

    | _ => (state, Isolinear.Effect.none)
    };
  };

  (updater, stream);
};<|MERGE_RESOLUTION|>--- conflicted
+++ resolved
@@ -491,11 +491,7 @@
   let initEffect =
     Isolinear.Effect.create(~name="vim.init", () => {
       Vim.init();
-<<<<<<< HEAD
-      let _ = Vim.command("e oni://welcome");
-=======
       let _ = Vim.command("e oni://Welcome");
->>>>>>> 205b745a
       hasInitialized := true;
 
       let bufferId = Vim.Buffer.getCurrent() |> Vim.Buffer.getId;
