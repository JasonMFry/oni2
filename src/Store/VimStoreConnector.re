--- conflicted
+++ resolved
@@ -399,12 +399,8 @@
       if (shouldApply) {
         maybeBuffer
         |> Option.iter(oldBuffer => {
-<<<<<<< HEAD
              let font = getState().editorFont;
              let newBuffer = Core.Buffer.update(~font, oldBuffer, bu);
-=======
-             let newBuffer = Core.Buffer.update(oldBuffer, bu);
-
              // If the first line changes, re-run the file detection.
              let firstLineChanged =
                Index.equals(bu.startLine, Index.fromZeroBased(0))
@@ -424,7 +420,6 @@
                  newBuffer;
                };
 
->>>>>>> 2d032097
              dispatch(
                Actions.BufferUpdate({
                  update: bu,
