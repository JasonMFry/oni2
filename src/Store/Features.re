open Isolinear;
open Oni_Core;
open Oni_Core.Utility;
open Oni_Model;
open Actions;

module Internal = {
  let notificationEffect = (~kind, message) => {
    Feature_Notification.Effects.create(~kind, message)
    |> Isolinear.Effect.map(msg => Actions.Notification(msg));
  };

  let getScopeForBuffer = (~languageInfo, buffer: Oni_Core.Buffer.t) => {
    buffer
    |> Oni_Core.Buffer.getFileType
    |> Utility.OptionEx.flatMap(fileType =>
         Exthost.LanguageInfo.getScopeFromLanguage(languageInfo, fileType)
       )
    |> Option.value(~default="source.plaintext");
  };

  let quitEffect =
    Isolinear.Effect.createWithDispatch(~name="quit", dispatch =>
      dispatch(Actions.Quit(true))
    );

  let updateEditor = (~editorId, ~msg, layout) => {
    switch (Feature_Layout.editorById(editorId, layout)) {
    | Some(editor) =>
      open Feature_Editor;

      let (updatedEditor, outmsg) = update(editor, msg);
      let layout =
        Feature_Layout.map(
          editor => Editor.getId(editor) == editorId ? updatedEditor : editor,
          layout,
        );

      let effect =
        switch (outmsg) {
        | Nothing => Effect.none
        | MouseHovered(location) =>
          Effect.createWithDispatch(~name="editor.mousehovered", dispatch => {
            dispatch(Hover(Feature_Hover.MouseHovered(location)))
          })
        | MouseMoved(location) =>
          Effect.createWithDispatch(~name="editor.mousemoved", dispatch => {
            dispatch(Hover(Feature_Hover.MouseMoved(location)))
          })
        };

      (layout, effect);
    | None => (layout, Effect.none)
    };
  };

  let updateEditors =
      (
        ~scope: EditorScope.t,
        ~msg: Feature_Editor.msg,
        layout: Feature_Layout.model,
      ) => {
    switch (scope) {
    | All =>
      let (layout', effects) =
        Feature_Layout.fold(
          (prev, editor) => {
            let (layout, effects) = prev;
            let editorId = Feature_Editor.Editor.getId(editor);
            let (layout', effect') = updateEditor(~editorId, ~msg, layout);
            (layout', [effect', ...effects]);
          },
          (layout, []),
          layout,
        );
      (layout', Isolinear.Effect.batch(effects));
    | Editor(editorId) => updateEditor(~editorId, ~msg, layout)
    };
  };
};

// UPDATE

let update =
    (
      ~grammarRepository: Oni_Syntax.GrammarRepository.t,
      ~extHostClient: Exthost.Client.t,
      ~getUserSettings,
      ~setup,
      state: State.t,
      action: Actions.t,
    ) =>
  switch (action) {
  | Clipboard(msg) =>
    let (model, outmsg) = Feature_Clipboard.update(msg, state.clipboard);

    let eff =
      switch (outmsg) {
      | Nothing => Isolinear.Effect.none
      | Effect(eff) =>
        eff |> Isolinear.Effect.map(msg => Actions.Clipboard(msg))
      | Pasted({rawText, isMultiLine, lines}) =>
        Isolinear.Effect.createWithDispatch(~name="Clipboard.Pasted", dispatch => {
          dispatch(Actions.Pasted({rawText, isMultiLine, lines}))
        })
      };

    ({...state, clipboard: model}, eff);
  | Extensions(msg) =>
    let (model, outMsg) =
      Feature_Extensions.update(~extHostClient, msg, state.extensions);
    let state = {...state, extensions: model};
    let (state', effect) =
      Feature_Extensions.(
        switch (outMsg) {
        | Nothing => (state, Effect.none)
        | Effect(eff) => (
            state,
            eff |> Isolinear.Effect.map(msg => Actions.Extensions(msg)),
          )
        | Focus => (FocusManager.push(Focus.Extensions, state), Effect.none)
        | NotifySuccess(msg) => (
            state,
            Internal.notificationEffect(~kind=Info, msg),
          )
        | NotifyFailure(msg) => (
            state,
            Internal.notificationEffect(~kind=Error, msg),
          )
        | InstallSucceeded({extensionId, contributions}) =>
          let notificationEffect =
            Internal.notificationEffect(
              ~kind=Info,
              Printf.sprintf(
                "Extension %s was installed successfully and will be activated on restart.",
                extensionId,
              ),
            );
          let themes: list(Exthost.Extension.Contributions.Theme.t) =
            Exthost.Extension.Contributions.(contributions.themes);
          let showThemePickerEffect =
            if (themes != []) {
              Isolinear.Effect.createWithDispatch(
                ~name="feature.extensions.showThemeAfterInstall", dispatch => {
                dispatch(QuickmenuShow(ThemesPicker(themes)))
              });
            } else {
              Isolinear.Effect.none;
            };
          (
            state,
            Isolinear.Effect.batch([
              notificationEffect,
              showThemePickerEffect,
            ]),
          );
        }
      );
    (state', effect);

  | LanguageSupport(msg) =>
    let (model, _outmsg) =
      Feature_LanguageSupport.update(msg, state.languageSupport);

    ({...state, languageSupport: model}, Isolinear.Effect.none);

  | Formatting(msg) =>
    let maybeBuffer = Oni_Model.Selectors.getActiveBuffer(state);
    let selection =
      state.layout
      |> Feature_Layout.activeEditor
      |> Feature_Editor.Editor.selectionOrCursorRange;

    let languageConfiguration =
      maybeBuffer
      |> OptionEx.flatMap(Oni_Core.Buffer.getFileType)
      |> OptionEx.flatMap(
           Exthost.LanguageInfo.getLanguageConfiguration(state.languageInfo),
         )
      |> Option.value(~default=LanguageConfiguration.default);

    let (model', eff) =
      Feature_Formatting.update(
        ~languageConfiguration,
        ~configuration=state.configuration,
        ~maybeBuffer,
        ~maybeSelection=Some(selection),
        ~extHostClient,
        state.formatting,
        msg,
      );
    let state' = {...state, formatting: model'};
    let effect =
      switch (eff) {
      | Feature_Formatting.Nothing => Effect.none
      | Feature_Formatting.FormattingApplied({editCount, _}) =>
        let msg = Printf.sprintf("Applied %d edits", editCount);
        Internal.notificationEffect(~kind=Info, "Format: " ++ msg);
      | Feature_Formatting.FormatError(msg) =>
        Internal.notificationEffect(~kind=Error, "Format: " ++ msg)
      | Feature_Formatting.Effect(eff) =>
        eff |> Effect.map(msg => Actions.Formatting(msg))
      };
    (state', effect);

  | Pane(msg) =>
    let (model, outmsg) = Feature_Pane.update(msg, state.pane);

    let state = {...state, pane: model};

    let state =
      switch (outmsg) {
      | Nothing => state
      | PopFocus(_pane) => FocusManager.pop(Focus.Search, state)
      };
    (state, Effect.none);

  | Registers(msg) =>
    let (model, outmsg) = Feature_Registers.update(msg, state.registers);

    let state = {...state, registers: model};
    let eff =
      switch (outmsg) {
      | Feature_Registers.EmitRegister({raw, lines, _}) =>
        Isolinear.Effect.createWithDispatch(~name="register.paste", dispatch => {
          dispatch(
            Pasted({
              rawText: raw,
              isMultiLine: String.contains(raw, '\n'),
              lines,
            }),
          )
        })
      | Feature_Registers.FailedToGetRegister(c) =>
        Internal.notificationEffect(
          ~kind=Error,
          Printf.sprintf("No value at register %c", c),
        )
      | Effect(eff) =>
        eff |> Isolinear.Effect.map(msg => Actions.Registers(msg))
      | Nothing => Isolinear.Effect.none
      };
    (state, eff);

  | Search(msg) =>
    let (model, maybeOutmsg) = Feature_Search.update(state.searchPane, msg);
    let state = {...state, searchPane: model};

    let state =
      switch (maybeOutmsg) {
      | Some(Feature_Search.Focus) => FocusManager.push(Focus.Search, state)
      | None => state
      };

    (state, Effect.none);

  | SCM(msg) =>
    let (model, maybeOutmsg) =
      Feature_SCM.update(extHostClient, state.scm, msg);
    let state = {...state, scm: model};

    let (state, eff) =
      switch ((maybeOutmsg: Feature_SCM.outmsg)) {
      | Focus => (FocusManager.push(Focus.SCM, state), Effect.none)
      | Effect(eff) => (FocusManager.push(Focus.SCM, state), eff)
      | Nothing => (state, Effect.none)
      };

    (state, eff |> Effect.map(msg => Actions.SCM(msg)));

  | SideBar(msg) =>
    let sideBar' = Feature_SideBar.update(msg, state.sideBar);
    ({...state, sideBar: sideBar'}, Effect.none);
  | Sneak(msg) =>
    let (model, maybeOutmsg) = Feature_Sneak.update(state.sneak, msg);

    let state = {...state, sneak: model};

    let eff =
      switch ((maybeOutmsg: Feature_Sneak.outmsg)) {
      | Nothing => Effect.none
      | Effect(eff) => eff |> Effect.map(msg => Actions.Sneak(msg))
      };
    (state, eff);

  | StatusBar(msg) =>
    let (statusBar', maybeOutmsg) =
      Feature_StatusBar.update(state.statusBar, msg);

    let state' = {...state, statusBar: statusBar'};

    let eff =
      switch ((maybeOutmsg: Feature_StatusBar.outmsg)) {
      | Nothing => Effect.none
      };

    (state', eff);

  // TEMPORARY: Needs https://github.com/onivim/oni2/pull/1627 to remove
  | BufferEnter({buffer, _}) =>
    let editorBuffer = buffer |> Feature_Editor.EditorBuffer.ofBuffer;

    let config = Feature_Configuration.resolver(state.config);
    (
      {
        ...state,
        layout:
          Feature_Layout.openEditor(
            ~config,
            Feature_Editor.Editor.create(
              ~config,
              ~font=state.editorFont,
              ~buffer=editorBuffer,
              (),
            ),
            state.layout,
          ),
      },
      Effect.none,
    );

  | EditorSizeChanged({id, pixelWidth, pixelHeight}) => (
      {
        ...state,
        layout:
          Feature_Layout.map(
            editor =>
              Feature_Editor.Editor.getId(editor) == id
                ? Feature_Editor.Editor.setSize(
                    ~pixelWidth,
                    ~pixelHeight,
                    editor,
                  )
                : editor,
            state.layout,
          ),
      },
      Effect.none,
    )

  | BufferUpdate({update, newBuffer, _}) =>
    let syntaxHighlights =
      Feature_Syntax.handleUpdate(
        ~scope=
          Internal.getScopeForBuffer(
            ~languageInfo=state.languageInfo,
            newBuffer,
          ),
        ~grammars=grammarRepository,
        ~config=Feature_Configuration.resolver(state.config),
        ~theme=state.tokenTheme,
        update,
        state.syntaxHighlights,
      );

    let state = {...state, syntaxHighlights};

    let (state, eff) = (
      state,
      Feature_Syntax.Effect.bufferUpdate(
        ~bufferUpdate=update,
        state.syntaxHighlights,
      )
      |> Isolinear.Effect.map(() => Actions.Noop),
    );
    open Feature_Editor; // update editor

    let buffer = EditorBuffer.ofBuffer(newBuffer);
    let bufferId = Buffer.getId(newBuffer);
    (
      {
        ...state,
        layout:
          Feature_Layout.map(
            editor =>
              if (Editor.getBufferId(editor) == bufferId) {
                Editor.updateBuffer(~buffer, editor);
              } else {
                editor;
              },
            state.layout,
          ),
      },
      eff,
    );

  | Configuration(msg) =>
    let (config, outmsg) =
      Feature_Configuration.update(~getUserSettings, state.config, msg);
    let state = {...state, config};
    let eff =
      switch (outmsg) {
      | ConfigurationChanged({changed}) =>
        Isolinear.Effect.create(
          ~name="featuers.configuration$acceptConfigurationChanged", () => {
          let configuration =
            Feature_Configuration.toExtensionConfiguration(
              config,
              Feature_Extensions.all(state.extensions),
              setup,
            );
          let changed = Exthost.Configuration.Model.fromSettings(changed);
          Exthost.Request.Configuration.acceptConfigurationChanged(
            ~configuration,
            ~changed,
            extHostClient,
          );
        })
      | Nothing => Effect.none
      };

    (state, eff);

  | Commands(msg) =>
    let commands = Feature_Commands.update(state.commands, msg);
    let state = {...state, commands};
    (state, Effect.none);

  | Syntax(msg) =>
    let (syntaxHighlights, out) =
      Feature_Syntax.update(state.syntaxHighlights, msg);
    let state = {...state, syntaxHighlights};

    let effect =
      switch (out) {
      | Nothing => Effect.none
      | ServerError(msg) =>
        Internal.notificationEffect(
          ~kind=Error,
          "Syntax Server error: " ++ msg,
        )
      };
    (state, effect);

  | Layout(msg) =>
    open Feature_Layout;

    let focus =
      switch (FocusManager.current(state)) {
      | Editor
      | Terminal(_) => Some(Center)

      | FileExplorer
      | SCM => Some(Left)

      | Search => Some(Bottom)

      | _ => None
      };
    let (model, outmsg) = update(~focus, state.layout, msg);
    let state = {...state, layout: model};

    switch (outmsg) {
    | Focus(Center) => (FocusManager.push(Editor, state), Effect.none)

    | Focus(Left) => (
        Feature_SideBar.isOpen(state.sideBar)
          ? SideBarReducer.focus(state) : state,
        Effect.none,
      )

    | Focus(Bottom) => (
        Feature_Pane.isOpen(state.pane) ? PaneStore.focus(state) : state,
        Effect.none,
      )

    | SplitAdded => ({...state, zenMode: false}, Effect.none)

    | RemoveLastWasBlocked => (state, Internal.quitEffect)

    | Nothing => (state, Effect.none)
    };

  | Terminal(msg) =>
    let (model, eff) =
      Feature_Terminal.update(
        ~config=Feature_Configuration.resolver(state.config),
        state.terminals,
        msg,
      );

    let state = {...state, terminals: model};

    let (state, effect) =
      switch ((eff: Feature_Terminal.outmsg)) {
      | Nothing => (state, Effect.none)
      | Effect(eff) => (
          state,
          eff |> Effect.map(msg => Actions.Terminal(msg)),
        )
      | TerminalCreated({name, splitDirection}) =>
        let windowTreeDirection =
          switch (splitDirection) {
          | Horizontal => Some(`Horizontal)
          | Vertical => Some(`Vertical)
          | Current => None
          };

        let eff =
          Isolinear.Effect.createWithDispatch(
            ~name="feature.terminal.openBuffer", dispatch => {
            dispatch(Actions.OpenFileByPath(name, windowTreeDirection, None))
          });
        (state, eff);

      | TerminalExit({terminalId, shouldClose, _}) when shouldClose == true =>
        switch (Selectors.getBufferForTerminal(~terminalId, state)) {
        | Some(buffer) =>
          switch (
            Feature_Layout.closeBuffer(~force=true, buffer, state.layout)
          ) {
          | Some(layout) => ({...state, layout}, Effect.none)
          | None => (state, Internal.quitEffect)
          }
        | None => (state, Effect.none)
        }

      | TerminalExit(_) => (state, Effect.none)
      };

    (state, effect);

  | Theme(msg) =>
    let (model', outmsg) = Feature_Theme.update(state.colorTheme, msg);

    let eff =
      switch (outmsg) {
      | OpenThemePicker(_) =>
        let themes =
          state.extensions
          |> Feature_Extensions.pick((manifest: Exthost.Extension.Manifest.t) => {
               Exthost.Extension.Contributions.(manifest.contributes.themes)
             })
          |> List.flatten;

        Isolinear.Effect.createWithDispatch(~name="menu", dispatch => {
          dispatch(Actions.QuickmenuShow(ThemesPicker(themes)))
        });
      | Nothing => Isolinear.Effect.none
      };

    ({...state, colorTheme: model'}, eff);

  | Notification(msg) =>
    let model' = Feature_Notification.update(state.notifications, msg);
    ({...state, notifications: model'}, Effect.none);

  | Modals(msg) =>
    switch (state.modal) {
    | Some(model) =>
      let (model, outmsg) = Feature_Modals.update(model, msg);

      switch (outmsg) {
      | ChoiceConfirmed(eff) => (
          {...state, modal: None},
          eff |> Effect.map(msg => Actions.Modals(msg)),
        )

      | Effect(eff) => (
          {...state, modal: Some(model)},
          eff |> Effect.map(msg => Actions.Modals(msg)),
        )
      };

    | None => (state, Effect.none)
    }

  | FilesDropped({paths}) =>
    let eff =
      Service_OS.Effect.statMultiple(paths, (path, stats) =>
        if (stats.st_kind == S_REG) {
          OpenFileByPath(path, None, None);
        } else {
          Noop;
        }
      );
    (state, eff);

  | Editor({scope, msg}) =>
    let (layout, effect) =
      Internal.updateEditors(~scope, ~msg, state.layout);
    let state = {...state, layout};
    (state, effect);

  | Changelog(msg) =>
    let (model, eff) = Feature_Changelog.update(state.changelog, msg);
    ({...state, changelog: model}, eff);

  // TODO: This should live in the editor feature project
  | EditorFont(Service_Font.FontLoaded(font)) => (
      {
        ...state,
        editorFont: font,
        layout:
          Feature_Layout.map(
            editor => Feature_Editor.Editor.setFont(~font, editor),
            state.layout,
          ),
      },
      Effect.none,
    )
  | EditorFont(Service_Font.FontLoadError(message)) => (
      state,
      Internal.notificationEffect(~kind=Error, message),
    )

  // TODO: This should live in the terminal feature project
  | TerminalFont(Service_Font.FontLoaded(font)) => (
      {...state, terminalFont: font},
      Isolinear.Effect.none,
    )
  | TerminalFont(Service_Font.FontLoadError(message)) => (
      state,
      Internal.notificationEffect(~kind=Error, message),
    )

  | Hover(msg) =>
    let maybeBuffer = Oni_Model.Selectors.getActiveBuffer(state);
    let editor = Feature_Layout.activeEditor(state.layout);
    let (model', eff) =
      Feature_Hover.update(
        ~maybeBuffer,
        ~maybeEditor=Some(editor),
        ~extHostClient,
        state.hover,
        msg,
      );
    let effect =
      switch (eff) {
      | Feature_Hover.Nothing => Effect.none
      | Feature_Hover.Effect(eff) =>
        Effect.map(msg => Actions.Hover(msg), eff)
      };
    ({...state, hover: model'}, effect);

  | SignatureHelp(msg) =>
    let maybeBuffer = Selectors.getActiveBuffer(state);
    let editor = Feature_Layout.activeEditor(state.layout);
    let (model', eff) =
      Feature_SignatureHelp.update(
        ~maybeBuffer,
        ~maybeEditor=Some(editor),
        ~extHostClient,
        state.signatureHelp,
        msg,
      );
    let effect =
      switch (eff) {
      | Feature_SignatureHelp.Nothing => Effect.none
      | Feature_SignatureHelp.Effect(eff) =>
        Effect.map(msg => Actions.SignatureHelp(msg), eff)
      | Feature_SignatureHelp.Error(str) =>
        Internal.notificationEffect(
          ~kind=Error,
          "Signature help error: " ++ str,
        )
      };
    ({...state, signatureHelp: model'}, effect);

  | ExtensionBufferUpdateQueued(buffer) /* {triggerKey}*/ =>
    let maybeBuffer = Selectors.getActiveBuffer(state);
    let editor = Feature_Layout.activeEditor(state.layout);
    let (signatureHelp, shOutMsg) =
      Feature_SignatureHelp.update(
        ~maybeBuffer,
        ~maybeEditor=Some(editor),
        ~extHostClient,
        state.signatureHelp,
        Feature_SignatureHelp.KeyPressed(buffer.triggerKey, false),
      );
    let shEffect =
      switch (shOutMsg) {
      | Effect(e) => Effect.map(msg => Actions.SignatureHelp(msg), e)
      | _ => Effect.none
      };
    let effect = [shEffect] |> Effect.batch;
    ({...state, signatureHelp}, effect);

<<<<<<< HEAD
  | EditorCursorMove(editorID, _) =>
    let maybeBuffer = Selectors.getActiveBuffer(state);
    let maybeEditor =
      state |> Selectors.getActiveEditorGroup |> Selectors.getActiveEditor;
    let (signatureHelp, shOutMsg) =
      Feature_SignatureHelp.update(
        ~maybeBuffer,
        ~maybeEditor,
        ~extHostClient,
        state.signatureHelp,
        Feature_SignatureHelp.CursorMoved(editorID),
      );
    let shEffect =
      switch (shOutMsg) {
      | Effect(e) => Effect.map(msg => Actions.SignatureHelp(msg), e)
      | _ => Effect.none
      };
    let effect = [shEffect] |> Effect.batch;
    ({...state, signatureHelp}, effect);
  | Vim(msg) => (
      {...state, vim: Feature_Vim.update(msg, state.vim)},
      Effect.none,
    )
=======
  | Vim(msg) =>
    let (vim, outmsg) = Feature_Vim.update(msg, state.vim);
    let state = {...state, vim};

    let (state', eff) =
      switch (outmsg) {
      | Nothing => (state, Isolinear.Effect.none)
      | Effect(e) => (state, e)
      | CursorsUpdated(cursors) =>
        open Feature_Editor;
        let activeEditorId =
          state.layout |> Feature_Layout.activeEditor |> Editor.getId;

        let layout' =
          state.layout
          |> Feature_Layout.map(editor =>
               if (Editor.getId(editor) == activeEditorId) {
                 Editor.setVimCursors(~cursors, editor);
               } else {
                 editor;
               }
             );
        ({...state, layout: layout'}, Isolinear.Effect.none);
      };

    (state', eff |> Isolinear.Effect.map(msg => Actions.Vim(msg)));
>>>>>>> 96bb7679

  | _ => (state, Effect.none)
  };

// SUBSCRIPTIONS

module QuickmenuSubscriptionRunner =
  Subscription.Runner({
    type action = Actions.t;
    let id = "quickmenu-subscription";
  });

module SearchSubscriptionRunner =
  Subscription.Runner({
    type action = Feature_Search.msg;
    let id = "search-subscription";
  });

let updateSubscriptions = (setup: Setup.t) => {
  let ripgrep = Ripgrep.make(~executablePath=setup.rgPath);

  let quickmenuSubscriptions = QuickmenuStoreConnector.subscriptions(ripgrep);

  let searchSubscriptions = Feature_Search.subscriptions(ripgrep);

  (state: State.t, dispatch) => {
    quickmenuSubscriptions(dispatch, state)
    |> QuickmenuSubscriptionRunner.run(~dispatch);

    let searchDispatch = msg => dispatch(Search(msg));
    searchSubscriptions(searchDispatch, state.searchPane)
    |> SearchSubscriptionRunner.run(~dispatch=searchDispatch);
  };
};<|MERGE_RESOLUTION|>--- conflicted
+++ resolved
@@ -576,6 +576,30 @@
       );
     (state, eff);
 
+  | Editor({scope, msg: CursorsChanged(_) as msg}) =>
+    let maybeBuffer = Selectors.getActiveBuffer(state);
+    let editor = Feature_Layout.activeEditor(state.layout);
+    let (signatureHelp, shOutMsg) =
+      Feature_SignatureHelp.update(
+        ~maybeBuffer,
+        ~maybeEditor=Some(editor),
+        ~extHostClient,
+        state.signatureHelp,
+        Feature_SignatureHelp.CursorMoved(
+          Feature_Editor.Editor.getId(editor),
+        ),
+      );
+    let shEffect =
+      switch (shOutMsg) {
+      | Effect(e) => Effect.map(msg => Actions.SignatureHelp(msg), e)
+      | _ => Effect.none
+      };
+    let (layout, editorEffect) =
+      Internal.updateEditors(~scope, ~msg, state.layout);
+    let state = {...state, layout};
+    let effect = [shEffect, editorEffect] |> Effect.batch;
+    (state, effect);
+
   | Editor({scope, msg}) =>
     let (layout, effect) =
       Internal.updateEditors(~scope, ~msg, state.layout);
@@ -676,31 +700,6 @@
     let effect = [shEffect] |> Effect.batch;
     ({...state, signatureHelp}, effect);
 
-<<<<<<< HEAD
-  | EditorCursorMove(editorID, _) =>
-    let maybeBuffer = Selectors.getActiveBuffer(state);
-    let maybeEditor =
-      state |> Selectors.getActiveEditorGroup |> Selectors.getActiveEditor;
-    let (signatureHelp, shOutMsg) =
-      Feature_SignatureHelp.update(
-        ~maybeBuffer,
-        ~maybeEditor,
-        ~extHostClient,
-        state.signatureHelp,
-        Feature_SignatureHelp.CursorMoved(editorID),
-      );
-    let shEffect =
-      switch (shOutMsg) {
-      | Effect(e) => Effect.map(msg => Actions.SignatureHelp(msg), e)
-      | _ => Effect.none
-      };
-    let effect = [shEffect] |> Effect.batch;
-    ({...state, signatureHelp}, effect);
-  | Vim(msg) => (
-      {...state, vim: Feature_Vim.update(msg, state.vim)},
-      Effect.none,
-    )
-=======
   | Vim(msg) =>
     let (vim, outmsg) = Feature_Vim.update(msg, state.vim);
     let state = {...state, vim};
@@ -727,7 +726,6 @@
       };
 
     (state', eff |> Isolinear.Effect.map(msg => Actions.Vim(msg)));
->>>>>>> 96bb7679
 
   | _ => (state, Effect.none)
   };
