/*
 * ExtensionClientStoreConnector.re
 *
 * This connects the extension client to the store:
 * - Converts extension host notifications into ACTIONS
 * - Calls appropriate APIs on extension host based on ACTIONS
 */

module Core = Oni_Core;
module Uri = Core.Uri;
open Oni_Core.Utility;
module Model = Oni_Model;

module Log = (
  val Core.Log.withNamespace("Oni2.ExtensionClientStoreConnector")
);

open Oni_Extensions;
module Extensions = Oni_Extensions;
module Protocol = Extensions.ExtHostProtocol;

module Workspace = Protocol.Workspace;

let start = (extensions, setup: Core.Setup.t) => {
  let (stream, dispatch) = Isolinear.Stream.create();

  let onExtHostClosed = () => Log.info("ext host closed");

  let extensionInfo =
    extensions
    |> List.map(ext =>
         Extensions.ExtHostInitData.ExtensionInfo.ofScannedExtension(ext)
       );

  let onDiagnosticsClear = owner => {
    dispatch(Model.Actions.DiagnosticsClear(owner));
  };

  let onDiagnosticsChangeMany =
      (diagCollection: Protocol.DiagnosticsCollection.t) => {
    let protocolDiagToDiag: Protocol.Diagnostic.t => Model.Diagnostic.t =
      d => {
        let range = Protocol.OneBasedRange.toRange(d.range);
        let message = d.message;
        Model.Diagnostic.create(~range, ~message, ());
      };

    let f = (d: Protocol.Diagnostics.t) => {
      let diagnostics = List.map(protocolDiagToDiag, snd(d));
      let uri = fst(d);
      Model.Actions.DiagnosticsSet(uri, diagCollection.name, diagnostics);
    };

    diagCollection.perFileDiagnostics
    |> List.map(f)
    |> List.iter(a => dispatch(a));
  };

  let onStatusBarSetEntry = ((id, text, alignment, priority)) => {
    dispatch(
      Model.Actions.StatusBarAddItem(
        Model.StatusBarModel.Item.create(
          ~id,
          ~text,
          ~alignment=Model.StatusBarModel.Alignment.ofInt(alignment),
          ~priority,
          (),
        ),
      ),
    );
  };

  let onRegisterSuggestProvider = (sp: LanguageFeatures.SuggestProvider.t) => {
    Log.infof(m => m("Registered suggest provider with ID: %n", sp.id));
    dispatch(Oni_Model.Actions.LanguageFeatureRegisterSuggestProvider(sp));
  };

  let onOutput = Log.info;

  let onDidActivateExtension = id => {
    dispatch(Model.Actions.ExtensionActivated(id));
  };

  let onShowMessage = message => {
    dispatch(
      Oni_Model.Actions.ShowNotification(
        Oni_Model.Notification.create(~title="Extension", ~message, ()),
      ),
    );
  };

  let initData = ExtHostInitData.create(~extensions=extensionInfo, ());
  let extHostClient =
    Extensions.ExtHostClient.start(
      ~initialWorkspace=Workspace.fromPath(Sys.getcwd()),
      ~initData,
      ~onClosed=onExtHostClosed,
      ~onStatusBarSetEntry,
      ~onDiagnosticsClear,
      ~onDiagnosticsChangeMany,
      ~onDidActivateExtension,
      ~onRegisterSuggestProvider,
      ~onShowMessage,
      ~onOutput,
      setup,
    );

  let _bufferMetadataToModelAddedDelta =
      (bm: Vim.BufferMetadata.t, fileType: option(string)) =>
    switch (bm.filePath, fileType) {
    | (Some(fp), Some(ft)) =>
      Log.info("Creating model for filetype: " ++ ft);
      Some(
        Protocol.ModelAddedDelta.create(
          ~uri=Core.Uri.fromPath(fp),
          ~versionId=bm.version,
          ~lines=[""],
          ~modeId=ft,
          ~isDirty=true,
          (),
        ),
      );
    | _ => None
    };

  let activatedFileTypes: Hashtbl.t(string, bool) = Hashtbl.create(16);

  let activateFileType = (fileType: option(string)) =>
    fileType
    |> Option.iter(ft =>
         Hashtbl.find_opt(activatedFileTypes, ft)
         // If no entry, we haven't activated yet
         |> Option.iter_none(() => {
              ExtHostClient.activateByEvent(
                "onLanguage:" ++ ft,
                extHostClient,
              );
              Hashtbl.add(activatedFileTypes, ft, true);
            })
       );

  let sendBufferEnterEffect =
      (bm: Vim.BufferMetadata.t, fileType: option(string)) =>
    Isolinear.Effect.create(~name="exthost.bufferEnter", () =>
      switch (_bufferMetadataToModelAddedDelta(bm, fileType)) {
      | None => ()
      | Some((v: Protocol.ModelAddedDelta.t)) =>
        activateFileType(fileType);
        ExtHostClient.addDocument(v, extHostClient);
      }
    );

  let modelChangedEffect = (buffers: Model.Buffers.t, bu: Core.BufferUpdate.t) =>
    Isolinear.Effect.create(~name="exthost.bufferUpdate", () =>
      switch (Model.Buffers.getBuffer(bu.id, buffers)) {
      | None => ()
      | Some(v) =>
        Core.Log.perf("exthost.bufferUpdate", () => {
          let modelContentChange =
            Protocol.ModelContentChange.ofBufferUpdate(
              bu,
              Protocol.Eol.default,
            );
          let modelChangedEvent =
            Protocol.ModelChangedEvent.create(
              ~changes=[modelContentChange],
              ~eol=Protocol.Eol.default,
              ~versionId=bu.version,
              (),
            );

          let uri = Core.Buffer.getUri(v);

          ExtHostClient.updateDocument(
            uri,
            modelChangedEvent,
            true,
            extHostClient,
          );
        })
      }
    );

  let suggestionItemToCompletionItem:
    Protocol.SuggestionItem.t => Model.Actions.completionItem =
    suggestion => {
      let completionKind =
        suggestion.kind |> Option.bind(CompletionItemKind.ofInt);

      {
        completionLabel: suggestion.label,
        completionKind,
        completionDetail: suggestion.detail,
      };
    };

  let suggestionsToCompletionItems = (suggestions: Protocol.Suggestions.t) =>
    List.map(suggestionItemToCompletionItem, suggestions);

  let getAndDispatchCompletions =
      (~languageFeatures, ~fileType, ~uri, ~completionMeet, ~position, ()) => {
    let providers =
      LanguageFeatures.getSuggestProviders(fileType, languageFeatures);

    providers
    |> List.iter((provider: LanguageFeatures.SuggestProvider.t) => {
         Log.infof(m =>
           m(
             "Completions - getting completions for suggest provider: %n",
             provider.id,
           )
         );
         let completionPromise: Lwt.t(option(Protocol.Suggestions.t)) =
           ExtHostClient.getCompletions(
             provider.id,
             uri,
             position,
             extHostClient,
           );

         let _ =
           Lwt.bind(
             completionPromise,
             completions => {
               switch (completions) {
               | None => Log.info("No completions for provider")
               | Some(completions) =>
                 let completionItems =
                   suggestionsToCompletionItems(completions);
                 dispatch(
                   Model.Actions.CompletionAddItems(
                     completionMeet,
                     completionItems,
                   ),
                 );
               };
               Lwt.return();
             },
           );
         ();
       });
  };

  let checkCompletionsEffect = (completionMeet, state) =>
    Isolinear.Effect.create(~name="exthost.checkCompletions", () => {
      Model.Selectors.withActiveBufferAndFileType(
        state,
        (buf, fileType) => {
          open Model.Actions;
<<<<<<< HEAD
          open Oni_Core.Types;
          let uri = Core.Buffer.getUri(buf);
=======

          let uri = Model.Buffer.getUri(buf);
>>>>>>> b18bb5b9
          let position =
            Protocol.OneBasedPosition.ofInt1(
              ~lineNumber=
                completionMeet.completionMeetLine |> Core.Index.toInt1,
              ~column=completionMeet.completionMeetColumn |> Core.Index.toInt1,
              (),
            );
          Log.infof(m =>
            m(
              "Completions - requesting at %s for %s",
              Core.Uri.toString(uri),
              Protocol.OneBasedPosition.show(position),
            )
          );
          let languageFeatures = state.languageFeatures;
          getAndDispatchCompletions(
            ~languageFeatures,
            ~fileType,
            ~uri,
            ~completionMeet,
            ~position,
            (),
          );
          ();
        },
      )
    });

  let executeContributedCommandEffect = cmd =>
    Isolinear.Effect.create(~name="exthost.executeContributedCommand", () => {
      ExtHostClient.executeContributedCommand(cmd, extHostClient)
    });

  let registerQuitCleanupEffect =
    Isolinear.Effect.createWithDispatch(
      ~name="exthost.registerQuitCleanup", dispatch =>
      dispatch(
        Model.Actions.RegisterQuitCleanup(
          () => ExtHostClient.close(extHostClient),
        ),
      )
    );

  let changeWorkspaceEffect = path =>
    Isolinear.Effect.create(~name="exthost.changeWorkspace", () => {
      ExtHostClient.acceptWorkspaceData(
        Workspace.fromPath(path),
        extHostClient,
      )
    });

  let updater = (state: Model.State.t, action) =>
    switch (action) {
    | Model.Actions.Init => (state, registerQuitCleanupEffect)
    | Model.Actions.BufferUpdate(bu) => (
        state,
        modelChangedEffect(state.buffers, bu),
      )
    | Model.Actions.CommandExecuteContributed(cmd) => (
        state,
        executeContributedCommandEffect(cmd),
      )
    | Model.Actions.CompletionStart(completionMeet) => (
        state,
        checkCompletionsEffect(completionMeet, state),
      )
    | Model.Actions.VimDirectoryChanged(path) => (
        state,
        changeWorkspaceEffect(path),
      )
    | Model.Actions.BufferEnter(bm, fileTypeOpt) => (
        state,
        sendBufferEnterEffect(bm, fileTypeOpt),
      )
    | _ => (state, Isolinear.Effect.none)
    };

  (updater, stream);
};<|MERGE_RESOLUTION|>--- conflicted
+++ resolved
@@ -247,13 +247,8 @@
         state,
         (buf, fileType) => {
           open Model.Actions;
-<<<<<<< HEAD
-          open Oni_Core.Types;
-          let uri = Core.Buffer.getUri(buf);
-=======
 
           let uri = Model.Buffer.getUri(buf);
->>>>>>> b18bb5b9
           let position =
             Protocol.OneBasedPosition.ofInt1(
               ~lineNumber=
