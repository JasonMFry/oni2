--- conflicted
+++ resolved
@@ -140,14 +140,9 @@
     Isolinear.Effect.create(~name="exthost.bufferEnter", () =>
       switch (_bufferMetadataToModelAddedDelta(bm, fileType)) {
       | None => ()
-<<<<<<< HEAD
-      | Some(v) =>
+      | Some((v: Protocol.ModelAddedDelta.t)) =>
         activateFileType(fileType);
         ExtHostClient.addDocument(v, extHostClient);
-=======
-      | Some((v: Protocol.ModelAddedDelta.t)) =>
-        ExtHostClient.addDocument(v, extHostClient)
->>>>>>> e75e4102
       }
     );
 
