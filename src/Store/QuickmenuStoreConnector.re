/*
 * QuickmenuStoreConnector.re
 *
 * This implements an updater (reducer + side effects) for the Quickmenu
 */

module Core = Oni_Core;
module Option = Oni_Core.Utility.Option;
module Model = Oni_Model;

module Actions = Model.Actions;
module Animation = Model.Animation;
module Quickmenu = Model.Quickmenu;
module Utility = Core.Utility;
module ExtensionContributions = Oni_Extensions.ExtensionContributions;

let prefixFor: Vim.Types.cmdlineType => string =
  fun
  | SearchForward => "/"
  | SearchReverse => "?"
  | _ => ":";

let start = (themeInfo: Model.ThemeInfo.t) => {
  let (stream, _dispatch) = Isolinear.Stream.create();

  let selectItemEffect = (item: Actions.menuItem) =>
    Isolinear.Effect.createWithDispatch(~name="quickmenu.selectItem", dispatch => {
      let action = item.command();
      dispatch(action);
    });

  let executeVimCommandEffect =
    Isolinear.Effect.createWithDispatch(
      ~name="quickmenu.executeVimCommand", dispatch => {
      // TODO: Hard-coding "<CR>" and assuming `KeyboardInput` reaches vim seems very sketchy
      dispatch(
        Actions.KeyboardInput("<CR>"),
      )
    });

  let exitModeEffect =
    Isolinear.Effect.createWithDispatch(~name="quickmenu.exitMode", dispatch => {
      // TODO: Hard-coding "<ESC>" and assuming `KeyboardInput` reaches vim seems very sketchy
      dispatch(
        Actions.KeyboardInput("<ESC>"),
      )
    });

  let makeBufferCommands = (languageInfo, iconTheme, buffers) => {
    let currentDirectory = Rench.Environment.getWorkingDirectory();

    let getDisplayPath = (fullPath, dir) => {
      let re = Str.regexp_string(dir ++ Filename.dir_sep);
      Str.replace_first(re, "", fullPath);
    };

    buffers
    |> Core.IntMap.to_seq
<<<<<<< HEAD
    |> Seq.filter_map(element => {
         let (_, buffer) = element;

         switch (Core.Buffer.getFilePath(buffer)) {
=======
    |> Seq.map(snd)
    |> List.of_seq
    // Sort by most recerntly used
    |> List.fast_sort((a, b) =>
         -
           Float.compare(
             Model.Buffer.getLastUsed(a),
             Model.Buffer.getLastUsed(b),
           )
       )
    |> Utility.List.filter_map(buffer => {
         switch (Model.Buffer.getFilePath(buffer)) {
>>>>>>> b18bb5b9
         | Some(path) =>
           Some(
             Actions.{
               category: None,
               name: getDisplayPath(path, currentDirectory),
               command: () => {
                 Oni_Model.Actions.OpenFileByPath(path, None, None);
               },
               icon:
                 Oni_Model.FileExplorer.getFileIcon(
                   languageInfo,
                   iconTheme,
                   path,
                 ),
               highlight: [],
             },
           )
         | None => None
         }
       })
    |> Array.of_list;
  };

  let menuUpdater =
      (
        state: option(Quickmenu.t),
        action: Actions.t,
        buffers,
        languageInfo,
        iconTheme,
        themeInfo,
        commands,
      )
      : (option(Quickmenu.t), Isolinear.Effect.t(Actions.t)) => {
    switch (action) {
    | QuickmenuShow(CommandPalette) => (
        Some({
          ...Quickmenu.defaults(CommandPalette),
          items: Model.Commands.toQuickMenu(commands) |> Array.of_list,
          focused: Some(0),
        }),
        Isolinear.Effect.none,
      )

    | QuickmenuShow(EditorsPicker) => (
        Some({
          ...Quickmenu.defaults(EditorsPicker),
          items: makeBufferCommands(languageInfo, iconTheme, buffers),
          focused: Some(0),
        }),
        Isolinear.Effect.none,
      )

    | QuickmenuShow(FilesPicker) => (
        Some({
          ...Quickmenu.defaults(FilesPicker),
          ripgrepProgress: Loading,
          focused: Some(0),
        }),
        Isolinear.Effect.none,
      )

    | QuickmenuShow(Wildmenu(cmdType)) => (
        Some({
          ...Quickmenu.defaults(Wildmenu(cmdType)),
          prefix: Some(prefixFor(cmdType)),
        }),
        Isolinear.Effect.none,
      )

    | QuickmenuShow(ThemesPicker) =>
      let items =
        Model.ThemeInfo.getThemes(themeInfo)
        |> List.map((theme: ExtensionContributions.Theme.t) => {
             Actions.{
               category: Some("Theme"),
               name: theme.label,
               command: () => ThemeLoadByName(theme.label),
               icon: None,
               highlight: [],
             }
           })
        |> Array.of_list;

      (
        Some({...Quickmenu.defaults(ThemesPicker), items}),
        Isolinear.Effect.none,
      );

    | QuickmenuInput({text, cursorPosition}) => (
        Option.map(
          state => Quickmenu.{...state, query: text, cursorPosition},
          state,
        ),
        Isolinear.Effect.none,
      )

    | QuickmenuUpdateRipgrepProgress(progress) => (
        Option.map(
          (state: Quickmenu.t) => {...state, ripgrepProgress: progress},
          state,
        ),
        Isolinear.Effect.none,
      )

    | QuickmenuUpdateFilterProgress(items, progress) => (
        Option.map(
          (state: Quickmenu.t) => {
            let count = Array.length(items);
            {
              ...state,
              items,
              filterProgress: progress,
              focused: Option.map(min(count), state.focused),
            };
          },
          state,
        ),
        Isolinear.Effect.none,
      )

    | ListFocus(index) => (
        Option.map(
          (state: Quickmenu.t) => {
            let count = Array.length(state.items);

            {
              ...state,
              focused: Some(Utility.clamp(index, ~lo=0, ~hi=count)),
            };
          },
          state,
        ),
        Isolinear.Effect.none,
      )

    | ListFocusUp => (
        Option.map(
          (state: Quickmenu.t) => {
            let count = Array.length(state.items);

            {
              ...state,
              focused:
                Option.map(
                  focused =>
                    if (count == 0) {
                      0;
                    } else if (focused <= 0) {
                      count - 1; // "roll over" to end of list
                    } else {
                      focused - 1;
                    },
                  state.focused,
                )
                |> Option.value(~default=max(count - 1, 0))  // default to end of list
                |> Option.some,
            };
          },
          state,
        ),
        Isolinear.Effect.none,
      )

    | ListFocusDown => (
        Option.map(
          (state: Quickmenu.t) => {
            let count = Array.length(state.items);

            {
              ...state,
              focused:
                Option.map(
                  focused =>
                    if (count == 0) {
                      0;
                    } else {
                      (focused + 1) mod count;
                    },
                  state.focused,
                )
                |> Option.value(~default=0)  // default to start of list
                |> Option.some,
            };
          },
          state,
        ),
        Isolinear.Effect.none,
      )

    | ListSelect =>
      Revery_UI.Focus.loseFocus(); // TODO: Remove once revery-ui/revery#412 has been fixed
      switch (state) {
      | Some({variant: Wildmenu(_), _}) => (None, executeVimCommandEffect)

      | Some({items, focused: Some(focused), _}) =>
        switch (items[focused]) {
        | item => (None, selectItemEffect(item))
        | exception (Invalid_argument(_)) => (state, Isolinear.Effect.none)
        }

      | _ => (state, Isolinear.Effect.none)
      };

    | ListSelectBackground =>
      switch (state) {
      | Some({items, focused: Some(focused), _}) =>
        let eff =
          switch (items[focused]) {
          | item => selectItemEffect(item)
          | exception (Invalid_argument(_)) => Isolinear.Effect.none
          };
        (state, eff);

      | _ => (state, Isolinear.Effect.none)
      }

    | QuickmenuClose =>
      Revery_UI.Focus.loseFocus(); // TODO: Remove once revery-ui/revery#412 has been fixed
      switch (state) {
      | Some({variant: Wildmenu(_), _}) => (None, exitModeEffect)
      | _ => (None, Isolinear.Effect.none)
      };

    | _ => (state, Isolinear.Effect.none)
    };
  };

  let updater = (state: Model.State.t, action: Actions.t) => {
    switch (action) {
    | Tick(_) => (state, Isolinear.Effect.none)

    | action =>
      let (menuState, menuEffect) =
        menuUpdater(
          state.quickmenu,
          action,
          state.buffers,
          state.languageInfo,
          state.iconTheme,
          themeInfo,
          state.commands,
        );

      ({...state, quickmenu: menuState}, menuEffect);
    };
  };

  (updater, stream);
};

let subscriptions = ripgrep => {
  let (stream, dispatch) = Isolinear.Stream.create();
  let (itemStream, addItems) = Isolinear.Stream.create();

  module QuickmenuFilterSubscription =
    FilterSubscription.Make({
      type item = Actions.menuItem;
      let format = Model.Quickmenu.getLabel;
    });

  let filter = (query, items) => {
    QuickmenuFilterSubscription.create(
      ~id="quickmenu-filter",
      ~query,
      ~items=items |> Array.to_list, // TODO: This doesn't seem very efficient. Can Array.to_list be removed?
      ~itemStream,
      ~onUpdate=(items, ~progress) => {
        let items =
          items
          |> List.map((Model.Filter.{item, highlight}) =>
               ({...item, highlight}: Actions.menuItem)
             )
          |> Array.of_list;
        Actions.QuickmenuUpdateFilterProgress(
          items,
          progress == 1. ? Complete : InProgress(progress),
        );
      },
    );
  };

  let ripgrep = (languageInfo, iconTheme) => {
    let directory = Rench.Environment.getWorkingDirectory();
    let re = Str.regexp_string(directory ++ Filename.dir_sep);
    let getDisplayPath = fullPath => Str.replace_first(re, "", fullPath);

    let stringToCommand = (languageInfo, iconTheme, fullPath) =>
      Actions.{
        category: None,
        name: getDisplayPath(fullPath),
        command: () => Model.Actions.OpenFileByPath(fullPath, None, None),
        icon:
          Model.FileExplorer.getFileIcon(languageInfo, iconTheme, fullPath),
        highlight: [],
      };

    RipgrepSubscription.create(
      ~id="workspace-search",
      ~directory,
      ~ripgrep,
      ~onUpdate=
        items => {
          items
          |> List.map(stringToCommand(languageInfo, iconTheme))
          |> addItems;

          dispatch(Actions.QuickmenuUpdateRipgrepProgress(Loading));
        },
      ~onCompleted=() => Actions.QuickmenuUpdateRipgrepProgress(Complete),
    );
  };

  let updater = (state: Model.State.t) => {
    switch (state.quickmenu) {
    | Some(quickmenu) =>
      switch (quickmenu.variant) {
      | CommandPalette
      | EditorsPicker
      | ThemesPicker => [filter(quickmenu.query, quickmenu.items)]

      | FilesPicker => [
          filter(quickmenu.query, quickmenu.items),
          ripgrep(state.languageInfo, state.iconTheme),
        ]

      | Wildmenu(_) => []
      }

    | None => []
    };
  };

  (updater, stream);
};<|MERGE_RESOLUTION|>--- conflicted
+++ resolved
@@ -56,12 +56,6 @@
 
     buffers
     |> Core.IntMap.to_seq
-<<<<<<< HEAD
-    |> Seq.filter_map(element => {
-         let (_, buffer) = element;
-
-         switch (Core.Buffer.getFilePath(buffer)) {
-=======
     |> Seq.map(snd)
     |> List.of_seq
     // Sort by most recerntly used
@@ -74,7 +68,6 @@
        )
     |> Utility.List.filter_map(buffer => {
          switch (Model.Buffer.getFilePath(buffer)) {
->>>>>>> b18bb5b9
          | Some(path) =>
            Some(
              Actions.{
