--- conflicted
+++ resolved
@@ -12,11 +12,7 @@
               (
                 ~scrollX,
                 ~scrollY,
-<<<<<<< HEAD
-                ~metrics: EditorMetrics.t,
-=======
                 ~editor: Editor.t,
->>>>>>> 1b526115
                 ~editorFont: Service_Font.font,
                 ~buffer,
                 ~mode: Vim.Mode.t,
@@ -54,11 +50,7 @@
   let durationFunc = (~current, ~target) =>
     if (Float.abs(target -. current) < 2. *. editorFont.measuredHeight) {
       if (mode == Insert) {
-<<<<<<< HEAD
-        Revery.Time.milliseconds(0);
-=======
         Revery.Time.milliseconds(50);
->>>>>>> 1b526115
       } else {
         Revery.Time.zero;
       };
@@ -66,19 +58,10 @@
       Revery.Time.milliseconds(100);
     };
 
-<<<<<<< HEAD
-  let animatedCursor = Config.Experimental.editorSmoothCursor.get(config);
-
-  // When in insert mode, we use a negative delay to give some anticipation
-  let delay =
-    mode == Insert ? Revery.Time.milliseconds(-50) : Revery.Time.zero;
-
-=======
   let animatedCursor =
     Config.Experimental.cursorSmoothCaretAnimation.get(config);
 
   let delay = Revery.Time.zero;
->>>>>>> 1b526115
   let defaultDuration = Revery.Time.milliseconds(100);
   let easing = Easing.easeIn;
 
@@ -124,13 +107,8 @@
       let context =
         Draw.createContext(
           ~canvasContext,
-<<<<<<< HEAD
-          ~width=metrics.pixelWidth,
-          ~height=metrics.pixelHeight,
-=======
           ~width=editor.pixelWidth,
           ~height=editor.pixelHeight,
->>>>>>> 1b526115
           ~scrollX,
           ~scrollY,
           ~lineHeight=editorFont.measuredHeight,
