/*
 * EditorSurface.re
 *
 * Component that handles rendering of the 'editor surface' -
 * the view of the buffer in the window.
 */

open EditorCoreTypes;
open Revery;
open Revery.UI;

open Oni_Core;

open Helpers;

module Log = (val Log.withNamespace("Oni2.UI.EditorSurface"));

module FontIcon = Oni_Components.FontIcon;
module BufferHighlights = Oni_Syntax.BufferHighlights;
module Completions = Feature_LanguageSupport.Completions;
module Diagnostics = Feature_LanguageSupport.Diagnostics;
module Diagnostic = Feature_LanguageSupport.Diagnostic;
module Definition = Feature_LanguageSupport.Definition;

module Constants = {
  include Constants;

  let diffMarkersMaxLineCount = 2000;
  let diffMarkerWidth = 3.;
  let gutterMargin = 3.;
};

module Styles = {
  open Style;

  let container = (~theme: Theme.t) => [
    backgroundColor(theme.editorBackground),
    color(theme.editorForeground),
    flexGrow(1),
  ];

  let verticalScrollBar = (~theme: Theme.t) =>
    Style.[
      position(`Absolute),
      top(0),
      right(0),
      width(Constants.scrollBarThickness),
      backgroundColor(theme.scrollbarSliderBackground),
      bottom(0),
    ];
};

let minimap =
    (
      ~buffer,
      ~bufferHighlights,
      ~cursorPosition: Location.t,
      ~theme,
      ~matchingPairs,
      ~bufferSyntaxHighlights,
      ~selectionRanges,
      ~showMinimapSlider,
      ~onScroll,
      ~editor,
      ~diffMarkers,
      ~metrics: EditorMetrics.t,
      ~diagnosticsMap,
      ~bufferWidthInCharacters,
      ~minimapWidthInPixels,
      (),
    ) => {
  let minimapPixelWidth = minimapWidthInPixels + Constants.minimapPadding * 2;
  let style =
    Style.[
      position(`Absolute),
      overflow(`Hidden),
      top(0),
      right(Constants.scrollBarThickness),
      width(minimapPixelWidth),
      bottom(0),
    ];
  let onMouseWheel = (wheelEvent: NodeEvents.mouseWheelEventParams) =>
    onScroll(wheelEvent.deltaY *. (-150.));

  <View style onMouseWheel>
    <Minimap
      editor
      width=minimapPixelWidth
      height={metrics.pixelHeight}
      count={Buffer.getNumberOfLines(buffer)}
      diagnostics=diagnosticsMap
      metrics
      getTokensForLine={getTokensForLine(
        ~buffer,
        ~bufferHighlights,
        ~cursorLine=Index.toZeroBased(cursorPosition.line),
        ~theme,
        ~matchingPairs,
        ~bufferSyntaxHighlights,
        0,
        bufferWidthInCharacters,
      )}
      selection=selectionRanges
      showSlider=showMinimapSlider
      onScroll
      theme
      bufferHighlights
      diffMarkers
    />
  </View>;
};

// VIEW

let make =
    (
      ~buffer,
      ~onDimensionsChanged,
      ~isActiveSplit: bool,
      ~metrics: EditorMetrics.t,
      ~editor: Editor.t,
      ~theme: Theme.t,
      ~rulers=[],
      ~showLineNumbers=LineNumber.On,
      ~editorFont: EditorFont.t,
      ~mode: Vim.Mode.t,
      ~showMinimap=true,
      ~showMinimapSlider=true,
      ~maxMinimapCharacters=50,
      ~matchingPairsEnabled=true,
      ~bufferHighlights,
      ~bufferSyntaxHighlights,
      ~onScroll,
      ~diagnostics,
      ~completions,
      ~tokenTheme,
      ~hoverDelay=Time.ms(1000),
      ~isHoverEnabled=true,
      ~onCursorChange,
      ~definition,
      ~shouldRenderWhitespace=ConfigurationValues.None,
      ~shouldRenderIndentGuides=false,
      ~shouldHighlightActiveIndentGuides=false,
      (),
    ) => {
<<<<<<< HEAD
  let yF = yOffset;
  let xF = xOffset;

  let f = (token: BufferViewTokenizer.t) => {
    let x =
      lineNumberWidth
      +. fontWidth
      *. float(Index.toZeroBased(token.startPosition))
      -. xF;
    let y = yF +. fontHeight -. descenderHeight;

    switch (token.tokenType) {
    | Text =>
      Skia.Paint.setColor(tokenPaint, Color.toSkia(token.color));
      let shapedText =
        Revery.Font.shape(tokenFont, token.text)
        |> Revery.Font.ShapeResult.getGlyphString;

      CanvasContext.drawText(
        ~paint=tokenPaint,
        ~x,
        ~y,
        ~text=shapedText,
        canvasContext,
      );
    | Tab =>
      CanvasContext.Deprecated.drawString(
        ~x=x +. fontWidth /. 4.,
        ~y,
        ~color=theme.editorWhitespaceForeground,
        ~fontFamily="FontAwesome5FreeSolid.otf",
        ~fontSize=10.,
        ~text=FontIcon.codeToIcon(0xf30b),
        canvasContext,
      )
    | Whitespace =>
      renderSpaces(
        ~fontWidth,
        ~fontHeight,
        ~x,
        ~y=yF,
        ~count=String.length(token.text),
        ~theme,
        canvasContext,
      )
    };
  };

  tokens |> WhitespaceTokenFilter.filter(whitespaceSetting) |> List.iter(f);
};

let scrollSpringOptions =
  Spring.Options.create(~stiffness=310., ~damping=30., ());

let%component make =
              (
                ~activeBuffer,
                ~onDimensionsChanged,
                ~isActiveSplit: bool,
                ~metrics: EditorMetrics.t,
                ~editor: Editor.t,
                ~theme: Theme.t,
                ~rulers=[],
                ~showLineNumbers=LineNumber.On,
                ~editorFont: EditorFont.t,
                ~fontSize=14.,
                ~mode: Vim.Mode.t,
                ~showMinimap=true,
                ~showMinimapSlider=true,
                ~maxMinimapCharacters=50,
                ~matchingPairsEnabled=true,
                ~bufferHighlights,
                ~bufferSyntaxHighlights,
                ~onScroll,
                ~diagnostics,
                ~completions,
                ~tokenTheme,
                ~hoverDelay=Time.ms(1000),
                ~isHoverEnabled=true,
                ~onCursorChange,
                ~definition,
                ~shouldRenderWhitespace=ConfigurationValues.None,
                ~shouldRenderIndentGuides=false,
                ~shouldHighlightActiveIndentGuides=false,
                ~smoothScroll=false,
                (),
              ) => {
  let%hook (elementRef, setElementRef) = React.Hooks.ref(None);

  let buffer =
    switch (activeBuffer) {
    | Some(buffer) => buffer
    | None => Buffer.empty
    };

  let bufferId = Buffer.getId(buffer);
=======
>>>>>>> 19d4f703
  let lineCount = Buffer.getNumberOfLines(buffer);

  let leftVisibleColumn = Editor.getLeftVisibleColumn(editor, metrics);
  let topVisibleLine = Editor.getTopVisibleLine(editor, metrics);
  let bottomVisibleLine = Editor.getBottomVisibleLine(editor, metrics);

  let cursorPosition = Editor.getPrimaryCursor(editor);

<<<<<<< HEAD
  let cursorLine = Index.toZeroBased(cursorPosition.line);

  let (cursorOffset, cursorCharacterWidth) =
    if (lineCount > 0 && cursorLine < lineCount) {
      let cursorLine = Buffer.getLine(cursorLine, buffer);

      let (cursorOffset, width) =
        BufferViewTokenizer.getCharacterPositionAndWidth(
          cursorLine,
          Index.toZeroBased(cursorPosition.column),
        );
      (cursorOffset, width);
    } else {
      (0, 1);
    };

  let%hook (scrollY, _setScrollYImmediately) =
    Hooks.spring(
      ~target=editor.scrollY,
      ~restThreshold=100.,
      ~enabled=smoothScroll,
      scrollSpringOptions,
    );
  let%hook (scrollX, _setScrollXImmediately) =
    Hooks.spring(
      ~target=editor.scrollX,
      ~restThreshold=100.,
      ~enabled=smoothScroll,
      scrollSpringOptions,
    );

  let bufferPositionToPixel = (line, char) => {
    let x = float(char) *. fontWidth -. scrollX +. gutterWidth;
    let y = float(line) *. fontHeight -. scrollY;
    (x, y);
  };

  let fullCursorWidth = cursorCharacterWidth * int_of_float(fontWidth);

  let cursorWidth =
    switch (mode, isActiveSplit) {
    | (Insert, true) => 2
    | _ => fullCursorWidth
    };

  let cursorOpacity = isActiveSplit ? 0.5 : 0.25;

  let cursorPixelY =
    int_of_float(
      fontHeight
      *. float(Index.toZeroBased(cursorPosition.line))
      -. scrollY
      +. 0.5,
    );

  let cursorPixelX =
    int_of_float(
      gutterWidth +. fontWidth *. float(cursorOffset) -. scrollX +. 0.5,
    );

  let cursorStyle =
    Style.[
      position(`Absolute),
      top(cursorPixelY),
      left(cursorPixelX),
      height(iFontHeight),
      width(cursorWidth),
      backgroundColor(Colors.white),
    ];

=======
>>>>>>> 19d4f703
  let layout =
    EditorLayout.getLayout(
      ~showLineNumbers=showLineNumbers != LineNumber.Off,
      ~maxMinimapCharacters,
      ~pixelWidth=float(metrics.pixelWidth),
      ~pixelHeight=float(metrics.pixelHeight),
      ~isMinimapShown=showMinimap,
      ~characterWidth=editorFont.measuredWidth,
      ~characterHeight=editorFont.measuredHeight,
      ~bufferLineCount=lineCount,
      (),
    );

  let matchingPairs =
    !matchingPairsEnabled
      ? None
      : BufferHighlights.getMatchingPair(
          Buffer.getId(buffer),
          bufferHighlights,
        );

  let diagnosticsMap = Diagnostics.getDiagnosticsMap(diagnostics, buffer);
  let selectionRanges =
    Selection.getRanges(editor.selection, buffer) |> Range.toHash;

  let diffMarkers =
    lineCount < Constants.diffMarkersMaxLineCount
      ? EditorDiffMarkers.generate(buffer) : None;

<<<<<<< HEAD
  let minimapLayout =
    showMinimap
      ? <View style=minimapViewStyle onMouseWheel=scrollMinimap>
          <Minimap
            editor
            width={layout.minimapWidthInPixels}
            height={metrics.pixelHeight}
            count=lineCount
            diagnostics=diagnosticsMap
            metrics
            getTokensForLine={getTokensForLine(
              0,
              layout.bufferWidthInCharacters,
            )}
            selection=selectionRanges
            showSlider=showMinimapSlider
            onScroll
            theme
            bufferHighlights
            diffMarkers
          />
        </View>
      : React.empty;

  let completions = () =>
    Completions.isActive(completions)
      ? <CompletionsView
          x=cursorPixelX
          y=cursorPixelY
          lineHeight=fontHeight
          theme
          tokenTheme
          editorFont
          completions
        />
      : React.empty;

  let hoverElements =
    isActiveSplit
      ? <View style={Styles.bufferViewOverlay(bufferPixelWidth)}>
          <HoverView
            x=cursorPixelX
            y=cursorPixelY
            delay=hoverDelay
            isEnabled=isHoverEnabled
            theme
            editorFont
            diagnostics
            editor
            buffer
            mode
          />
          <completions />
        </View>
      : React.empty;

  /* TODO: Selection! */
  /*let editorMouseDown = (evt: NodeEvents.mouseButtonEventParams) => {
    };*/

  let editorMouseUp = (evt: NodeEvents.mouseButtonEventParams) => {
    Log.trace("editorMouseUp");

    switch (elementRef) {
    | None => ()
    | Some(r) =>
      let rect = r#getBoundingBox();
      let (minX, minY, _, _) = Revery.Math.BoundingBox2d.getBounds(rect);

      let relY = evt.mouseY -. minY;
      let relX = evt.mouseX -. minX;

      let numberOfLines = Buffer.getNumberOfLines(buffer);
      let (line, col) =
        Editor.pixelPositionToLineColumn(
          editor,
          metrics,
          relX -. gutterWidth,
          relY,
        );

      let col = col < 0 ? 0 : col;
      let line = line < 0 ? 0 : line;

      if (line < numberOfLines) {
        Log.tracef(m => m("  topVisibleLine is %i", topVisibleLine));
        Log.tracef(m => m("  setPosition (%i, %i)", line + 1, col));

        let cursor =
          Vim.Cursor.create(
            ~line=Index.fromOneBased(line + 1),
            ~column=Index.fromZeroBased(col),
          );

        /*GlobalContext.current().dispatch(
            Actions.EditorScrollToLine(editorId, topVisibleLine),
          );
          GlobalContext.current().dispatch(
            Actions.EditorScrollToColumn(editorId, leftVisibleColumn),
          );*/
        onCursorChange(cursor);
      };
    };
  };

  <View style ref={node => setElementRef(Some(node))} onDimensionsChanged>
    <View
      style={Styles.bufferViewClipped(bufferPixelWidth)}
      onMouseUp=editorMouseUp
      onMouseWheel=scrollSurface>
      <Canvas
        style={Styles.bufferViewClipped(bufferPixelWidth)}
        render={canvasContext => {
          let fontMaybe =
            Revery.Font.load(fontFamily) |> Stdlib.Result.to_option;

          let lineNumberPaint =
            fontMaybe
            |> Option.map(font => {
                 let lineNumberPaint = Skia.Paint.make();
                 Skia.Paint.setTextEncoding(lineNumberPaint, Utf8);
                 Skia.Paint.setAntiAlias(lineNumberPaint, true);
                 Skia.Paint.setLcdRenderText(lineNumberPaint, true);
                 Skia.Paint.setTextSize(lineNumberPaint, fontSize);
                 Skia.Paint.setTypeface(
                   lineNumberPaint,
                   Revery.Font.getSkiaTypeface(font),
                 );
                 lineNumberPaint;
               });

          let tokenPaint =
            fontMaybe
            |> Option.map(font => {
                 let paint = Skia.Paint.make();
                 Skia.Paint.setTextEncoding(paint, GlyphId);
                 Skia.Paint.setAntiAlias(paint, true);
                 Skia.Paint.setLcdRenderText(paint, true);
                 Skia.Paint.setTextSize(paint, fontSize);
                 Skia.Paint.setTypeface(
                   paint,
                   Revery.Font.getSkiaTypeface(font),
                 );
                 (font, paint);
               });

          let rectPaint = Skia.Paint.make();

          let count = lineCount;
          let height = metrics.pixelHeight;
          let rowHeight = metrics.lineHeight;

          /* Draw background for cursor line */
          Skia.Paint.setColor(
            rectPaint,
            theme.editorLineHighlightBackground |> Color.toSkia,
          );
          CanvasContext.drawRectLtwh(
            ~left=gutterWidth,
            ~top=
              fontHeight
              *. float(Index.toZeroBased(cursorPosition.line))
              -. scrollY,
            ~height=fontHeight,
            ~width=float(metrics.pixelWidth) -. gutterWidth,
            ~paint=rectPaint,
            canvasContext,
          );

          /* Draw configured rulers */
          let renderRuler = ruler =>
            {Skia.Paint.setColor(
               rectPaint,
               theme.editorRulerForeground |> Color.toSkia,
             );
             CanvasContext.drawRectLtwh(
               ~left=fst(bufferPositionToPixel(0, ruler)),
               ~top=0.0,
               ~height=float(metrics.pixelHeight),
               ~width=1.,
               ~paint=rectPaint,
               canvasContext,
             )};

          List.iter(renderRuler, rulers);

          let renderUnderline = (~offset=0., ~color=Colors.black, r: Range.t) =>
            {let halfOffset = offset /. 2.0;
             let line = Index.toZeroBased(r.start.line);
             let start = Index.toZeroBased(r.start.column);
             let endC = Index.toZeroBased(r.stop.column);

             let text = Buffer.getLine(line, buffer);
             let (startOffset, _) =
               BufferViewTokenizer.getCharacterPositionAndWidth(
                 ~viewOffset=leftVisibleColumn,
                 text,
                 start,
               );
             let (endOffset, _) =
               BufferViewTokenizer.getCharacterPositionAndWidth(
                 ~viewOffset=leftVisibleColumn,
                 text,
                 endC,
               );

             Skia.Paint.setColor(rectPaint, color |> Color.toSkia);
             CanvasContext.drawRectLtwh(
               ~left=
                 gutterWidth +. float(startOffset) *. fontWidth -. halfOffset,
               ~top=
                 fontHeight
                 *. float(Index.toZeroBased(r.start.line))
                 -. scrollY
                 -. halfOffset
                 +. (fontHeight -. 2.),
               ~height=1.,
               ~width=
                 offset
                 +. max(float(endOffset - startOffset), 1.0)
                 *. fontWidth,
               ~paint=rectPaint,
               canvasContext,
             )};

          let renderRange = (~offset=0., ~color=Colors.black, r: Range.t) =>
            {let halfOffset = offset /. 2.0;
             let line = Index.toZeroBased(r.start.line);
             let start = Index.toZeroBased(r.start.column);
             let endC = Index.toZeroBased(r.stop.column);

             let lines = Buffer.getNumberOfLines(buffer);
             if (line < lines) {
               let text = Buffer.getLine(line, buffer);
               let (startOffset, _) =
                 BufferViewTokenizer.getCharacterPositionAndWidth(
                   ~viewOffset=leftVisibleColumn,
                   text,
                   start,
                 );
               let (endOffset, _) =
                 BufferViewTokenizer.getCharacterPositionAndWidth(
                   ~viewOffset=leftVisibleColumn,
                   text,
                   endC,
                 );

               Skia.Paint.setColor(rectPaint, color |> Color.toSkia);
               CanvasContext.drawRectLtwh(
                 ~left=
                   gutterWidth
                   +. float(startOffset)
                   *. fontWidth
                   -. halfOffset,
                 ~top=
                   fontHeight
                   *. float(Index.toZeroBased(r.start.line))
                   -. scrollY
                   -. halfOffset,
                 ~height=fontHeight +. offset,
                 ~width=
                   offset
                   +. max(float(endOffset - startOffset), 1.0)
                   *. fontWidth,
                 ~paint=rectPaint,
                 canvasContext,
               );
             }};

          ImmediateList.render(
            ~scrollY,
            ~rowHeight,
            ~height=float(height),
            ~count,
            ~render=
              (item, _offset) => {
                let index = Index.fromZeroBased(item);
                let renderDiagnostics = (d: Diagnostic.t) =>
                  renderUnderline(~color=Colors.red, d.range);

                /* Draw error markers */
                switch (IntMap.find_opt(item, diagnosticsMap)) {
                | None => ()
                | Some(v) => List.iter(renderDiagnostics, v)
                };

                switch (Hashtbl.find_opt(selectionRanges, index)) {
                | None => ()
                | Some(v) =>
                  List.iter(
                    renderRange(~color=theme.editorSelectionBackground),
                    v,
                  )
                };

                /* Draw match highlights */
                let matchColor = theme.editorSelectionBackground;
                switch (matchingPairs) {
                | None => ()
                | Some((startPos, endPos)) =>
                  renderRange(
                    ~offset=0.0,
                    ~color=matchColor,
                    Range.{start: startPos, stop: startPos},
                  );
                  renderRange(
                    ~offset=0.0,
                    ~color=matchColor,
                    Range.{start: endPos, stop: endPos},
                  );
                };

                /* Draw search highlights */
                BufferHighlights.getHighlightsByLine(
                  ~bufferId,
                  ~line=index,
                  bufferHighlights,
                )
                |> List.iter(r =>
                     renderRange(
                       ~offset=2.0,
                       ~color=theme.editorFindMatchBackground,
                       r,
                     )
                   );
              },
            (),
          );

          if (Definition.isAvailable(bufferId, cursorPosition, definition)) {
            let () =
              getTokenAtPosition(
                ~startIndex=leftVisibleColumn,
                ~endIndex=leftVisibleColumn + layout.bufferWidthInCharacters,
                cursorPosition,
              )
              |> Option.iter((token: BufferViewTokenizer.t) => {
                   let range =
                     Range.{
                       start:
                         Location.{
                           line: cursorPosition.line,
                           column: token.startPosition,
                         },
                       stop:
                         Location.{
                           line: cursorPosition.line,
                           column: token.endPosition,
                         },
                     };
                   let () = renderUnderline(~color=token.color, range);
                   ();
                 });
            ();
          };

          tokenPaint
          |> Option.iter(((font, paint)) => {
               ImmediateList.render(
                 ~scrollY,
                 ~rowHeight,
                 ~height=float(height),
                 ~count,
                 ~render=
                   (item, offset) => {
                     let index = Index.fromZeroBased(item);
                     let selectionRange =
                       switch (Hashtbl.find_opt(selectionRanges, index)) {
                       | None => None
                       | Some(v) =>
                         switch (List.length(v)) {
                         | 0 => None
                         | _ => Some(List.hd(v))
                         }
                       };
                     let tokens =
                       getTokensForLine(
                         ~selection=selectionRange,
                         leftVisibleColumn,
                         leftVisibleColumn + layout.bufferWidthInCharacters,
                         item,
                       );

                     let _ =
                       renderTokens(
                         font,
                         paint,
                         descenderHeight,
                         fontWidth,
                         fontHeight,
                         gutterWidth,
                         theme,
                         tokens,
                         scrollX,
                         offset,
                         canvasContext,
                         shouldRenderWhitespace,
                       );
                     ();
                   },
                 (),
               )
             });

          /* Draw background for line numbers */
          if (showLineNumbers != LineNumber.Off) {
            Skia.Paint.setColor(
              rectPaint,
              theme.editorLineNumberBackground |> Color.toSkia,
            );
            CanvasContext.drawRectLtwh(
              ~left=0.,
              ~top=0.,
              ~width=lineNumberWidth,
              ~height=float(height),
              ~paint=rectPaint,
              canvasContext,
            );

            lineNumberPaint
            |> Option.iter(paint => {
                 ImmediateList.render(
                   ~scrollY,
                   ~rowHeight,
                   ~height=float(height),
                   ~count,
                   ~render=
                     (item, offset) => {
                       renderLineNumber(
                         paint,
                         descenderHeight,
                         fontWidth,
                         fontHeight,
                         item,
                         lineNumberWidth,
                         theme,
                         showLineNumbers,
                         cursorLine,
                         offset,
                         canvasContext,
                       )
                     },
                   (),
                 )
               });
          };

          Option.iter(
            EditorDiffMarkers.render(
              ~scrollY,
              ~rowHeight,
              ~x=lineNumberWidth,
              ~height=float(height),
              ~width=Constants.diffMarkerWidth,
              ~count,
              ~canvasContext,
              ~theme,
            ),
            diffMarkers,
          );

          if (shouldRenderIndentGuides) {
            switch (activeBuffer) {
            | None => ()
            | Some(buffer) =>
              IndentLineRenderer.render(
                ~canvasContext,
                ~buffer,
                ~startLine=topVisibleLine - 1,
                ~endLine=bottomVisibleLine + 1,
                ~lineHeight=fontHeight,
                ~fontWidth,
                ~cursorLine=Index.toZeroBased(cursorPosition.line),
                ~theme,
                ~indentationSettings=indentation,
                ~bufferPositionToPixel,
                ~showActive=shouldHighlightActiveIndentGuides,
                (),
              )
            };
          };
        }}
      />
      <Opacity opacity=cursorOpacity> <View style=cursorStyle /> </Opacity>
      <View style=horizontalScrollBarStyle>
        <EditorHorizontalScrollbar
          editor
          metrics
          width={int_of_float(layout.bufferWidthInPixels)}
          theme
        />
      </View>
    </View>
    minimapLayout
    hoverElements
    <View style=verticalScrollBarStyle>
=======
  let (gutterWidth, gutterView) =
    <GutterView
      showLineNumbers
      height={metrics.pixelHeight}
      theme
      scrollY={editor.scrollY}
      lineHeight={metrics.lineHeight}
      count=lineCount
      editorFont
      cursorLine={Index.toZeroBased(cursorPosition.line)}
      diffMarkers
    />;

  <View style={Styles.container(~theme)} onDimensionsChanged>
    gutterView
    <SurfaceView
      onScroll
      buffer
      editor
      metrics
      theme
      topVisibleLine
      onCursorChange
      cursorPosition
      rulers
      editorFont
      leftVisibleColumn
      diagnosticsMap
      selectionRanges
      matchingPairs
      bufferHighlights
      definition
      bufferSyntaxHighlights
      shouldRenderWhitespace
      shouldRenderIndentGuides
      bottomVisibleLine
      shouldHighlightActiveIndentGuides
      mode
      isActiveSplit
      gutterWidth
      bufferWidthInCharacters={layout.bufferWidthInCharacters}
    />
    {showMinimap
       ? <minimap
           editor
           diagnosticsMap
           metrics
           buffer
           bufferHighlights
           cursorPosition
           theme
           matchingPairs
           bufferSyntaxHighlights
           selectionRanges
           showMinimapSlider
           diffMarkers
           onScroll
           bufferWidthInCharacters={layout.bufferWidthInCharacters}
           minimapWidthInPixels={layout.minimapWidthInPixels}
         />
       : React.empty}
    <OverlaysView
      buffer
      isActiveSplit
      hoverDelay
      isHoverEnabled
      diagnostics
      mode
      cursorPosition
      editor
      gutterWidth
      editorFont
      completions
      theme
      tokenTheme
    />
    <View style={Styles.verticalScrollBar(~theme)}>
>>>>>>> 19d4f703
      <EditorVerticalScrollbar
        editor
        metrics
        width=Constants.scrollBarThickness
        height={metrics.pixelHeight}
        diagnostics=diagnosticsMap
        theme
        editorFont
        bufferHighlights
      />
    </View>
  </View>;
};<|MERGE_RESOLUTION|>--- conflicted
+++ resolved
@@ -143,105 +143,6 @@
       ~shouldHighlightActiveIndentGuides=false,
       (),
     ) => {
-<<<<<<< HEAD
-  let yF = yOffset;
-  let xF = xOffset;
-
-  let f = (token: BufferViewTokenizer.t) => {
-    let x =
-      lineNumberWidth
-      +. fontWidth
-      *. float(Index.toZeroBased(token.startPosition))
-      -. xF;
-    let y = yF +. fontHeight -. descenderHeight;
-
-    switch (token.tokenType) {
-    | Text =>
-      Skia.Paint.setColor(tokenPaint, Color.toSkia(token.color));
-      let shapedText =
-        Revery.Font.shape(tokenFont, token.text)
-        |> Revery.Font.ShapeResult.getGlyphString;
-
-      CanvasContext.drawText(
-        ~paint=tokenPaint,
-        ~x,
-        ~y,
-        ~text=shapedText,
-        canvasContext,
-      );
-    | Tab =>
-      CanvasContext.Deprecated.drawString(
-        ~x=x +. fontWidth /. 4.,
-        ~y,
-        ~color=theme.editorWhitespaceForeground,
-        ~fontFamily="FontAwesome5FreeSolid.otf",
-        ~fontSize=10.,
-        ~text=FontIcon.codeToIcon(0xf30b),
-        canvasContext,
-      )
-    | Whitespace =>
-      renderSpaces(
-        ~fontWidth,
-        ~fontHeight,
-        ~x,
-        ~y=yF,
-        ~count=String.length(token.text),
-        ~theme,
-        canvasContext,
-      )
-    };
-  };
-
-  tokens |> WhitespaceTokenFilter.filter(whitespaceSetting) |> List.iter(f);
-};
-
-let scrollSpringOptions =
-  Spring.Options.create(~stiffness=310., ~damping=30., ());
-
-let%component make =
-              (
-                ~activeBuffer,
-                ~onDimensionsChanged,
-                ~isActiveSplit: bool,
-                ~metrics: EditorMetrics.t,
-                ~editor: Editor.t,
-                ~theme: Theme.t,
-                ~rulers=[],
-                ~showLineNumbers=LineNumber.On,
-                ~editorFont: EditorFont.t,
-                ~fontSize=14.,
-                ~mode: Vim.Mode.t,
-                ~showMinimap=true,
-                ~showMinimapSlider=true,
-                ~maxMinimapCharacters=50,
-                ~matchingPairsEnabled=true,
-                ~bufferHighlights,
-                ~bufferSyntaxHighlights,
-                ~onScroll,
-                ~diagnostics,
-                ~completions,
-                ~tokenTheme,
-                ~hoverDelay=Time.ms(1000),
-                ~isHoverEnabled=true,
-                ~onCursorChange,
-                ~definition,
-                ~shouldRenderWhitespace=ConfigurationValues.None,
-                ~shouldRenderIndentGuides=false,
-                ~shouldHighlightActiveIndentGuides=false,
-                ~smoothScroll=false,
-                (),
-              ) => {
-  let%hook (elementRef, setElementRef) = React.Hooks.ref(None);
-
-  let buffer =
-    switch (activeBuffer) {
-    | Some(buffer) => buffer
-    | None => Buffer.empty
-    };
-
-  let bufferId = Buffer.getId(buffer);
-=======
->>>>>>> 19d4f703
   let lineCount = Buffer.getNumberOfLines(buffer);
 
   let leftVisibleColumn = Editor.getLeftVisibleColumn(editor, metrics);
@@ -250,79 +151,6 @@
 
   let cursorPosition = Editor.getPrimaryCursor(editor);
 
-<<<<<<< HEAD
-  let cursorLine = Index.toZeroBased(cursorPosition.line);
-
-  let (cursorOffset, cursorCharacterWidth) =
-    if (lineCount > 0 && cursorLine < lineCount) {
-      let cursorLine = Buffer.getLine(cursorLine, buffer);
-
-      let (cursorOffset, width) =
-        BufferViewTokenizer.getCharacterPositionAndWidth(
-          cursorLine,
-          Index.toZeroBased(cursorPosition.column),
-        );
-      (cursorOffset, width);
-    } else {
-      (0, 1);
-    };
-
-  let%hook (scrollY, _setScrollYImmediately) =
-    Hooks.spring(
-      ~target=editor.scrollY,
-      ~restThreshold=100.,
-      ~enabled=smoothScroll,
-      scrollSpringOptions,
-    );
-  let%hook (scrollX, _setScrollXImmediately) =
-    Hooks.spring(
-      ~target=editor.scrollX,
-      ~restThreshold=100.,
-      ~enabled=smoothScroll,
-      scrollSpringOptions,
-    );
-
-  let bufferPositionToPixel = (line, char) => {
-    let x = float(char) *. fontWidth -. scrollX +. gutterWidth;
-    let y = float(line) *. fontHeight -. scrollY;
-    (x, y);
-  };
-
-  let fullCursorWidth = cursorCharacterWidth * int_of_float(fontWidth);
-
-  let cursorWidth =
-    switch (mode, isActiveSplit) {
-    | (Insert, true) => 2
-    | _ => fullCursorWidth
-    };
-
-  let cursorOpacity = isActiveSplit ? 0.5 : 0.25;
-
-  let cursorPixelY =
-    int_of_float(
-      fontHeight
-      *. float(Index.toZeroBased(cursorPosition.line))
-      -. scrollY
-      +. 0.5,
-    );
-
-  let cursorPixelX =
-    int_of_float(
-      gutterWidth +. fontWidth *. float(cursorOffset) -. scrollX +. 0.5,
-    );
-
-  let cursorStyle =
-    Style.[
-      position(`Absolute),
-      top(cursorPixelY),
-      left(cursorPixelX),
-      height(iFontHeight),
-      width(cursorWidth),
-      backgroundColor(Colors.white),
-    ];
-
-=======
->>>>>>> 19d4f703
   let layout =
     EditorLayout.getLayout(
       ~showLineNumbers=showLineNumbers != LineNumber.Off,
@@ -352,504 +180,6 @@
     lineCount < Constants.diffMarkersMaxLineCount
       ? EditorDiffMarkers.generate(buffer) : None;
 
-<<<<<<< HEAD
-  let minimapLayout =
-    showMinimap
-      ? <View style=minimapViewStyle onMouseWheel=scrollMinimap>
-          <Minimap
-            editor
-            width={layout.minimapWidthInPixels}
-            height={metrics.pixelHeight}
-            count=lineCount
-            diagnostics=diagnosticsMap
-            metrics
-            getTokensForLine={getTokensForLine(
-              0,
-              layout.bufferWidthInCharacters,
-            )}
-            selection=selectionRanges
-            showSlider=showMinimapSlider
-            onScroll
-            theme
-            bufferHighlights
-            diffMarkers
-          />
-        </View>
-      : React.empty;
-
-  let completions = () =>
-    Completions.isActive(completions)
-      ? <CompletionsView
-          x=cursorPixelX
-          y=cursorPixelY
-          lineHeight=fontHeight
-          theme
-          tokenTheme
-          editorFont
-          completions
-        />
-      : React.empty;
-
-  let hoverElements =
-    isActiveSplit
-      ? <View style={Styles.bufferViewOverlay(bufferPixelWidth)}>
-          <HoverView
-            x=cursorPixelX
-            y=cursorPixelY
-            delay=hoverDelay
-            isEnabled=isHoverEnabled
-            theme
-            editorFont
-            diagnostics
-            editor
-            buffer
-            mode
-          />
-          <completions />
-        </View>
-      : React.empty;
-
-  /* TODO: Selection! */
-  /*let editorMouseDown = (evt: NodeEvents.mouseButtonEventParams) => {
-    };*/
-
-  let editorMouseUp = (evt: NodeEvents.mouseButtonEventParams) => {
-    Log.trace("editorMouseUp");
-
-    switch (elementRef) {
-    | None => ()
-    | Some(r) =>
-      let rect = r#getBoundingBox();
-      let (minX, minY, _, _) = Revery.Math.BoundingBox2d.getBounds(rect);
-
-      let relY = evt.mouseY -. minY;
-      let relX = evt.mouseX -. minX;
-
-      let numberOfLines = Buffer.getNumberOfLines(buffer);
-      let (line, col) =
-        Editor.pixelPositionToLineColumn(
-          editor,
-          metrics,
-          relX -. gutterWidth,
-          relY,
-        );
-
-      let col = col < 0 ? 0 : col;
-      let line = line < 0 ? 0 : line;
-
-      if (line < numberOfLines) {
-        Log.tracef(m => m("  topVisibleLine is %i", topVisibleLine));
-        Log.tracef(m => m("  setPosition (%i, %i)", line + 1, col));
-
-        let cursor =
-          Vim.Cursor.create(
-            ~line=Index.fromOneBased(line + 1),
-            ~column=Index.fromZeroBased(col),
-          );
-
-        /*GlobalContext.current().dispatch(
-            Actions.EditorScrollToLine(editorId, topVisibleLine),
-          );
-          GlobalContext.current().dispatch(
-            Actions.EditorScrollToColumn(editorId, leftVisibleColumn),
-          );*/
-        onCursorChange(cursor);
-      };
-    };
-  };
-
-  <View style ref={node => setElementRef(Some(node))} onDimensionsChanged>
-    <View
-      style={Styles.bufferViewClipped(bufferPixelWidth)}
-      onMouseUp=editorMouseUp
-      onMouseWheel=scrollSurface>
-      <Canvas
-        style={Styles.bufferViewClipped(bufferPixelWidth)}
-        render={canvasContext => {
-          let fontMaybe =
-            Revery.Font.load(fontFamily) |> Stdlib.Result.to_option;
-
-          let lineNumberPaint =
-            fontMaybe
-            |> Option.map(font => {
-                 let lineNumberPaint = Skia.Paint.make();
-                 Skia.Paint.setTextEncoding(lineNumberPaint, Utf8);
-                 Skia.Paint.setAntiAlias(lineNumberPaint, true);
-                 Skia.Paint.setLcdRenderText(lineNumberPaint, true);
-                 Skia.Paint.setTextSize(lineNumberPaint, fontSize);
-                 Skia.Paint.setTypeface(
-                   lineNumberPaint,
-                   Revery.Font.getSkiaTypeface(font),
-                 );
-                 lineNumberPaint;
-               });
-
-          let tokenPaint =
-            fontMaybe
-            |> Option.map(font => {
-                 let paint = Skia.Paint.make();
-                 Skia.Paint.setTextEncoding(paint, GlyphId);
-                 Skia.Paint.setAntiAlias(paint, true);
-                 Skia.Paint.setLcdRenderText(paint, true);
-                 Skia.Paint.setTextSize(paint, fontSize);
-                 Skia.Paint.setTypeface(
-                   paint,
-                   Revery.Font.getSkiaTypeface(font),
-                 );
-                 (font, paint);
-               });
-
-          let rectPaint = Skia.Paint.make();
-
-          let count = lineCount;
-          let height = metrics.pixelHeight;
-          let rowHeight = metrics.lineHeight;
-
-          /* Draw background for cursor line */
-          Skia.Paint.setColor(
-            rectPaint,
-            theme.editorLineHighlightBackground |> Color.toSkia,
-          );
-          CanvasContext.drawRectLtwh(
-            ~left=gutterWidth,
-            ~top=
-              fontHeight
-              *. float(Index.toZeroBased(cursorPosition.line))
-              -. scrollY,
-            ~height=fontHeight,
-            ~width=float(metrics.pixelWidth) -. gutterWidth,
-            ~paint=rectPaint,
-            canvasContext,
-          );
-
-          /* Draw configured rulers */
-          let renderRuler = ruler =>
-            {Skia.Paint.setColor(
-               rectPaint,
-               theme.editorRulerForeground |> Color.toSkia,
-             );
-             CanvasContext.drawRectLtwh(
-               ~left=fst(bufferPositionToPixel(0, ruler)),
-               ~top=0.0,
-               ~height=float(metrics.pixelHeight),
-               ~width=1.,
-               ~paint=rectPaint,
-               canvasContext,
-             )};
-
-          List.iter(renderRuler, rulers);
-
-          let renderUnderline = (~offset=0., ~color=Colors.black, r: Range.t) =>
-            {let halfOffset = offset /. 2.0;
-             let line = Index.toZeroBased(r.start.line);
-             let start = Index.toZeroBased(r.start.column);
-             let endC = Index.toZeroBased(r.stop.column);
-
-             let text = Buffer.getLine(line, buffer);
-             let (startOffset, _) =
-               BufferViewTokenizer.getCharacterPositionAndWidth(
-                 ~viewOffset=leftVisibleColumn,
-                 text,
-                 start,
-               );
-             let (endOffset, _) =
-               BufferViewTokenizer.getCharacterPositionAndWidth(
-                 ~viewOffset=leftVisibleColumn,
-                 text,
-                 endC,
-               );
-
-             Skia.Paint.setColor(rectPaint, color |> Color.toSkia);
-             CanvasContext.drawRectLtwh(
-               ~left=
-                 gutterWidth +. float(startOffset) *. fontWidth -. halfOffset,
-               ~top=
-                 fontHeight
-                 *. float(Index.toZeroBased(r.start.line))
-                 -. scrollY
-                 -. halfOffset
-                 +. (fontHeight -. 2.),
-               ~height=1.,
-               ~width=
-                 offset
-                 +. max(float(endOffset - startOffset), 1.0)
-                 *. fontWidth,
-               ~paint=rectPaint,
-               canvasContext,
-             )};
-
-          let renderRange = (~offset=0., ~color=Colors.black, r: Range.t) =>
-            {let halfOffset = offset /. 2.0;
-             let line = Index.toZeroBased(r.start.line);
-             let start = Index.toZeroBased(r.start.column);
-             let endC = Index.toZeroBased(r.stop.column);
-
-             let lines = Buffer.getNumberOfLines(buffer);
-             if (line < lines) {
-               let text = Buffer.getLine(line, buffer);
-               let (startOffset, _) =
-                 BufferViewTokenizer.getCharacterPositionAndWidth(
-                   ~viewOffset=leftVisibleColumn,
-                   text,
-                   start,
-                 );
-               let (endOffset, _) =
-                 BufferViewTokenizer.getCharacterPositionAndWidth(
-                   ~viewOffset=leftVisibleColumn,
-                   text,
-                   endC,
-                 );
-
-               Skia.Paint.setColor(rectPaint, color |> Color.toSkia);
-               CanvasContext.drawRectLtwh(
-                 ~left=
-                   gutterWidth
-                   +. float(startOffset)
-                   *. fontWidth
-                   -. halfOffset,
-                 ~top=
-                   fontHeight
-                   *. float(Index.toZeroBased(r.start.line))
-                   -. scrollY
-                   -. halfOffset,
-                 ~height=fontHeight +. offset,
-                 ~width=
-                   offset
-                   +. max(float(endOffset - startOffset), 1.0)
-                   *. fontWidth,
-                 ~paint=rectPaint,
-                 canvasContext,
-               );
-             }};
-
-          ImmediateList.render(
-            ~scrollY,
-            ~rowHeight,
-            ~height=float(height),
-            ~count,
-            ~render=
-              (item, _offset) => {
-                let index = Index.fromZeroBased(item);
-                let renderDiagnostics = (d: Diagnostic.t) =>
-                  renderUnderline(~color=Colors.red, d.range);
-
-                /* Draw error markers */
-                switch (IntMap.find_opt(item, diagnosticsMap)) {
-                | None => ()
-                | Some(v) => List.iter(renderDiagnostics, v)
-                };
-
-                switch (Hashtbl.find_opt(selectionRanges, index)) {
-                | None => ()
-                | Some(v) =>
-                  List.iter(
-                    renderRange(~color=theme.editorSelectionBackground),
-                    v,
-                  )
-                };
-
-                /* Draw match highlights */
-                let matchColor = theme.editorSelectionBackground;
-                switch (matchingPairs) {
-                | None => ()
-                | Some((startPos, endPos)) =>
-                  renderRange(
-                    ~offset=0.0,
-                    ~color=matchColor,
-                    Range.{start: startPos, stop: startPos},
-                  );
-                  renderRange(
-                    ~offset=0.0,
-                    ~color=matchColor,
-                    Range.{start: endPos, stop: endPos},
-                  );
-                };
-
-                /* Draw search highlights */
-                BufferHighlights.getHighlightsByLine(
-                  ~bufferId,
-                  ~line=index,
-                  bufferHighlights,
-                )
-                |> List.iter(r =>
-                     renderRange(
-                       ~offset=2.0,
-                       ~color=theme.editorFindMatchBackground,
-                       r,
-                     )
-                   );
-              },
-            (),
-          );
-
-          if (Definition.isAvailable(bufferId, cursorPosition, definition)) {
-            let () =
-              getTokenAtPosition(
-                ~startIndex=leftVisibleColumn,
-                ~endIndex=leftVisibleColumn + layout.bufferWidthInCharacters,
-                cursorPosition,
-              )
-              |> Option.iter((token: BufferViewTokenizer.t) => {
-                   let range =
-                     Range.{
-                       start:
-                         Location.{
-                           line: cursorPosition.line,
-                           column: token.startPosition,
-                         },
-                       stop:
-                         Location.{
-                           line: cursorPosition.line,
-                           column: token.endPosition,
-                         },
-                     };
-                   let () = renderUnderline(~color=token.color, range);
-                   ();
-                 });
-            ();
-          };
-
-          tokenPaint
-          |> Option.iter(((font, paint)) => {
-               ImmediateList.render(
-                 ~scrollY,
-                 ~rowHeight,
-                 ~height=float(height),
-                 ~count,
-                 ~render=
-                   (item, offset) => {
-                     let index = Index.fromZeroBased(item);
-                     let selectionRange =
-                       switch (Hashtbl.find_opt(selectionRanges, index)) {
-                       | None => None
-                       | Some(v) =>
-                         switch (List.length(v)) {
-                         | 0 => None
-                         | _ => Some(List.hd(v))
-                         }
-                       };
-                     let tokens =
-                       getTokensForLine(
-                         ~selection=selectionRange,
-                         leftVisibleColumn,
-                         leftVisibleColumn + layout.bufferWidthInCharacters,
-                         item,
-                       );
-
-                     let _ =
-                       renderTokens(
-                         font,
-                         paint,
-                         descenderHeight,
-                         fontWidth,
-                         fontHeight,
-                         gutterWidth,
-                         theme,
-                         tokens,
-                         scrollX,
-                         offset,
-                         canvasContext,
-                         shouldRenderWhitespace,
-                       );
-                     ();
-                   },
-                 (),
-               )
-             });
-
-          /* Draw background for line numbers */
-          if (showLineNumbers != LineNumber.Off) {
-            Skia.Paint.setColor(
-              rectPaint,
-              theme.editorLineNumberBackground |> Color.toSkia,
-            );
-            CanvasContext.drawRectLtwh(
-              ~left=0.,
-              ~top=0.,
-              ~width=lineNumberWidth,
-              ~height=float(height),
-              ~paint=rectPaint,
-              canvasContext,
-            );
-
-            lineNumberPaint
-            |> Option.iter(paint => {
-                 ImmediateList.render(
-                   ~scrollY,
-                   ~rowHeight,
-                   ~height=float(height),
-                   ~count,
-                   ~render=
-                     (item, offset) => {
-                       renderLineNumber(
-                         paint,
-                         descenderHeight,
-                         fontWidth,
-                         fontHeight,
-                         item,
-                         lineNumberWidth,
-                         theme,
-                         showLineNumbers,
-                         cursorLine,
-                         offset,
-                         canvasContext,
-                       )
-                     },
-                   (),
-                 )
-               });
-          };
-
-          Option.iter(
-            EditorDiffMarkers.render(
-              ~scrollY,
-              ~rowHeight,
-              ~x=lineNumberWidth,
-              ~height=float(height),
-              ~width=Constants.diffMarkerWidth,
-              ~count,
-              ~canvasContext,
-              ~theme,
-            ),
-            diffMarkers,
-          );
-
-          if (shouldRenderIndentGuides) {
-            switch (activeBuffer) {
-            | None => ()
-            | Some(buffer) =>
-              IndentLineRenderer.render(
-                ~canvasContext,
-                ~buffer,
-                ~startLine=topVisibleLine - 1,
-                ~endLine=bottomVisibleLine + 1,
-                ~lineHeight=fontHeight,
-                ~fontWidth,
-                ~cursorLine=Index.toZeroBased(cursorPosition.line),
-                ~theme,
-                ~indentationSettings=indentation,
-                ~bufferPositionToPixel,
-                ~showActive=shouldHighlightActiveIndentGuides,
-                (),
-              )
-            };
-          };
-        }}
-      />
-      <Opacity opacity=cursorOpacity> <View style=cursorStyle /> </Opacity>
-      <View style=horizontalScrollBarStyle>
-        <EditorHorizontalScrollbar
-          editor
-          metrics
-          width={int_of_float(layout.bufferWidthInPixels)}
-          theme
-        />
-      </View>
-    </View>
-    minimapLayout
-    hoverElements
-    <View style=verticalScrollBarStyle>
-=======
   let (gutterWidth, gutterView) =
     <GutterView
       showLineNumbers
@@ -927,7 +257,6 @@
       tokenTheme
     />
     <View style={Styles.verticalScrollBar(~theme)}>
->>>>>>> 19d4f703
       <EditorVerticalScrollbar
         editor
         metrics
