--- conflicted
+++ resolved
@@ -33,12 +33,9 @@
       ~onDiagnosticsChangeMany=defaultOneArgCallback,
       ~onDiagnosticsClear=defaultOneArgCallback,
       ~onDidActivateExtension=defaultOneArgCallback,
-<<<<<<< HEAD
       ~onExtensionActivationFailed=defaultOneArgCallback,
-=======
       ~onTelemetry=defaultOneArgCallback,
       ~onOutput=defaultOneArgCallback,
->>>>>>> b3fb1c61
       ~onRegisterCommand=defaultOneArgCallback,
       ~onShowMessage=defaultOneArgCallback,
       ~onStatusBarSetEntry,
@@ -46,16 +43,12 @@
     ) => {
   let onMessage = (scope, method, args) => {
     switch (scope, method, args) {
-<<<<<<< HEAD
-    | ("MainThreadOutputService", "$append", args) => Ok(None)
-=======
     | ("MainThreadOutputService", "$register", _) =>
       // TODO: No-op
       Ok(None)
     | ("MainThreadOutputService", "$append", [_, `String(msg)]) =>
       onOutput(msg);
       Ok(None);
->>>>>>> b3fb1c61
     | ("MainThreadDiagnostics", "$changeMany", args) =>
       In.Diagnostics.parseChangeMany(args) |> apply(onDiagnosticsChangeMany);
       Ok(None);
