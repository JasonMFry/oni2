/*
 * ConfigurationValues.re
 *
 * Configuration settings for the editor
 */

[@deriving show({with_path: false})]
type editorRenderWhitespace =
  | All
  | Boundary
  | None;

[@deriving show({with_path: false})]
type t = {
  editorDetectIndentation: bool,
  editorLargeFileOptimizations: bool,
  editorLineNumbers: LineNumber.setting,
  editorMatchBrackets: bool,
  editorMinimapEnabled: bool,
  editorMinimapShowSlider: bool,
  editorMinimapMaxColumn: int,
  editorInsertSpaces: bool,
  editorIndentSize: int,
  editorTabSize: int,
  editorHighlightActiveIndentGuide: bool,
  editorRenderIndentGuides: bool,
  editorRenderWhitespace,
  editorRulers: list(int),
  workbenchActivityBarVisible: bool,
  /* Onivim2 specific setting */
  workbenchSideBarVisible: bool,
  workbenchEditorShowTabs: bool,
  workbenchStatusBarVisible: bool,
  workbenchIconTheme: string,
  filesExclude: list(string),
  zenModeHideTabs: bool,
<<<<<<< HEAD
  workbenchTreeIndent: int,
=======
  zenModeSingleFile: bool,
>>>>>>> b7dba358
};

let default = {
  editorDetectIndentation: true,
  editorLargeFileOptimizations: true,
  editorMatchBrackets: true,
  editorMinimapEnabled: true,
  editorMinimapShowSlider: true,
  editorMinimapMaxColumn: Constants.default.minimapMaxColumn,
  editorLineNumbers: On,
  editorInsertSpaces: false,
  editorIndentSize: 4,
  editorTabSize: 4,
  editorRenderIndentGuides: true,
  editorHighlightActiveIndentGuide: true,
  editorRenderWhitespace: All,
  editorRulers: [],
  workbenchActivityBarVisible: true,
  workbenchEditorShowTabs: true,
  workbenchSideBarVisible: true,
  workbenchStatusBarVisible: true,
  workbenchIconTheme: "vs-seti",
  filesExclude: ["node_modules", "_esy"],
  zenModeHideTabs: true,
<<<<<<< HEAD
  workbenchTreeIndent: 2,
=======
  zenModeSingleFile: true,
>>>>>>> b7dba358
};<|MERGE_RESOLUTION|>--- conflicted
+++ resolved
@@ -32,13 +32,10 @@
   workbenchEditorShowTabs: bool,
   workbenchStatusBarVisible: bool,
   workbenchIconTheme: string,
+  workbenchTreeIndent: int,
   filesExclude: list(string),
   zenModeHideTabs: bool,
-<<<<<<< HEAD
-  workbenchTreeIndent: int,
-=======
   zenModeSingleFile: bool,
->>>>>>> b7dba358
 };
 
 let default = {
@@ -61,11 +58,8 @@
   workbenchSideBarVisible: true,
   workbenchStatusBarVisible: true,
   workbenchIconTheme: "vs-seti",
+  workbenchTreeIndent: 2,
   filesExclude: ["node_modules", "_esy"],
   zenModeHideTabs: true,
-<<<<<<< HEAD
-  workbenchTreeIndent: 2,
-=======
   zenModeSingleFile: true,
->>>>>>> b7dba358
 };