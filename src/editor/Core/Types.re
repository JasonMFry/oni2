--- conflicted
+++ resolved
@@ -1,4 +1,4 @@
-module Index = {
+PositionToVirtualmodule Index = {
   [@deriving show({with_path: false})]
   type t =
     | ZeroBasedIndex(int)
@@ -111,36 +111,6 @@
   let zero = fromIndices0(0, 0);
 };
 
-<<<<<<< HEAD
-module Range = {
-  [@deriving show({with_path: false})]
-  type t = {
-    startPosition: Position.t,
-    endPosition: Position.t,
-  };
-
-  let createFromPositions = (~startPosition, ~endPosition, ()) => {
-    startPosition,
-    endPosition,
-  };
-
-  let create = (~startLine, ~startCharacter, ~endLine, ~endCharacter, ()) =>
-    createFromPositions(
-      ~startPosition=Position.create(startLine, startCharacter),
-      ~endPosition=Position.create(endLine, endCharacter),
-      (),
-    );
-
-  let zero =
-    createFromPositions(
-      ~startPosition=Position.zero,
-      ~endPosition=Position.zero,
-      (),
-    );
-};
-
-=======
->>>>>>> 66e02f58
 [@deriving show({with_path: false})]
 type buftype =
   | Empty
