module Index = {
  [@deriving show({with_path: false})]
  type t =
    | ZeroBasedIndex(int)
    | OneBasedIndex(int);

  let toZeroBasedInt = (pos: t) =>
    switch (pos) {
    | ZeroBasedIndex(n) => n
    | OneBasedIndex(n) => n - 1
    };

  let toInt0 = toZeroBasedInt;

  let toOneBasedInt = (pos: t) =>
    switch (pos) {
    | ZeroBasedIndex(n) => n + 1
    | OneBasedIndex(n) => n
    };

  let toInt1 = toOneBasedInt;
};

module EditorSize = {
  [@deriving show({with_path: false})]
  type t = {
    pixelWidth: int,
    pixelHeight: int,
  };

  let create = (~pixelWidth: int, ~pixelHeight: int, ()) => {
    pixelWidth,
    pixelHeight,
  };
};

module Cursor = {
  type move = (~column: int, ~line: int) => unit;
};

/**
   This type module represents the various "views" of vim
   each of which can be interacted in their own ways

   * A Tab: contains windows
   * A Window: contains buffers
   * A buffer: represents a file
 */
module Views = {
  [@deriving show({with_path: false})]
  type t =
    | Window
    | Tab
    | Buffer;

  type openMethod =
    | Buffer
    | Tab;

  [@deriving show({with_path: false})]
  type viewOperation =
    (~path: string=?, ~id: int=?, ~openMethod: openMethod=?, unit) => unit;
};

type openMethod =
  | Tab
  | Buffer;

module Position = {
  [@deriving show({with_path: false})]
  type t = {
    line: Index.t,
    character: Index.t,
  };

  let create = (line, character) => {line, character};

  let createFromZeroBasedIndices = (line: int, character: int) => {
    line: ZeroBasedIndex(line),
    character: ZeroBasedIndex(character),
  };

  let createFromOneBasedIndices = (line: int, character: int) => {
    line: OneBasedIndex(line),
    character: OneBasedIndex(character),
  };
};

module BufferUpdate = {
  [@deriving show({with_path: false})]
  type t = {
    id: int,
    startLine: Index.t,
    endLine: Index.t,
    lines: array(string),
    version: int,
  };

  [@deriving
    (show({with_path: false}), yojson({strict: false, exn: false}))
  ]
  type jsont = {
    id: int,
    startLine: int,
    endLine: int,
    lines: array(string),
    version: int,
  };

  let to_yojson = (v: t) => {
    let jsonr: jsont = {
      id: v.id,
      startLine: v.startLine |> Index.toZeroBasedInt,
      endLine: v.endLine |> Index.toZeroBasedInt,
      lines: v.lines,
      version: v.version,
    };
    jsont_to_yojson(jsonr);
  };

  let create = (~id=0, ~startLine, ~endLine, ~lines, ~version, ()) => {
    let ret: t = {id, startLine, endLine, lines, version};
    ret;
  };
  let createFromZeroBasedIndices =
      (~id=0, ~startLine: int, ~endLine: int, ~lines, ~version, ()) => {
    let ret: t = {
      id,
      startLine: Index.ZeroBasedIndex(startLine),
      endLine: Index.ZeroBasedIndex(endLine),
      lines,
      version,
    };
    ret;
  };
  let createFromOneBasedIndices =
      (~id=0, ~startLine: int, ~endLine: int, ~lines, ~version, ()) => {
    let ret: t = {
      id,
      startLine: Index.OneBasedIndex(startLine),
      endLine: Index.OneBasedIndex(endLine),
      lines,
      version,
    };
    ret;
  };
};

module EditorFont = {
  type t = {
    fontFile: string,
    fontSize: int,
    measuredWidth: float,
    measuredHeight: float,
  };

  let create = (~fontFile, ~fontSize, ~measuredWidth, ~measuredHeight, ()) => {
    fontFile,
    fontSize,
    measuredWidth,
    measuredHeight,
  };
};

module UiFont = {
  type t = {
    fontFile: string,
    fontSize: int,
  };

  let create = (~fontFile, ~fontSize, ()) => {fontFile, fontSize};
};

/* [@deriving show({with_path: false})] */
type commandline = {
  text: string,
  cmdType: Vim.Types.cmdlineType,
  position: int,
  show: bool,
};

module Input = {
  [@deriving
    (show({with_path: false}), yojson({strict: false, exn: false}))
  ]
  // This type is overloaded - describing both the current 'input mode'
  // the UI is in, as well as the state of 'when' conditions in the input
  // bindings. Need to decouple these.
  type controlMode =
    // VSCode-compatible when parameters
    | [@name "menuFocus"] MenuFocus
    | [@name "textInputFocus"] TextInputFocus
    | [@name "editorTextFocus"] EditorTextFocus
    | [@name "commandLineFocus"] CommandLineFocus
    // Onivim extensions to the 'when' syntax
    | [@name "insertMode"] InsertMode;

  [@deriving show({with_path: false})]
  type keyBindings = {
    key: string,
    command: string,
  };
};

<<<<<<< HEAD
=======
// TEMPORARY representation of token colors, while we are
// migrating from the legacy node-based strategy to the new
// native strategy.
>>>>>>> b5c812a4
module ColorizedToken2 = {
  type t = {
    index: int,
    backgroundColor: Revery.Color.t,
    foregroundColor: Revery.Color.t,
<<<<<<< HEAD
  }

  let create = (
    ~index,
    ~backgroundColor,
    ~foregroundColor,
    ()
  ) => {
    index,
    backgroundColor,
    foregroundColor
  };
}
=======
  };

  let create = (~index, ~backgroundColor, ~foregroundColor, ()) => {
    index,
    backgroundColor,
    foregroundColor,
  };
};
>>>>>>> b5c812a4
<|MERGE_RESOLUTION|>--- conflicted
+++ resolved
@@ -202,32 +202,14 @@
   };
 };
 
-<<<<<<< HEAD
-=======
 // TEMPORARY representation of token colors, while we are
 // migrating from the legacy node-based strategy to the new
 // native strategy.
->>>>>>> b5c812a4
 module ColorizedToken2 = {
   type t = {
     index: int,
     backgroundColor: Revery.Color.t,
     foregroundColor: Revery.Color.t,
-<<<<<<< HEAD
-  }
-
-  let create = (
-    ~index,
-    ~backgroundColor,
-    ~foregroundColor,
-    ()
-  ) => {
-    index,
-    backgroundColor,
-    foregroundColor
-  };
-}
-=======
   };
 
   let create = (~index, ~backgroundColor, ~foregroundColor, ()) => {
@@ -235,5 +217,4 @@
     backgroundColor,
     foregroundColor,
   };
-};
->>>>>>> b5c812a4
+};