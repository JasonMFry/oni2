open Rench;

type disposeFunction = unit => unit;

/* Internal counters used for tracking */
let _ripGrepRunCount = ref(0);
let _ripGrepCompletedCount = ref(0);

let getRunCount = () => _ripGrepRunCount^;
let getCompletedCount = () => _ripGrepCompletedCount^;

<<<<<<< HEAD
type searchFunction('a) = (string => ('a), string, string, list('a) => unit, unit =>  unit) => disposeFunction;

type t('a) = {
  search: searchFunction('a),
};

/**
 RipgrepProcessingJob is the logic for processing a [Bytes.t]
 and sending it back to whatever is listening to Ripgrep.

 Each iteration of work, it will split up a [Bytes.t] (a chunk of output),
 get a list of files, and send that to the callback.
*/
module RipgrepProcessingJob = {

  type pendingWork('a) = {
    duplicateHash: Hashtbl.t(string, bool),
    itemMapping: string => 'a,
    callback: list('a) => unit,
    bytes: list(Bytes.t),
  };

  let pendingWorkPrinter = (p: pendingWork('a)) => {
    "Byte chunks left: " ++ string_of_int(List.length(p.bytes));
  };

   type t('a) = Job.t(pendingWork('a), unit);

   let dedup = (hash, str) => {
    switch (Hashtbl.find_opt(hash, str)) {
    | Some(_) => false
    | None =>
      Hashtbl.add(hash, str, true);
      true;
    };
  };

   let doWork = (pendingWork, c) => {
    let newBytes =
      switch (pendingWork.bytes) {
      | [] => []
      | [hd, ...tail] =>
        let items =
          hd
          |> Bytes.to_string
          |> String.trim
          |> String.split_on_char('\n')
          |> List.filter(dedup(pendingWork.duplicateHash))
          |> List.map(pendingWork.itemMapping);
        pendingWork.callback(items);
        tail;
      };

     let isDone =
      switch (newBytes) {
      | [] => true
      | _ => false
      };

     (isDone, {...pendingWork, bytes: newBytes}, c);
  };

   let create = (~mapItems, ~callback, ()) => {
    let duplicateHash = Hashtbl.create(1000);
    Job.create(
      ~f=doWork,
      ~initialCompletedWork=(),
      ~name="RipgrepProcessorJob",
      ~pendingWorkPrinter,
      {callback, bytes: [], duplicateHash, itemMapping:mapItems},
    );
  };

   let queueWork = (bytes: Bytes.t, currentJob: t('a)) => {
    Job.map(
      (p, c) => {
        let newP: pendingWork('a) = {...p, bytes: [bytes, ...p.bytes]};
        (false, newP, c);
      },
      currentJob,
    );
  };
=======
[@deriving show]
type t = {
  search: (string, list(string) => unit, unit => unit) => disposeFunction,
>>>>>>> 0a1c1f81
};

let process = (rgPath, mapItems, args, callback, completedCallback) => {
  incr(_ripGrepRunCount);
 let argsStr = String.concat("|", Array.to_list(args));
  Log.info(
    "[Ripgrep] Starting process: "
    ++ rgPath
    ++ " with args: |"
    ++ argsStr
    ++ "|",
  );
  let cp = ChildProcess.spawn(rgPath, args);

  // Mutex to 
  let jobMutex = Mutex.create();
  let job = ref(RipgrepProcessingJob.create(~mapItems, ~callback, ()));
  let rgDone = ref(false);
  let completed = ref(false);


  let dispose3 = ref(None);
  
  
  Revery.App.runOnMainThread(() => {
    dispose3 := Some(Revery.Tick.interval(_ => {
      if (!Job.isComplete(job^)) {
        Mutex.lock(jobMutex);
        job := Job.tick(job^);
        Mutex.unlock(jobMutex);
      } else if (rgDone^ && !completed^) {
        completed := true;
        completedCallback();
      }
    }, Milliseconds(0.)));
  });

  let dispose1 =
    Event.subscribe(cp.stdout.onData, value => {
      Mutex.lock(jobMutex);
      // print_endline ("Queuing work");
      job := RipgrepProcessingJob.queueWork(value, job^);
      Mutex.unlock(jobMutex);
    });

  let dispose2 =
    Event.subscribe(
      cp.onClose,
      exitCode => {
        incr(_ripGrepCompletedCount);
        Log.info(
          "Ripgrep completed - exit code: " ++ string_of_int(exitCode),
        );
        rgDone := true;
      },
    );

  () => {
    print_endline("!!DISPOSING!!");
    dispose1();
    dispose2();
    switch(dispose3^) {
    |Some(v) => v();
    | None => ();
    }
    cp.kill(Sys.sigkill);
  };
};

/**
   Search through files of the directory passed in and sort the results in
   order of the last time they were accessed, alternative sort order includes
   path, modified, created
 */
<<<<<<< HEAD
let search = (path, mapItems, search, workingDirectory, callback, completedCallback) => {
  ignore(search);
  process(
    path,
    mapItems,
    [|
      "--smart-case",
      "--files",
      "--",
      workingDirectory,
    |],
=======
let search = (path, workingDirectory, callback, completedCallback) => {
  process(
    path,
    [|"--smart-case", "--files", "--", workingDirectory|],
>>>>>>> 0a1c1f81
    callback,
    completedCallback,
  );
};

let make = path => {search: search(path)};<|MERGE_RESOLUTION|>--- conflicted
+++ resolved
@@ -9,7 +9,6 @@
 let getRunCount = () => _ripGrepRunCount^;
 let getCompletedCount = () => _ripGrepCompletedCount^;
 
-<<<<<<< HEAD
 type searchFunction('a) = (string => ('a), string, string, list('a) => unit, unit =>  unit) => disposeFunction;
 
 type t('a) = {
@@ -92,11 +91,6 @@
       currentJob,
     );
   };
-=======
-[@deriving show]
-type t = {
-  search: (string, list(string) => unit, unit => unit) => disposeFunction,
->>>>>>> 0a1c1f81
 };
 
 let process = (rgPath, mapItems, args, callback, completedCallback) => {
@@ -171,9 +165,7 @@
    order of the last time they were accessed, alternative sort order includes
    path, modified, created
  */
-<<<<<<< HEAD
-let search = (path, mapItems, search, workingDirectory, callback, completedCallback) => {
-  ignore(search);
+let search = (path, mapItems, workingDirectory, callback, completedCallback) => {
   process(
     path,
     mapItems,
@@ -183,12 +175,6 @@
       "--",
       workingDirectory,
     |],
-=======
-let search = (path, workingDirectory, callback, completedCallback) => {
-  process(
-    path,
-    [|"--smart-case", "--files", "--", workingDirectory|],
->>>>>>> 0a1c1f81
     callback,
     completedCallback,
   );
