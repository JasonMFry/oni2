--- conflicted
+++ resolved
@@ -12,18 +12,6 @@
   Style.[
     backgroundColor(theme.colors.editorMenuBackground),
     color(theme.colors.editorMenuForeground),
-<<<<<<< HEAD
-    boxShadow(
-      ~xOffset=-15.,
-      ~yOffset=5.,
-      ~blurRadius=30.,
-      ~spreadRadius=5.,
-      ~color=Color.rgba(0., 0., 0., 0.2),
-    ),
-=======
-    width(menuWidth),
-    height(menuHeight),
->>>>>>> 5968209c
   ];
 
 let menuItemStyle =
@@ -101,42 +89,8 @@
     React.(
       hooks,
       menu.isOpen
-<<<<<<< HEAD
         ? <AllowPointer>
-        <View style={containerStyles(theme)}>
-            <View style=Style.[width(menuWidth), padding(5)]>
-              <OniInput
-                autofocus=true
-                placeholder="type here to search the menu"
-                cursorColor=Colors.white
-                style={inputStyles(font.fontFile)}
-                onChange=handleChange
-                onKeyDown=handleKeyDown
-              />
-            </View>
-            <FlatList
-              rowHeight=40
-              height=menuHeight
-              width=menuWidth
-              count={Array.length(commands)}
-              render={index => {
-                let cmd = commands[index];
-                <MenuItem
-                  onClick
-                  theme
-                  style=menuItemStyle
-                  label={getLabel(cmd)}
-                  icon={cmd.icon}
-                  onMouseOver={_ => onMouseOver(index)}
-                  selected={index == menu.selectedItem}
-                />;
-              }}
-            />
-          </View>
-          </AllowPointer>
-        : React.empty,
-=======
-        ? <BoxShadow
+        <BoxShadow
             boxShadow={Style.BoxShadow.make(
               ~xOffset=-15.,
               ~yOffset=5.,
@@ -178,7 +132,7 @@
               </View>
             </View>
           </BoxShadow>
+          </AllowPointer>
         : React.listToElement([]),
->>>>>>> 5968209c
     );
   });