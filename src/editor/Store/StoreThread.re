--- conflicted
+++ resolved
@@ -66,12 +66,9 @@
   let (textmateUpdater, textmateStream) =
     TextmateClientStoreConnector.start(languageInfo, setup);
 
-<<<<<<< HEAD
   let (syntaxUpdater, syntaxStream) = 
     SyntaxHighlightingStoreConnector.start(languageInfo, setup);
-=======
   let themeUpdater = ThemeStoreConnector.start(setup);
->>>>>>> b5c812a4
 
   /*
      For our July builds, we won't be including the extension host -
