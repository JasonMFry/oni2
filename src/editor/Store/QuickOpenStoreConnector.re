/*
 * QuickOpenStoreConnector.re
 *
 * This implements an updater (reducer + side effects) for the Menu
 */

module Core = Oni_Core;
module Model = Oni_Model;

module Extensions = Oni_Extensions;

let ripgrepQueryFromFilter = s => {
  let a =
    s |> String.to_seq |> Seq.map(c => String.make(1, c)) |> List.of_seq;
  let b = String.concat("*", a);
  "*" ++ b ++ "*";
};

let start = (rg: Core.Ripgrep.t(Model.Actions.menuCommand)) => {
  let getDisplayPath = (fullPath, dir) => {
    let re = Str.regexp_string(dir ++ Filename.dir_sep);
    Str.replace_first(re, "", fullPath);
  };

  let stringToCommand:
    (Model.LanguageInfo.t, Model.IconTheme.t, string, string) =>
    Model.Actions.menuCommand =
    (languageInfo, iconTheme, parentDir, fullPath) => {
      category: None,
      name: getDisplayPath(fullPath, parentDir),
      command: () => Model.Actions.OpenFileByPath(fullPath, None),
      icon: Model.FileExplorer.getFileIcon(languageInfo, iconTheme, fullPath),
    };

  let createQuickOpen =
      (languageInfo, iconTheme, setItems, _onQueryChanged, setLoading) => {
    /* TODO: Track 'currentDirectory' in state as part of a workspace type  */
    let currentDirectory = Rench.Environment.getWorkingDirectory();

    setLoading(true);

    /* Create a hashtable to keep track of dups */
    let discoveredPaths: Hashtbl.t(string, bool) = Hashtbl.create(1000);

    let filter = item => {
      switch (Hashtbl.find_opt(discoveredPaths, item)) {
      | Some(_) => false
      | None =>
        Hashtbl.add(discoveredPaths, item, true);
        switch (!Sys.is_directory(item)) {
        | exception _ => false
        | v => v
        };
      };
    };

    let search = () => {
      setLoading(true);
      rg.search(
<<<<<<< HEAD
        stringToCommand(languageInfo, iconTheme, currentDirectory),
        arg,
=======
>>>>>>> 0a1c1f81
        currentDirectory,
        items => setItems(items),
        () => {
          setLoading(false);
          Core.Log.info("[QuickOpenStoreConnector] Ripgrep completed.");
        },
      );
    };

<<<<<<< HEAD
    let dispose1 = ref(search("*"));
=======
    let dispose1 = ref(search());
>>>>>>> 0a1c1f81

    let ret = () => {
      let _ = dispose1^();
      ();
    };

    ret;
  };

  let openQuickOpenEffect = (languageInfo, iconTheme) =>
    Isolinear.Effect.createWithDispatch(~name="quickOpen.show", dispatch => {
      dispatch(
        Model.Actions.MenuOpen(createQuickOpen(languageInfo, iconTheme)),
      );
      dispatch(Model.Actions.SetInputControlMode(TextInputFocus));
    });

  let updater = (state: Model.State.t, action) => {
    switch (action) {
    | Model.Actions.QuickOpen => (
        state,
        openQuickOpenEffect(state.languageInfo, state.iconTheme),
      )
    | _ => (state, Isolinear.Effect.none)
    };
  };

  updater;
};<|MERGE_RESOLUTION|>--- conflicted
+++ resolved
@@ -57,11 +57,7 @@
     let search = () => {
       setLoading(true);
       rg.search(
-<<<<<<< HEAD
         stringToCommand(languageInfo, iconTheme, currentDirectory),
-        arg,
-=======
->>>>>>> 0a1c1f81
         currentDirectory,
         items => setItems(items),
         () => {
@@ -71,11 +67,7 @@
       );
     };
 
-<<<<<<< HEAD
-    let dispose1 = ref(search("*"));
-=======
     let dispose1 = ref(search());
->>>>>>> 0a1c1f81
 
     let ret = () => {
       let _ = dispose1^();
