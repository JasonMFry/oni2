/*
 * ColorizedToken.re
 */

open Oni_Core.Types;

/* From:
 * https://github.com/Microsoft/vscode-textmate/blob/master/src/main.ts
 */

open Oni_Core.Types;

let languageId_mask = 0b00000000000000000000000011111111;
let token_type_mask = 0b00000000000000000000011100000000;
let font_style_mask = 0b00000000000000000011100000000000;
let foreground_mask = 0b00000000011111111100000000000000;
let background_mask = 0b11111111100000000000000000000000;

let languageid_offset = 0;
let token_type_offset = 8;
let font_style_offset = 11;
let foreground_offset = 14;
let background_offset = 23;

[@deriving show]
type t = {
  index: int,
  foregroundColor: int,
  backgroundColor: int,
};

let getForegroundColor: int => int =
  v => {
    (v land foreground_mask) lsr foreground_offset;
  };

let getBackgroundColor: int => int =
  v => {
    (v land background_mask) lsr background_offset;
  };

let create: (int, int) => t =
  (idx, v) => {
    index: idx,
    foregroundColor: getForegroundColor(v) - 1,
    backgroundColor: getBackgroundColor(v) - 1,
  };

let default: t = {index: 0, foregroundColor: 0, backgroundColor: 1};

<<<<<<< HEAD
let toColorizedToken2s = (defaultFg, defaultBg, colorMap: ColorMap.t, v: list(t)) => {
    let f = (token: t) => {
      ColorizedToken2.create(
        ~index=token.index,
        ~foregroundColor=ColorMap.get(colorMap, token.foregroundColor, defaultFg, defaultBg),
        ~backgroundColor=ColorMap.get(colorMap, token.backgroundColor, defaultFg, defaultBg),
        ()
      );
    };

    List.map(f, v);
=======
let toColorizedToken2 = (colorMap: ColorMap.t, defaultFg, defaultBg, v: t) => {
  ColorizedToken2.create(
    ~index=v.index,
    ~foregroundColor=
      ColorMap.get(colorMap, v.foregroundColor, defaultFg, defaultBg),
    ~backgroundColor=
      ColorMap.get(colorMap, v.backgroundColor, defaultFg, defaultBg),
    (),
  );
};

let toColorizedToken2s =
    (colorMap: ColorMap.t, defaultFg, defaultBg, tokens: list(t)) => {
  List.map(toColorizedToken2(colorMap, defaultFg, defaultBg), tokens);
>>>>>>> b5c812a4
};<|MERGE_RESOLUTION|>--- conflicted
+++ resolved
@@ -48,19 +48,6 @@
 
 let default: t = {index: 0, foregroundColor: 0, backgroundColor: 1};
 
-<<<<<<< HEAD
-let toColorizedToken2s = (defaultFg, defaultBg, colorMap: ColorMap.t, v: list(t)) => {
-    let f = (token: t) => {
-      ColorizedToken2.create(
-        ~index=token.index,
-        ~foregroundColor=ColorMap.get(colorMap, token.foregroundColor, defaultFg, defaultBg),
-        ~backgroundColor=ColorMap.get(colorMap, token.backgroundColor, defaultFg, defaultBg),
-        ()
-      );
-    };
-
-    List.map(f, v);
-=======
 let toColorizedToken2 = (colorMap: ColorMap.t, defaultFg, defaultBg, v: t) => {
   ColorizedToken2.create(
     ~index=v.index,
@@ -75,5 +62,4 @@
 let toColorizedToken2s =
     (colorMap: ColorMap.t, defaultFg, defaultBg, tokens: list(t)) => {
   List.map(toColorizedToken2(colorMap, defaultFg, defaultBg), tokens);
->>>>>>> b5c812a4
 };