/*
 * BufferLineColorizer.re
 */

open Revery;

open Oni_Core;
open Oni_Core.Types;

type tokenColor = (Color.t, Color.t);
type t = int => tokenColor;

let create =
    (
      length: int,
      theme: Theme.t,
      tokenColors: list(ColorizedToken2.t),
      selection: option(Range.t),
      defaultBackgroundColor: Color.t,
      selectionColor: Color.t,
      matchingPair: option(int),
      searchHighlightRanges: list(Range.t),
    ) => {
<<<<<<< HEAD
  let tokenColorArray: array(ColorizedToken2.t) =
    Array.make(length, 
    ColorizedToken2.create(
    ~index=0, 
    ~backgroundColor=defaultBackgroundColor, 
    ~foregroundColor=Colors.white, ()));
=======
  let defaultToken2 =
    ColorizedToken2.create(
      ~index=0,
      ~backgroundColor=defaultBackgroundColor,
      ~foregroundColor=theme.editorForeground,
      (),
    );
  let tokenColorArray: array(ColorizedToken2.t) =
    Array.make(length, defaultToken2);
>>>>>>> b5c812a4

  let rec f = (tokens: list(ColorizedToken2.t), start) =>
    switch (tokens) {
    | [] => ()
    | [hd, ...tail] =>
      let pos = ref(start);
      while (pos^ >= hd.index) {
        tokenColorArray[pos^] = hd;
        decr(pos);
      };
      f(tail, pos^);
    };

  let (selectionStart, selectionEnd) =
    switch (selection) {
    | Some(v) =>
      let s = Index.toZeroBasedInt(v.startPosition.character);
      let e = Index.toZeroBasedInt(v.endPosition.character);
      e > s ? (s, e) : (e, s);
    | None => ((-1), (-1))
    };

  let tokenColors = List.rev(tokenColors);

  f(tokenColors, length - 1);

  i => {
    let colorIndex = tokenColorArray[i];

    let matchingPair =
      switch (matchingPair) {
      | None => (-1)
      | Some(v) => v
      };

    let backgroundColor =
      i >= selectionStart && i < selectionEnd || i == matchingPair
        ? selectionColor : defaultBackgroundColor;

    let doesSearchIntersect = (range: Range.t) => {
      Range.(
        Index.toInt0(range.startPosition.character) <= i
        && Index.toInt0(range.endPosition.character) > i
      );
    };

    let isSearchHighlight =
      List.exists(doesSearchIntersect, searchHighlightRanges);

    let backgroundColor =
      isSearchHighlight ? theme.editorFindMatchBackground : backgroundColor;

    let color = colorIndex.foregroundColor;
    (backgroundColor, color);
  };
};<|MERGE_RESOLUTION|>--- conflicted
+++ resolved
@@ -21,14 +21,6 @@
       matchingPair: option(int),
       searchHighlightRanges: list(Range.t),
     ) => {
-<<<<<<< HEAD
-  let tokenColorArray: array(ColorizedToken2.t) =
-    Array.make(length, 
-    ColorizedToken2.create(
-    ~index=0, 
-    ~backgroundColor=defaultBackgroundColor, 
-    ~foregroundColor=Colors.white, ()));
-=======
   let defaultToken2 =
     ColorizedToken2.create(
       ~index=0,
@@ -38,7 +30,6 @@
     );
   let tokenColorArray: array(ColorizedToken2.t) =
     Array.make(length, defaultToken2);
->>>>>>> b5c812a4
 
   let rec f = (tokens: list(ColorizedToken2.t), start) =>
     switch (tokens) {
