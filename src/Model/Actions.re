/*
 * Actions.re
 *
 * Encapsulates actions that can impact the editor state
 */

open EditorCoreTypes;
open Oni_Core;
open Oni_Input;
open Oni_Syntax;
open Oni_Components;

module Ext = Oni_Extensions;
module ContextMenu = Oni_Components.ContextMenu;
module CompletionMeet = Feature_LanguageSupport.CompletionMeet;
module CompletionItem = Feature_LanguageSupport.CompletionItem;
module LanguageFeatures = Feature_LanguageSupport.LanguageFeatures;
module Diagnostic = Feature_LanguageSupport.Diagnostic;

type initOptions = {syntaxHighlightingEnabled: bool};

[@deriving show({with_path: false})]
type t =
  | Init([@opaque] initOptions)
  | ActivityBar(ActivityBar.action)
  | BufferHighlights(BufferHighlights.action)
  | BufferDisableSyntaxHighlighting(int)
  | BufferEnter([@opaque] Vim.BufferMetadata.t, option(string))
  | BufferUpdate({
      update: [@opaque] BufferUpdate.t,
      oldBuffer: [@opaque] Buffer.t,
      newBuffer: [@opaque] Buffer.t,
    })
  | BufferRenderer(BufferRenderer.action)
  | BufferSaved(int)
  | BufferSetIndentation(int, [@opaque] IndentationSettings.t)
  | BufferSetModified(int, bool)
<<<<<<< HEAD
  | BufferSyntaxHighlights([@opaque] list(Protocol.TokenUpdate.t))
  | SyntaxServerStarted([@opaque] Oni_Syntax_Client.t)
  | SyntaxServerClosed
=======
  | Syntax(Feature_Syntax.msg)
>>>>>>> 2e9d063c
  | Command(string)
  | CommandsRegister(list(command))
  // Execute a contribute command, from an extension
  | CommandExecuteContributed(string)
  | CompletionAddItems(
      [@opaque] CompletionMeet.t,
      [@opaque] list(CompletionItem.t),
    )
  | ConfigurationReload
  | ConfigurationSet([@opaque] Configuration.t)
  // ConfigurationTransform(fileName, f) where [f] is a configurationTransformer
  // opens the file [fileName] and applies [f] to the loaded JSON.
  | ConfigurationTransform(string, configurationTransformer)
  | DarkModeSet(bool)
  | DefinitionAvailable(
      int,
      Location.t,
      [@opaque] LanguageFeatures.DefinitionResult.t,
    )
  | EditorFont(Service_Font.msg)
  | TerminalFont(Service_Font.msg)
  | Extension(Extensions.action)
  | References(References.actions)
  | KeyBindingsSet([@opaque] Keybindings.t)
  // Reload keybindings from configuration
  | KeyBindingsReload
  | KeyDown([@opaque] Revery.Key.KeyEvent.t)
  | KeyUp([@opaque] Revery.Key.KeyEvent.t)
  | TextInput([@opaque] Revery.Events.textInputEvent)
  | HoverShow
  | ChangeMode([@opaque] Vim.Mode.t)
  | ContextMenuOverlayClicked
  | ContextMenuItemSelected(ContextMenu.item(t))
  | DiagnosticsHotKey
  | DiagnosticsSet(Uri.t, string, [@opaque] list(Diagnostic.t))
  | DiagnosticsClear(string)
  | SelectionChanged([@opaque] VisualRange.t)
  | RecalculateEditorView([@opaque] option(Buffer.t))
  | NotifyKeyPressed(float, string)
  | DisableKeyDisplayer
  | EnableKeyDisplayer
  | KeyboardInput(string)
  | WindowSetActive(int, int)
  | WindowTitleSet(string)
  | WindowTreeSetSize(int, int)
  | EditorGroupAdd(EditorGroup.t)
  | EditorGroupSetSize(int, EditorSize.t)
  | EditorCursorMove(Feature_Editor.EditorId.t, [@opaque] list(Vim.Cursor.t))
  | EditorSetScroll(Feature_Editor.EditorId.t, float)
  | EditorScroll(Feature_Editor.EditorId.t, float)
  | EditorScrollToLine(Feature_Editor.EditorId.t, int)
  | EditorScrollToColumn(Feature_Editor.EditorId.t, int)
  | ShowNotification(Notification.t)
  | HideNotification(Notification.t)
  | ClearNotifications
  | FileExplorer(FileExplorer.action)
  | LanguageFeature(LanguageFeatures.action)
  | QuickmenuShow(quickmenuVariant)
  | QuickmenuInput(string)
  | QuickmenuInputClicked(Selection.t)
  | QuickmenuCommandlineUpdated(string, int)
  | QuickmenuUpdateRipgrepProgress(progress)
  | QuickmenuUpdateFilterProgress([@opaque] array(menuItem), progress)
  | QuickmenuSearch(string)
  | QuickmenuClose
  | ListFocus(int)
  | ListFocusUp
  | ListFocusDown
  | ListSelect
  | ListSelectBackground
  | OpenFileByPath(string, option(WindowTree.direction), option(Location.t))
  | AddSplit(WindowTree.direction, WindowTree.split)
  | RemoveSplit(int)
  | OpenConfigFile(string)
  | QuitBuffer([@opaque] Vim.Buffer.t, bool)
  | Quit(bool)
  // ReallyQuitting is dispatched when we've decided _for sure_
  // to quit the app. This gives subscriptions the chance to clean up.
  | ReallyQuitting
  | RegisterQuitCleanup(unit => unit)
  | SearchClearMatchingPair(int)
  | SearchSetMatchingPair(int, Location.t, Location.t)
  | SearchSetHighlights(int, list(Range.t))
  | SearchClearHighlights(int)
  | SetLanguageInfo([@opaque] Ext.LanguageInfo.t)
  | ThemeLoadByPath(string, string)
  | ThemeLoadByName(string)
  | SetIconTheme([@opaque] IconTheme.t)
  | SetTokenTheme([@opaque] TokenTheme.t)
  | SetColorTheme([@opaque] Theme.t)
  | StatusBarAddItem([@opaque] StatusBarModel.Item.t)
  | StatusBarDisposeItem(int)
  | StatusBar(StatusBarModel.action)
  | ViewCloseEditor(int)
  | ViewSetActiveEditor(int)
  | EnableZenMode
  | DisableZenMode
  | CopyActiveFilepathToClipboard
  | SCM(Feature_SCM.msg)
  | SearchStart
  | SearchHotkey
  | Search(Feature_Search.msg)
  | Sneak(Sneak.action)
  | Terminal(Feature_Terminal.msg)
  | Theme(Feature_Theme.msg)
  | PaneTabClicked(Pane.pane)
  | PaneCloseButtonClicked
  | VimDirectoryChanged(string)
  | WindowFocusGained
  | WindowFocusLost
  | WindowMaximized
  | WindowMinimized
  | WindowRestored
  | WindowCloseBlocked
  | WindowCloseDiscardConfirmed
  | WindowCloseSaveAllConfirmed
  | WindowCloseCanceled
  | NewTextContentProvider({
      handle: int,
      scheme: string,
    })
  | LostTextContentProvider({handle: int})
  | Modal(Modal.msg)
  // "Internal" effect action, see TitleStoreConnector
  | SetTitle(string)
  | GotOriginalUri({
      bufferId: int,
      uri: Uri.t,
    })
  | GotOriginalContent({
      bufferId: int,
      lines: [@opaque] array(string),
    })
  | NewDecorationProvider({
      handle: int,
      label: string,
    })
  | LostDecorationProvider({handle: int})
  | DecorationsChanged({
      handle: int,
      uris: list(Uri.t),
    })
  | GotDecorations({
      handle: int,
      uri: Uri.t,
      decorations: list(Decoration.t),
    })
  | Noop
and command = {
  commandCategory: option(string),
  commandName: string,
  commandAction: t,
  commandEnabled: unit => bool,
  commandIcon: [@opaque] option(IconTheme.IconDefinition.t),
}
// [configurationTransformer] is a function that modifies configuration json
and configurationTransformer = Yojson.Safe.t => Yojson.Safe.t
and tick = {
  deltaTime: float,
  totalTime: float,
}
and menuItem = {
  category: option(string),
  name: string,
  command: unit => t,
  icon: [@opaque] option(IconTheme.IconDefinition.t),
  highlight: list((int, int)),
}
and quickmenuVariant =
  | CommandPalette
  | EditorsPicker
  | FilesPicker
  | Wildmenu([@opaque] Vim.Types.cmdlineType)
  | ThemesPicker
  | DocumentSymbols
and progress =
  | Loading
  | InProgress(float)
  | Complete;<|MERGE_RESOLUTION|>--- conflicted
+++ resolved
@@ -17,11 +17,9 @@
 module LanguageFeatures = Feature_LanguageSupport.LanguageFeatures;
 module Diagnostic = Feature_LanguageSupport.Diagnostic;
 
-type initOptions = {syntaxHighlightingEnabled: bool};
-
 [@deriving show({with_path: false})]
 type t =
-  | Init([@opaque] initOptions)
+  | Init
   | ActivityBar(ActivityBar.action)
   | BufferHighlights(BufferHighlights.action)
   | BufferDisableSyntaxHighlighting(int)
@@ -35,13 +33,7 @@
   | BufferSaved(int)
   | BufferSetIndentation(int, [@opaque] IndentationSettings.t)
   | BufferSetModified(int, bool)
-<<<<<<< HEAD
-  | BufferSyntaxHighlights([@opaque] list(Protocol.TokenUpdate.t))
-  | SyntaxServerStarted([@opaque] Oni_Syntax_Client.t)
-  | SyntaxServerClosed
-=======
   | Syntax(Feature_Syntax.msg)
->>>>>>> 2e9d063c
   | Command(string)
   | CommandsRegister(list(command))
   // Execute a contribute command, from an extension
