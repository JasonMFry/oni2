/*
 * State.re
 *
 * Top-level state of the editor
 */

open Oni_Core;
open Oni_Input;
open Oni_Syntax;

module Ext = Oni_Extensions;
module KeyDisplayer = Oni_Components.KeyDisplayer;
module Completions = Feature_LanguageSupport.Completions;
module Diagnostics = Feature_LanguageSupport.Diagnostics;
module Definition = Feature_LanguageSupport.Definition;
module LanguageFeatures = Feature_LanguageSupport.LanguageFeatures;

module ContextMenu = {
  type t =
    | NotificationStatusBarItem
    | Nothing;
};

type t = {
  buffers: Buffers.t,
  bufferRenderers: BufferRenderers.t,
  bufferHighlights: BufferHighlights.t,
  colorTheme: Feature_Theme.model,
  commands: Commands.t,
  contextMenu: ContextMenu.t,
  mode: Vim.Mode.t,
  completions: Completions.t,
  configuration: Configuration.t,
  decorationProviders: list(DecorationProvider.t),
  diagnostics: Diagnostics.t,
  definition: Definition.t,
  editorFont: Service_Font.font,
  terminalFont: Service_Font.font,
  uiFont: UiFont.t,
  quickmenu: option(Quickmenu.t),
  sideBar: SideBar.t,
  // Theme is the UI shell theming
  theme: Theme.t,
  // Token theme is theming for syntax highlights
  tokenTheme: TokenTheme.t,
  editorGroups: EditorGroups.t,
  extensions: Extensions.t,
  iconTheme: IconTheme.t,
  isQuitting: bool,
  keyBindings: Keybindings.t,
  keyDisplayer: option(KeyDisplayer.t),
  languageFeatures: LanguageFeatures.t,
  languageInfo: Ext.LanguageInfo.t,
  lifecycle: Lifecycle.t,
  notifications: Notifications.t,
  references: References.t,
  scm: Feature_SCM.model,
  sneak: Sneak.t,
  statusBar: StatusBarModel.t,
<<<<<<< HEAD
  syntaxHighlightingEnabled: bool,
  syntaxClient: option(Oni_Syntax_Client.t),
=======
  syntaxClient: option(Oni_Syntax_Client.t),
  syntaxHighlights: Feature_Syntax.t,
  terminals: Feature_Terminal.t,
>>>>>>> 2e9d063c
  windowManager: WindowManager.t,
  fileExplorer: FileExplorer.t,
  // [windowTitle] is the title of the window
  windowTitle: string,
  windowIsFocused: bool,
  windowIsMaximized: bool,
  workspace: Workspace.t,
  zenMode: bool,
  // [darkMode] describes if the UI is in 'dark' or 'light' mode.
  // Generally controlled by the theme.
  darkMode: bool,
  // State of the bottom pane
  pane: Pane.t,
  searchPane: Feature_Search.model,
  focus: Focus.stack,
  modal: option(Modal.t(Actions.t)),
  textContentProviders: list((int, string)),
};

let create: unit => t =
  () => {
    buffers: Buffers.empty,
    bufferHighlights: BufferHighlights.initial,
    bufferRenderers: BufferRenderers.initial,
    colorTheme:
      Feature_Theme.initial([Feature_Terminal.Contributions.colors]),
    commands: Commands.empty,
    contextMenu: ContextMenu.Nothing,
    completions: Completions.initial,
    configuration: Configuration.default,
    decorationProviders: [],
    definition: Definition.empty,
    diagnostics: Diagnostics.create(),
    mode: Normal,
    quickmenu: None,
    editorFont: Service_Font.default,
    terminalFont: Service_Font.default,
    extensions: Extensions.empty,
    languageFeatures: LanguageFeatures.empty,
    lifecycle: Lifecycle.create(),
    uiFont: UiFont.default,
    sideBar: SideBar.initial,
    theme: Theme.default,
    tokenTheme: TokenTheme.empty,
    editorGroups: EditorGroups.create(),
    iconTheme: IconTheme.create(),
    isQuitting: false,
    keyBindings: Keybindings.empty,
    keyDisplayer: None,
    languageInfo: Ext.LanguageInfo.initial,
    notifications: Notifications.initial,
    references: References.initial,
    scm: Feature_SCM.initial,
    sneak: Sneak.initial,
    statusBar: StatusBarModel.create(),
<<<<<<< HEAD
    syntaxHighlightingEnabled: false,
    syntaxClient: None,
=======
    syntaxClient: None,
    syntaxHighlights: Feature_Syntax.empty,
>>>>>>> 2e9d063c
    windowManager: WindowManager.create(),
    windowTitle: "",
    windowIsFocused: true,
    windowIsMaximized: false,
    workspace: Workspace.initial,
    fileExplorer: FileExplorer.initial,
    zenMode: false,
    darkMode: true,
    pane: Pane.initial,
    searchPane: Feature_Search.initial,
    focus: Focus.initial,
    modal: None,
    terminals: Feature_Terminal.initial,
    textContentProviders: [],
  };<|MERGE_RESOLUTION|>--- conflicted
+++ resolved
@@ -57,14 +57,9 @@
   scm: Feature_SCM.model,
   sneak: Sneak.t,
   statusBar: StatusBarModel.t,
-<<<<<<< HEAD
-  syntaxHighlightingEnabled: bool,
-  syntaxClient: option(Oni_Syntax_Client.t),
-=======
   syntaxClient: option(Oni_Syntax_Client.t),
   syntaxHighlights: Feature_Syntax.t,
   terminals: Feature_Terminal.t,
->>>>>>> 2e9d063c
   windowManager: WindowManager.t,
   fileExplorer: FileExplorer.t,
   // [windowTitle] is the title of the window
@@ -120,13 +115,8 @@
     scm: Feature_SCM.initial,
     sneak: Sneak.initial,
     statusBar: StatusBarModel.create(),
-<<<<<<< HEAD
-    syntaxHighlightingEnabled: false,
-    syntaxClient: None,
-=======
     syntaxClient: None,
     syntaxHighlights: Feature_Syntax.empty,
->>>>>>> 2e9d063c
     windowManager: WindowManager.create(),
     windowTitle: "",
     windowIsFocused: true,
