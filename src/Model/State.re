/*
 * State.re
 *
 * Top-level state of the editor
 */

open Oni_Core;
open Oni_Input;
open Oni_Syntax;

module Ext = Oni_Extensions;

type t = {
  buffers: Buffers.t,
  bufferSyntaxHighlights: BufferSyntaxHighlights.t,
  commands: Commands.t,
  mode: Vim.Mode.t,
  completions: Completions.t,
  diagnostics: Diagnostics.t,
<<<<<<< HEAD
=======
  bufferHighlights: BufferHighlights.t,
  buffers: Buffers.t,
>>>>>>> 7488ce7f
  definition: Definition.t,
  editorFont: EditorFont.t,
  uiFont: UiFont.t,
  hover: Hover.t,
  quickmenu: option(Quickmenu.t),
  configuration: Configuration.t,
  // Theme is the UI shell theming
  theme: Theme.t,
  // Token theme is theming for syntax highlights
  tokenTheme: TokenTheme.t,
  editorGroups: EditorGroups.t,
  extensions: Extensions.t,
  iconTheme: IconTheme.t,
  keyBindings: Keybindings.t,
  keyDisplayer: KeyDisplayer.t,
  languageFeatures: LanguageFeatures.t,
  languageInfo: Ext.LanguageInfo.t,
  lifecycle: Lifecycle.t,
  notifications: Notifications.t,
  statusBar: StatusBarModel.t,
  windowManager: WindowManager.t,
  fileExplorer: FileExplorer.t,
  // [windowTitle] is the title of the window
  windowTitle: string,
  workspace: Workspace.t,
  zenMode: bool,
  // [darkMode] describes if the UI is in 'dark' or 'light' mode.
  // Generally controlled by the theme.
  darkMode: bool,
  searchPane: option(Search.t),
};

let create: unit => t =
  () => {
    buffers: Buffers.empty,
    bufferSyntaxHighlights: BufferSyntaxHighlights.empty,
    commands: Commands.empty,
    completions: Completions.default,
    configuration: Configuration.default,
    definition: Definition.empty,
    diagnostics: Diagnostics.create(),
    hover: Hover.empty,
    mode: Normal,
    quickmenu: None,
<<<<<<< HEAD
=======
    bufferHighlights: BufferHighlights.initial,
    buffers: Buffers.empty,
>>>>>>> 7488ce7f
    editorFont:
      EditorFont.create(
        ~fontFile="FiraCode-Regular.ttf",
        ~fontSize=14,
        ~measuredWidth=1.,
        ~measuredHeight=1.,
        (),
      ),
    extensions: Extensions.empty,
    languageFeatures: LanguageFeatures.empty,
    lifecycle: Lifecycle.create(),
    uiFont: UiFont.create(~fontFile="selawk.ttf", ~fontSize=12, ()),
    // TODO: Remove
    theme: Theme.default,
    tokenTheme: TokenTheme.empty,
    editorGroups: EditorGroups.create(),
    iconTheme: IconTheme.create(),
    keyBindings: Keybindings.empty,
    keyDisplayer: KeyDisplayer.empty,
    languageInfo: Ext.LanguageInfo.empty,
    notifications: Notifications.default,
    statusBar: StatusBarModel.create(),
    windowManager: WindowManager.create(),
    windowTitle: "",
    workspace: Workspace.initial,
    fileExplorer: FileExplorer.initial,
    zenMode: false,
    darkMode: true,
    searchPane: None,
  };<|MERGE_RESOLUTION|>--- conflicted
+++ resolved
@@ -12,16 +12,12 @@
 
 type t = {
   buffers: Buffers.t,
+  bufferHighlights: BufferHighlights.t,
   bufferSyntaxHighlights: BufferSyntaxHighlights.t,
   commands: Commands.t,
   mode: Vim.Mode.t,
   completions: Completions.t,
   diagnostics: Diagnostics.t,
-<<<<<<< HEAD
-=======
-  bufferHighlights: BufferHighlights.t,
-  buffers: Buffers.t,
->>>>>>> 7488ce7f
   definition: Definition.t,
   editorFont: EditorFont.t,
   uiFont: UiFont.t,
@@ -57,6 +53,7 @@
 let create: unit => t =
   () => {
     buffers: Buffers.empty,
+    bufferHighlights: BufferHighlights.initial,
     bufferSyntaxHighlights: BufferSyntaxHighlights.empty,
     commands: Commands.empty,
     completions: Completions.default,
@@ -66,11 +63,6 @@
     hover: Hover.empty,
     mode: Normal,
     quickmenu: None,
-<<<<<<< HEAD
-=======
-    bufferHighlights: BufferHighlights.initial,
-    buffers: Buffers.empty,
->>>>>>> 7488ce7f
     editorFont:
       EditorFont.create(
         ~fontFile="FiraCode-Regular.ttf",
