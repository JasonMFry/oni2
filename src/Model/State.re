--- conflicted
+++ resolved
@@ -81,63 +81,6 @@
   textContentProviders: list((int, string)),
 };
 
-<<<<<<< HEAD
-let initial = (~getUserSettings) => {
-  buffers: Buffers.empty,
-  bufferHighlights: BufferHighlights.initial,
-  bufferRenderers: BufferRenderers.initial,
-  colorTheme: Feature_Theme.initial([Feature_Terminal.Contributions.colors]),
-  commands: Commands.empty,
-  contextMenu: ContextMenu.Nothing,
-  completions: Completions.initial,
-  config:
-    Feature_Configuration.initial(
-      ~getUserSettings,
-      [Feature_Editor.Contributions.configuration],
-    ),
-  configuration: Configuration.default,
-  decorationProviders: [],
-  definition: Definition.empty,
-  diagnostics: Diagnostics.create(),
-  vimMode: Normal,
-  quickmenu: None,
-  editorFont: Service_Font.default,
-  terminalFont: Service_Font.default,
-  extensions: Extensions.empty,
-  languageFeatures: LanguageFeatures.empty,
-  lifecycle: Lifecycle.create(),
-  uiFont: UiFont.default,
-  sideBar: SideBar.initial,
-  theme: Theme.default,
-  tokenTheme: TokenTheme.empty,
-  editorGroups: EditorGroups.create(),
-  iconTheme: IconTheme.create(),
-  isQuitting: false,
-  keyBindings: Keybindings.empty,
-  keyDisplayer: Some(KeyDisplayer.initial),
-  languageInfo: Ext.LanguageInfo.initial,
-  notifications: Feature_Notification.initial,
-  references: References.initial,
-  scm: Feature_SCM.initial,
-  sneak: Sneak.initial,
-  statusBar: StatusBarModel.create(),
-  syntaxClient: None,
-  syntaxHighlights: Feature_Syntax.empty,
-  windowManager: WindowManager.create(),
-  windowTitle: "",
-  windowIsFocused: true,
-  windowIsMaximized: false,
-  workspace: Workspace.initial,
-  fileExplorer: FileExplorer.initial,
-  zenMode: false,
-  darkMode: true,
-  pane: Pane.initial,
-  searchPane: Feature_Search.initial,
-  focus: Focus.initial,
-  modal: None,
-  terminals: Feature_Terminal.initial,
-  textContentProviders: [],
-=======
 let initialLayout = (editorGroup: EditorGroup.t) => {
   Feature_Layout.initial
   |> Feature_Layout.addWindow(
@@ -228,5 +171,4 @@
   let commands = commands(state);
 
   Extensions.menus(state.extensions) |> Menu.Lookup.fromSchema(commands);
->>>>>>> 1b526115
 };