/*
 * Oni_Model.re
 *
 * Top-level module for Oni_Model.
 *
 * This module represents the 'Model' or 'State' for the editor, and the state transitions.
 */

module Actions = Actions;
module Animation = Animation;
module Buffers = Buffers;
module BufferLineColorizer = BufferLineColorizer;
module BufferSyntaxHighlights = BufferSyntaxHighlights;
module BufferViewTokenizer = BufferViewTokenizer;
module Command = Command;
module Commands = Commands;
module CompletionItem = CompletionItem;
module Completions = Completions;
module CompletionMeet = CompletionMeet;
module Definition = Definition;
module Diagnostic = Diagnostic;
module Diagnostics = Diagnostics;
module Editor = Editor;
module EditorGroup = EditorGroup;
module EditorGroups = EditorGroups;
module EditorId = EditorId;
module EditorLayout = EditorLayout;
module EditorMetrics = EditorMetrics;
module EditorVisibleRanges = EditorVisibleRanges;
module Extensions = Extensions;
module FileExplorer = FileExplorer;
module Filter = Filter;
module FsTreeNode = FsTreeNode;
module KeyDisplayer = KeyDisplayer;
module Hover = Hover;
module HoverCollector = HoverCollector;
module IconTheme = IconTheme;
module Indentation = Indentation;
<<<<<<< HEAD
module LanguageFeaturesReducer = LanguageFeaturesReducer;
=======
module LanguageFeatures = LanguageFeatures;
module LanguageInfo = LanguageInfo;
>>>>>>> 95cda96d
module Lifecycle = Lifecycle;
module LocationListItem = LocationListItem;
module Quickmenu = Quickmenu;
module FilterJob = FilterJob;
module Notification = Notification;
module Notifications = Notifications;
module Search = Search;
module SearchHighlights = SearchHighlights;
module Selection = Selection;
module Selectors = Selectors;
module StatusBarModel = StatusBarModel;
module StatusBarReducer = StatusBarReducer;
module State = State;
module ThemeInfo = ThemeInfo;
module Title = Title;
module WhitespaceTokenFilter = WhitespaceTokenFilter;
module WindowManager = WindowManager;
module WindowTree = WindowTree;
module WindowTreeLayout = WindowTreeLayout;
module Workspace = Workspace;<|MERGE_RESOLUTION|>--- conflicted
+++ resolved
@@ -36,12 +36,7 @@
 module HoverCollector = HoverCollector;
 module IconTheme = IconTheme;
 module Indentation = Indentation;
-<<<<<<< HEAD
-module LanguageFeaturesReducer = LanguageFeaturesReducer;
-=======
 module LanguageFeatures = LanguageFeatures;
-module LanguageInfo = LanguageInfo;
->>>>>>> 95cda96d
 module Lifecycle = Lifecycle;
 module LocationListItem = LocationListItem;
 module Quickmenu = Quickmenu;
