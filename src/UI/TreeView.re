--- conflicted
+++ resolved
@@ -68,18 +68,8 @@
 
   let children = [transform(Transform.[TranslateX(Constants.indentSize)])];
 
-<<<<<<< HEAD
-  let arrow = size => [width(size), height(size)];
-=======
-  let loading = [
-    fontFamily("selawk.ttf"),
-    fontSize(12),
-    color(Colors.white),
-  ];
-
   // Margin applied to center vertically
   let arrow = size => [width(size), height(size), marginTop(4)];
->>>>>>> 3d29c782
 };
 
 module Make = (Model: TreeModel) => {
