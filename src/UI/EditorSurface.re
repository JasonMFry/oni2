/*
 * EditorSurface.re
 *
 * Component that handles rendering of the 'editor surface' -
 * the view of the buffer in the window.
 */

open EditorCoreTypes;
open Revery;
open Revery.Draw;
open Revery.UI;

open Oni_Core;
open Oni_Core.CamomileBundled.Camomile;
open Oni_Model;

/* Set up some styles */
let textHeaderStyle =
  Style.[fontFamily("FiraCode-Regular.ttf"), fontSize(14)];

/* Set up some styles */
let fontAwesomeStyle =
  Style.[fontFamily("FontAwesome5FreeRegular.otf"), fontSize(14)];

let fontAwesomeIcon = ZedBundled.singleton(UChar.of_int(0xF556));

module Styles = {
  let bufferViewCommon = bufferPixelWidth =>
    Style.[
      position(`Absolute),
      top(0),
      left(0),
      width(int_of_float(bufferPixelWidth)),
      bottom(0),
    ];

  let bufferViewOverlay = bufferPixelWidth =>
    Style.[pointerEvents(`Ignore), ...bufferViewCommon(bufferPixelWidth)];

  let bufferViewClipped = bufferPixelWidth =>
    Style.[overflow(`Hidden), ...bufferViewCommon(bufferPixelWidth)];
};

let renderLineNumber =
    (
      fontFamily: string,
      fontSize: int,
      fontWidth: float,
      lineNumber: int,
      lineNumberWidth: float,
      theme: Theme.t,
      lineSetting,
      cursorLine: int,
      yOffset: float,
      transform,
    ) => {
  let isActiveLine = lineNumber == cursorLine;
  let lineNumberTextColor =
    isActiveLine
      ? theme.editorActiveLineNumberForeground
      : theme.editorLineNumberForeground;

  let yF = yOffset;

  let lineNumber =
    string_of_int(
      LineNumber.getLineNumber(
        ~bufferLine=lineNumber + 1,
        ~cursorLine=cursorLine + 1,
        ~setting=lineSetting,
        (),
      ),
    );

  let lineNumberXOffset =
    isActiveLine
      ? 0.
      : lineNumberWidth
        /. 2.
        -. float_of_int(String.length(lineNumber))
        *. fontWidth
        /. 2.;

  Revery.Draw.Text.drawString(
    ~window=Revery.UI.getActiveWindow(),
    ~transform,
    ~x=lineNumberXOffset,
    ~y=yF,
    ~backgroundColor=theme.editorLineNumberBackground,
    ~color=lineNumberTextColor,
    ~fontFamily,
    ~fontSize,
    lineNumber,
  );
};

let renderSpaces =
    (
      ~fontWidth: float,
      ~fontHeight: float,
      ~x: float,
      ~y: float,
      ~transform,
      ~count: int,
      ~theme: Theme.t,
      (),
    ) => {
  let i = ref(0);

  let size = 2.;
  let xOffset = fontWidth /. 2. -. 1.;
  let yOffset = fontHeight /. 2. -. 1.;

  while (i^ < count) {
    let iF = float_of_int(i^);
    let xPos = x +. fontWidth *. iF;

    Shapes.drawRect(
      ~transform,
      ~x=xPos +. xOffset,
      ~y=y +. yOffset,
      ~width=size,
      ~height=size,
      ~color=theme.editorWhitespaceForeground,
      (),
    );

    incr(i);
  };
};

let renderTokens =
    (
      fontFamily: string,
      fontSize: int,
      fontWidth: float,
      fontHeight: float,
      lineNumberWidth: float,
      theme: Theme.t,
      tokens,
      xOffset: float,
      yOffset: float,
      transform,
      whitespaceSetting: ConfigurationValues.editorRenderWhitespace,
    ) => {
  let yF = yOffset;
  let xF = xOffset;

  let f = (token: BufferViewTokenizer.t) => {
    let x =
      lineNumberWidth
      +. fontWidth
      *. float_of_int(Index.toZeroBased(token.startPosition))
      -. xF;
    let y = yF;

    let backgroundColor = token.backgroundColor;

    switch (token.tokenType) {
    | Text =>
      Revery.Draw.Text.drawString(
        ~window=Revery.UI.getActiveWindow(),
        ~transform,
        ~x,
        ~y,
        ~backgroundColor,
        ~color=token.color,
        ~fontFamily,
        ~fontSize,
        token.text,
      )
    | Tab =>
      Revery.Draw.Text.drawString(
        ~window=Revery.UI.getActiveWindow(),
        ~transform,
        ~x=x +. fontWidth /. 4.,
        ~y=y +. fontHeight /. 4.,
        ~backgroundColor,
        ~color=theme.editorWhitespaceForeground,
        ~fontFamily="FontAwesome5FreeSolid.otf",
        ~fontSize=10,
        FontIcon.codeToIcon(0xf30b),
      )
    | Whitespace =>
      renderSpaces(
        ~fontWidth,
        ~fontHeight,
        ~x,
        ~y,
        ~transform,
        ~count=String.length(token.text),
        ~theme,
        (),
      )
    };
  };

  tokens |> WhitespaceTokenFilter.filter(whitespaceSetting) |> List.iter(f);
};

let%component make =
              (
                ~state: State.t,
                ~isActiveSplit: bool,
                ~editorGroup: EditorGroup.t,
                ~metrics: EditorMetrics.t,
                ~editor: Editor.t,
                (),
              ) => {
  let theme = state.theme;

  let%hook (elementRef, setElementRef) = React.Hooks.ref(None);

  let activeBuffer = Selectors.getBufferForEditor(state, editor);

  let editorId = Editor.getId(editor);
  let buffer =
    switch (activeBuffer) {
    | Some(buffer) => buffer
    | None => Buffer.empty
    };

  let bufferId = Buffer.getId(buffer);
  let lineCount = Buffer.getNumberOfLines(buffer);

  let rulers =
    Configuration.getValue(c => c.editorRulers, state.configuration);

  let showLineNumbers =
    Configuration.getValue(
      c => c.editorLineNumbers != LineNumber.Off,
      state.configuration,
    );
  let lineNumberWidth =
    showLineNumbers
      ? LineNumber.getLineNumberPixelWidth(
          ~lines=lineCount,
          ~fontPixelWidth=state.editorFont.measuredWidth,
          (),
        )
      : 0.0;

  let fontHeight = state.editorFont.measuredHeight;
  let fontWidth = state.editorFont.measuredWidth;
  let fontFamily = state.editorFont.fontFile;
  let fontSize =
    Configuration.getValue(c => c.editorFontSize, state.configuration);

  let iFontHeight = int_of_float(fontHeight +. 0.5);
  let indentation =
    switch (Buffer.getIndentation(buffer)) {
    | Some(v) => v
    | None => IndentationSettings.default
    };

  let leftVisibleColumn = Editor.getLeftVisibleColumn(editor, metrics);
  let topVisibleLine = Editor.getTopVisibleLine(editor, metrics);
  let bottomVisibleLine = Editor.getBottomVisibleLine(editor, metrics);

  let cursorPosition = Editor.getPrimaryCursor(editor);

  let cursorLine = Index.toZeroBased(cursorPosition.line);

  let (cursorOffset, cursorCharacterWidth) =
    if (lineCount > 0 && cursorLine < lineCount) {
      let cursorStr = Buffer.getLine(buffer, cursorLine);

      let (cursorOffset, width) =
        BufferViewTokenizer.getCharacterPositionAndWidth(
          ~indentation,
          cursorStr,
          Index.toZeroBased(cursorPosition.column),
        );
      (cursorOffset, width);
    } else {
      (0, 1);
    };

  let bufferPositionToPixel = (line, char) => {
    let x =
      float_of_int(char) *. fontWidth -. editor.scrollX +. lineNumberWidth;
    let y = float_of_int(line) *. fontHeight -. editor.scrollY;
    (x, y);
  };

  let fullCursorWidth = cursorCharacterWidth * int_of_float(fontWidth);

  let cursorWidth =
    switch (state.mode, isActiveSplit) {
    | (Insert, true) => 2
    | _ => fullCursorWidth
    };

  let cursorOpacity = isActiveSplit ? 0.5 : 0.25;

  let cursorPixelY =
    int_of_float(
      fontHeight
      *. float_of_int(Index.toZeroBased(cursorPosition.line))
      -. editor.scrollY
      +. 0.5,
    );

  let cursorPixelX =
    int_of_float(
      lineNumberWidth
      +. fontWidth
      *. float_of_int(cursorOffset)
      -. editor.scrollX
      +. 0.5,
    );

  let cursorStyle =
    Style.[
      position(`Absolute),
      top(cursorPixelY),
      left(cursorPixelX),
      height(iFontHeight),
      width(cursorWidth),
      backgroundColor(Colors.white),
    ];

  let searchHighlights =
    Selectors.getSearchHighlights(state, editor.bufferId);

  let isMinimapShown =
    Configuration.getValue(c => c.editorMinimapEnabled, state.configuration);

  let layout =
    EditorLayout.getLayout(
      ~showLineNumbers,
      ~maxMinimapCharacters=
        Configuration.getValue(
          c => c.editorMinimapMaxColumn,
          state.configuration,
        ),
      ~pixelWidth=float_of_int(metrics.pixelWidth),
      ~pixelHeight=float_of_int(metrics.pixelHeight),
      ~isMinimapShown,
      ~characterWidth=state.editorFont.measuredWidth,
      ~characterHeight=state.editorFont.measuredHeight,
      ~bufferLineCount=lineCount,
      (),
    );

  let matchingPairsEnabled =
    Selectors.getConfigurationValue(state, buffer, c => c.editorMatchBrackets);

  let matchingPairs =
    !matchingPairsEnabled
      ? None : Selectors.getMatchingPairs(state, editor.bufferId);

  let lineCount = Buffer.getNumberOfLines(buffer);
  let getTokensForLine =
<<<<<<< HEAD
      (~ignoreMatchingPairs=false, ~selection=None, startIndex, endIndex, i) => {
    let line = Buffer.getLine(buffer, i);

    let searchHighlightRanges =
      switch (IntMap.find_opt(i, searchHighlights)) {
      | Some(v) => v
      | None => []
      };

    let isActiveLine = i == cursorLine;
    let defaultBackground =
      isActiveLine
        ? theme.editorLineHighlightBackground : theme.editorBackground;

    let matchingPairIndex =
      switch (matchingPairs) {
      | None => None
      | Some(v) when !ignoreMatchingPairs =>
        if (Index.toZeroBased(v.startPos.line) == i) {
          Some(Index.toZeroBased(v.startPos.column));
        } else if (Index.toZeroBased(v.endPos.line) == i) {
          Some(Index.toZeroBased(v.endPos.column));
        } else {
          None;
        }
      | _ => None
      };

    let tokenColors2 =
      switch (
        BufferSyntaxHighlights.getTokens(
          bufferId,
          i,
          state.bufferSyntaxHighlights,
        )
      ) {
      | [] => []
      | v => v
      };
=======
      (~ignoreMatchingPairs=false, ~selection=None, startIndex, endIndex, i) =>
    if (i >= lineCount) {
      [];
    } else {
      let line = Buffer.getLine(buffer, i);

      let searchHighlightRanges =
        switch (IntMap.find_opt(i, searchHighlights)) {
        | Some(v) => v
        | None => []
        };

      let isActiveLine = i == cursorLine;
      let defaultBackground =
        isActiveLine
          ? theme.editorLineHighlightBackground : theme.editorBackground;

      let matchingPairIndex =
        switch (matchingPairs) {
        | None => None
        | Some(v) when !ignoreMatchingPairs =>
          if (Index.toZeroBased(v.startPos.line) == i) {
            Some(Index.toZeroBased(v.startPos.column));
          } else if (Index.toZeroBased(v.endPos.line) == i) {
            Some(Index.toZeroBased(v.endPos.column));
          } else {
            None;
          }
        | _ => None
        };

      let tokenColors2 =
        switch (
          SyntaxHighlighting.getTokensForLine(
            state.syntaxHighlighting,
            bufferId,
            i,
          )
        ) {
        | [] => []
        | v => v
        };

      let colorizer =
        BufferLineColorizer.create(
          ZedBundled.length(line),
          state.theme,
          tokenColors2,
          selection,
          defaultBackground,
          theme.editorSelectionBackground,
          matchingPairIndex,
          searchHighlightRanges,
        );
>>>>>>> 95cda96d

      BufferViewTokenizer.tokenize(
        ~startIndex,
        ~endIndex,
        line,
        IndentationSettings.default,
        colorizer,
      );
    };

  let getTokenAtPosition = (~startIndex, ~endIndex, position: Location.t) => {
    let lineNumber = position.line |> Index.toZeroBased;
    let index = position.column |> Index.toZeroBased;

    getTokensForLine(
      ~ignoreMatchingPairs=true,
      startIndex,
      endIndex,
      lineNumber,
    )
    |> List.filter((token: BufferViewTokenizer.t) => {
         let tokenStart = token.startPosition |> Index.toZeroBased;
         let tokenEnd = token.endPosition |> Index.toZeroBased;
         index >= tokenStart && index < tokenEnd;
       })
    |> Utility.Option.of_list;
  };

  let style =
    Style.[
      backgroundColor(theme.editorBackground),
      color(theme.editorForeground),
      flexGrow(1),
    ];

  let onDimensionsChanged =
      ({width, height}: NodeEvents.DimensionsChangedEventParams.t) => {
    GlobalContext.current().notifyEditorSizeChanged(
      ~editorGroupId=editorGroup.editorGroupId,
      ~width,
      ~height,
      (),
    );
  };

  let bufferPixelWidth =
    layout.lineNumberWidthInPixels +. layout.bufferWidthInPixels;

  let minimapPixelWidth =
    layout.minimapWidthInPixels + Constants.default.minimapPadding * 2;
  let minimapViewStyle =
    Style.[
      position(`Absolute),
      overflow(`Hidden),
      top(0),
      left(int_of_float(bufferPixelWidth)),
      width(minimapPixelWidth),
      bottom(0),
    ];

  let verticalScrollBarStyle =
    Style.[
      position(`Absolute),
      top(0),
      left(
        int_of_float(bufferPixelWidth +. float_of_int(minimapPixelWidth)),
      ),
      width(Constants.default.scrollBarThickness),
      backgroundColor(theme.scrollbarSliderBackground),
      bottom(0),
    ];

  let horizontalScrollBarStyle =
    Style.[
      position(`Absolute),
      bottom(0),
      left(int_of_float(layout.lineNumberWidthInPixels)),
      height(Constants.default.scrollBarThickness),
      width(int_of_float(layout.bufferWidthInPixels)),
    ];

  let scrollSurface = (wheelEvent: NodeEvents.mouseWheelEventParams) => {
    let () =
      GlobalContext.current().editorScrollDelta(
        ~editorId,
        ~deltaY=wheelEvent.deltaY *. (-50.),
        (),
      );
    ();
  };

  let scrollMinimap = (wheelEvent: NodeEvents.mouseWheelEventParams) => {
    let () =
      GlobalContext.current().editorScrollDelta(
        ~editorId,
        ~deltaY=wheelEvent.deltaY *. (-150.),
        (),
      );
    ();
  };

  let diagnostics =
    switch (activeBuffer) {
    | Some(b) => Diagnostics.getDiagnosticsMap(state.diagnostics, b)
    | None => IntMap.empty
    };
  let ranges = Selection.getRanges(editor.selection, buffer);
  let selectionRanges = Range.toHash(ranges);

  let minimapLayout =
    isMinimapShown
      ? <View style=minimapViewStyle onMouseWheel=scrollMinimap>
          <Minimap
            state
            editor
            width={layout.minimapWidthInPixels}
            height={metrics.pixelHeight}
            count=lineCount
            diagnostics
            metrics
            getTokensForLine={getTokensForLine(
              0,
              layout.bufferWidthInCharacters,
            )}
            selection=selectionRanges
          />
        </View>
      : React.empty;

  /* TODO: Selection! */
  /*let editorMouseDown = (evt: NodeEvents.mouseButtonEventParams) => {
    };*/

  let editorMouseUp = (evt: NodeEvents.mouseButtonEventParams) => {
    switch (elementRef) {
    | None => ()
    | Some(r) =>
      let rect = r#getBoundingBox() |> Revery.Math.Rectangle.ofBoundingBox;

      let relY = evt.mouseY -. Revery.Math.Rectangle.getY(rect);
      let relX = evt.mouseX -. Revery.Math.Rectangle.getX(rect);

      let numberOfLines = Buffer.getNumberOfLines(buffer);
      let (line, col) =
        Editor.pixelPositionToLineColumn(
          editor,
          metrics,
          relX -. lineNumberWidth,
          relY,
        );

      if (line < numberOfLines) {
        Log.debug(() =>
          "EditorSurface - editorMouseUp: topVisibleLine is "
          ++ string_of_int(topVisibleLine)
        );
        Log.debug(() =>
          "EditorSurface - editorMouseUp: setPosition ("
          ++ string_of_int(line + 1)
          ++ ", "
          ++ string_of_int(col)
          ++ ")"
        );
        let cursor =
          Vim.Cursor.create(
            ~line=Index.fromOneBased(line + 1),
            ~column=Index.fromZeroBased(col),
          );

        /*GlobalContext.current().dispatch(
            Actions.EditorScrollToLine(editorId, topVisibleLine),
          );
          GlobalContext.current().dispatch(
            Actions.EditorScrollToColumn(editorId, leftVisibleColumn),
          );*/
        GlobalContext.current().dispatch(
          Actions.EditorCursorMove(editorId, [cursor]),
        );
      };
    };
  };

  <View style ref={node => setElementRef(Some(node))} onDimensionsChanged>
    <View
      style={Styles.bufferViewClipped(bufferPixelWidth)}
      onMouseUp=editorMouseUp
      onMouseWheel=scrollSurface>
      <OpenGL
        style={Styles.bufferViewClipped(bufferPixelWidth)}
        render={(transform, _ctx) => {
          let count = lineCount;
          let height = metrics.pixelHeight;
          let rowHeight = metrics.lineHeight;
          let scrollY = editor.scrollY;

          /* Draw background for cursor line */
          Shapes.drawRect(
            ~transform,
            ~x=lineNumberWidth,
            ~y=
              fontHeight
              *. float_of_int(Index.toZeroBased(cursorPosition.line))
              -. editor.scrollY,
            ~height=fontHeight,
            ~width=float_of_int(metrics.pixelWidth) -. lineNumberWidth,
            ~color=theme.editorLineHighlightBackground,
            (),
          );

          /* Draw configured rulers */
          let renderRuler = ruler =>
            Shapes.drawRect(
              ~transform,
              ~x=fst(bufferPositionToPixel(0, ruler)),
              ~y=0.0,
              ~height=float_of_int(metrics.pixelHeight),
              ~width=float_of_int(1),
              ~color=theme.editorRulerForeground,
              (),
            );

          List.iter(renderRuler, rulers);

          let renderUnderline = (~offset=0., ~color=Colors.black, r: Range.t) =>
            {let halfOffset = offset /. 2.0;
             let line = Index.toZeroBased(r.start.line);
             let start = Index.toZeroBased(r.start.column);
             let endC = Index.toZeroBased(r.stop.column);

             let text = Buffer.getLine(buffer, line);
             let (startOffset, _) =
               BufferViewTokenizer.getCharacterPositionAndWidth(
                 ~indentation,
                 ~viewOffset=leftVisibleColumn,
                 text,
                 start,
               );
             let (endOffset, _) =
               BufferViewTokenizer.getCharacterPositionAndWidth(
                 ~indentation,
                 ~viewOffset=leftVisibleColumn,
                 text,
                 endC,
               );

             Shapes.drawRect(
               ~transform,
               ~x=
                 lineNumberWidth
                 +. float_of_int(startOffset)
                 *. fontWidth
                 -. halfOffset,
               ~y=
                 fontHeight
                 *. float_of_int(Index.toZeroBased(r.start.line))
                 -. editor.scrollY
                 -. halfOffset
                 +. (fontHeight -. 2.),
               ~height=1.,
               ~width=
                 offset
                 +. max(float_of_int(endOffset - startOffset), 1.0)
                 *. fontWidth,
               ~color,
               (),
             )};

          let renderRange = (~offset=0., ~color=Colors.black, r: Range.t) =>
            {let halfOffset = offset /. 2.0;
             let line = Index.toZeroBased(r.start.line);
             let start = Index.toZeroBased(r.start.column);
             let endC = Index.toZeroBased(r.stop.column);

             let lines = Buffer.getNumberOfLines(buffer);
             if (line < lines) {
               let text = Buffer.getLine(buffer, line);
               let (startOffset, _) =
                 BufferViewTokenizer.getCharacterPositionAndWidth(
                   ~indentation,
                   ~viewOffset=leftVisibleColumn,
                   text,
                   start,
                 );
               let (endOffset, _) =
                 BufferViewTokenizer.getCharacterPositionAndWidth(
                   ~indentation,
                   ~viewOffset=leftVisibleColumn,
                   text,
                   endC,
                 );

               Shapes.drawRect(
                 ~transform,
                 ~x=
                   lineNumberWidth
                   +. float_of_int(startOffset)
                   *. fontWidth
                   -. halfOffset,
                 ~y=
                   fontHeight
                   *. float_of_int(Index.toZeroBased(r.start.line))
                   -. editor.scrollY
                   -. halfOffset,
                 ~height=fontHeight +. offset,
                 ~width=
                   offset
                   +. max(float_of_int(endOffset - startOffset), 1.0)
                   *. fontWidth,
                 ~color,
                 (),
               );
             }};

          if (Definition.isAvailable(
                bufferId,
                cursorPosition,
                state.definition,
              )) {
            let () =
              getTokenAtPosition(
                ~startIndex=leftVisibleColumn,
                ~endIndex=leftVisibleColumn + layout.bufferWidthInCharacters,
                cursorPosition,
              )
              |> Utility.Option.iter((token: BufferViewTokenizer.t) => {
                   let range =
                     Range.{
                       start:
                         Location.{
                           line: cursorPosition.line,
                           column: token.startPosition,
                         },
                       stop:
                         Location.{
                           line: cursorPosition.line,
                           column: token.endPosition,
                         },
                     };
                   let () = renderUnderline(~color=token.color, range);
                   ();
                 });
            ();
          };

          ImmediateList.render(
            ~scrollY,
            ~rowHeight,
            ~height=float_of_int(height),
            ~count,
            ~render=
              (item, _offset) => {
                let index = Index.fromZeroBased(item);
                let renderDiagnostics = (d: Diagnostic.t) =>
                  renderUnderline(~color=Colors.red, d.range);

                /* Draw error markers */
                switch (IntMap.find_opt(item, diagnostics)) {
                | None => ()
                | Some(v) => List.iter(renderDiagnostics, v)
                };

                switch (Hashtbl.find_opt(selectionRanges, index)) {
                | None => ()
                | Some(v) =>
                  List.iter(
                    renderRange(~color=theme.editorSelectionBackground),
                    v,
                  )
                };

                /* Draw match highlights */
                let matchColor = theme.editorSelectionBackground;
                switch (matchingPairs) {
                | None => ()
                | Some(v) =>
                  renderRange(
                    ~offset=0.0,
                    ~color=matchColor,
                    Range.{start: v.startPos, stop: v.startPos},
                  );
                  renderRange(
                    ~offset=0.0,
                    ~color=matchColor,
                    Range.{start: v.endPos, stop: v.endPos},
                  );
                };

                /* Draw search highlights */
                switch (IntMap.find_opt(item, searchHighlights)) {
                | None => ()
                | Some(v) =>
                  List.iter(
                    r =>
                      renderRange(
                        ~offset=2.0,
                        ~color=theme.editorFindMatchBackground,
                        r,
                      ),
                    v,
                  )
                };
              },
            (),
          );

          ImmediateList.render(
            ~scrollY,
            ~rowHeight,
            ~height=float_of_int(height),
            ~count,
            ~render=
              (item, offset) => {
                let index = Index.fromZeroBased(item);
                let selectionRange =
                  switch (Hashtbl.find_opt(selectionRanges, index)) {
                  | None => None
                  | Some(v) =>
                    switch (List.length(v)) {
                    | 0 => None
                    | _ => Some(List.hd(v))
                    }
                  };
                let tokens =
                  getTokensForLine(
                    ~selection=selectionRange,
                    leftVisibleColumn,
                    leftVisibleColumn + layout.bufferWidthInCharacters,
                    item,
                  );

                let _ =
                  renderTokens(
                    fontFamily,
                    fontSize,
                    fontWidth,
                    fontHeight,
                    lineNumberWidth,
                    theme,
                    tokens,
                    editor.scrollX,
                    offset,
                    transform,
                    Configuration.getValue(
                      c => c.editorRenderWhitespace,
                      state.configuration,
                    ),
                  );
                ();
              },
            (),
          );

          /* Draw background for line numbers */
          if (showLineNumbers) {
            Shapes.drawRect(
              ~transform,
              ~x=0.,
              ~y=0.,
              ~width=lineNumberWidth,
              ~height=float_of_int(height),
              ~color=theme.editorLineNumberBackground,
              (),
            );

            ImmediateList.render(
              ~scrollY,
              ~rowHeight,
              ~height=float_of_int(height),
              ~count,
              ~render=
                (item, offset) => {
                  let _ =
                    renderLineNumber(
                      fontFamily,
                      fontSize,
                      fontWidth,
                      item,
                      lineNumberWidth,
                      theme,
                      Configuration.getValue(
                        c => c.editorLineNumbers,
                        state.configuration,
                      ),
                      cursorLine,
                      offset,
                      transform,
                    );
                  ();
                },
              (),
            );
          };

          let renderIndentGuides =
            Configuration.getValue(
              c => c.editorRenderIndentGuides,
              state.configuration,
            );
          let showActive =
            Configuration.getValue(
              c => c.editorHighlightActiveIndentGuide,
              state.configuration,
            );

          if (renderIndentGuides) {
            switch (activeBuffer) {
            | None => ()
            | Some(buffer) =>
              IndentLineRenderer.render(
                ~transform,
                ~buffer,
                ~startLine=topVisibleLine - 1,
                ~endLine=bottomVisibleLine + 1,
                ~lineHeight=fontHeight,
                ~fontWidth,
                ~cursorLine=Index.toZeroBased(cursorPosition.line),
                ~theme=state.theme,
                ~indentationSettings=indentation,
                ~bufferPositionToPixel,
                ~showActive,
                (),
              )
            };
          };
        }}
      />
      <Opacity opacity=cursorOpacity> <View style=cursorStyle /> </Opacity>
      <View style=horizontalScrollBarStyle>
        <EditorHorizontalScrollbar
          editor
          state
          metrics
          width={int_of_float(layout.bufferWidthInPixels)}
        />
      </View>
    </View>
    minimapLayout
    <View style={Styles.bufferViewOverlay(bufferPixelWidth)}>
      <HoverView x=cursorPixelX y=cursorPixelY state />
      <CompletionsView
        x=cursorPixelX
        y=cursorPixelY
        lineHeight=fontHeight
        state
      />
    </View>
    <View style=verticalScrollBarStyle>
      <EditorVerticalScrollbar
        state
        editor
        metrics
        width={Constants.default.scrollBarThickness}
        height={metrics.pixelHeight}
        diagnostics
      />
    </View>
  </View>;
};<|MERGE_RESOLUTION|>--- conflicted
+++ resolved
@@ -352,47 +352,6 @@
 
   let lineCount = Buffer.getNumberOfLines(buffer);
   let getTokensForLine =
-<<<<<<< HEAD
-      (~ignoreMatchingPairs=false, ~selection=None, startIndex, endIndex, i) => {
-    let line = Buffer.getLine(buffer, i);
-
-    let searchHighlightRanges =
-      switch (IntMap.find_opt(i, searchHighlights)) {
-      | Some(v) => v
-      | None => []
-      };
-
-    let isActiveLine = i == cursorLine;
-    let defaultBackground =
-      isActiveLine
-        ? theme.editorLineHighlightBackground : theme.editorBackground;
-
-    let matchingPairIndex =
-      switch (matchingPairs) {
-      | None => None
-      | Some(v) when !ignoreMatchingPairs =>
-        if (Index.toZeroBased(v.startPos.line) == i) {
-          Some(Index.toZeroBased(v.startPos.column));
-        } else if (Index.toZeroBased(v.endPos.line) == i) {
-          Some(Index.toZeroBased(v.endPos.column));
-        } else {
-          None;
-        }
-      | _ => None
-      };
-
-    let tokenColors2 =
-      switch (
-        BufferSyntaxHighlights.getTokens(
-          bufferId,
-          i,
-          state.bufferSyntaxHighlights,
-        )
-      ) {
-      | [] => []
-      | v => v
-      };
-=======
       (~ignoreMatchingPairs=false, ~selection=None, startIndex, endIndex, i) =>
     if (i >= lineCount) {
       [];
@@ -424,30 +383,24 @@
         | _ => None
         };
 
-      let tokenColors2 =
-        switch (
-          SyntaxHighlighting.getTokensForLine(
-            state.syntaxHighlighting,
-            bufferId,
-            i,
-          )
-        ) {
-        | [] => []
-        | v => v
-        };
+    let tokenColors =
+        BufferSyntaxHighlights.getTokens(
+          bufferId,
+          Index.fromZeroBased(i),
+          state.bufferSyntaxHighlights,
+        );
 
       let colorizer =
         BufferLineColorizer.create(
           ZedBundled.length(line),
           state.theme,
-          tokenColors2,
+          tokenColors,
           selection,
           defaultBackground,
           theme.editorSelectionBackground,
           matchingPairIndex,
           searchHighlightRanges,
         );
->>>>>>> 95cda96d
 
       BufferViewTokenizer.tokenize(
         ~startIndex,
@@ -1005,4 +958,4 @@
       />
     </View>
   </View>;
-};+}