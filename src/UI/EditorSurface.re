--- conflicted
+++ resolved
@@ -392,16 +392,6 @@
 
       let colorizer =
         BufferLineColorizer.create(
-<<<<<<< HEAD
-          ZedBundled.length(line),
-          state.theme,
-          tokenColors,
-          selection,
-          defaultBackground,
-          theme.editorSelectionBackground,
-          matchingPairIndex,
-          highlights,
-=======
           ~startIndex,
           ~endIndex,
           ~defaultBackgroundColor=defaultBackground,
@@ -411,8 +401,7 @@
           ~matchingPair=matchingPairIndex,
           ~searchHighlights=highlights,
           ~searchHighlightColor=theme.editorFindMatchBackground,
-          tokenColors2,
->>>>>>> ce9bedc5
+          tokenColors,
         );
 
       BufferViewTokenizer.tokenize(
