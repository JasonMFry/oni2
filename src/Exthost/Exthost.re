module Configuration = Configuration;
module ShellLaunchConfig = ShellLaunchConfig;
module Extension = Exthost_Extension;
module Protocol = Exthost_Protocol;
module Transport = Exthost_Transport;

module CompletionContext = CompletionContext;
module CompletionKind = CompletionKind;
module DocumentsAndEditorsDelta = DocumentsAndEditorsDelta;
module DocumentFilter = DocumentFilter;
module Eol = Eol;
module ModelAddedDelta = ModelAddedDelta;
module ModelChangedEvent = ModelChangedEvent;
module ModelContentChange = ModelContentChange;
module OneBasedPosition = OneBasedPosition;
module OneBasedRange = OneBasedRange;
<<<<<<< HEAD
module WorkspaceData = WorkspaceData;
=======
module SuggestItem = SuggestItem;
module SuggestResult = SuggestResult;
>>>>>>> 33790f4e

module Client = Client;
module Request = Request;

module NamedPipe = NamedPipe;

module Msg = Msg;<|MERGE_RESOLUTION|>--- conflicted
+++ resolved
@@ -14,12 +14,9 @@
 module ModelContentChange = ModelContentChange;
 module OneBasedPosition = OneBasedPosition;
 module OneBasedRange = OneBasedRange;
-<<<<<<< HEAD
-module WorkspaceData = WorkspaceData;
-=======
 module SuggestItem = SuggestItem;
 module SuggestResult = SuggestResult;
->>>>>>> 33790f4e
+module WorkspaceData = WorkspaceData;
 
 module Client = Client;
 module Request = Request;
