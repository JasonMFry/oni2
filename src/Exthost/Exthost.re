--- conflicted
+++ resolved
@@ -16,19 +16,14 @@
 module DocumentSymbol = DocumentSymbol;
 module Edit = Edit;
 module Eol = Eol;
-<<<<<<< HEAD
+module ExtensionId = ExtensionId;
 module Files = Files;
-module Label = Label;
-module Location = Location;
-module Middleware = Middleware;
-=======
-module ExtensionId = ExtensionId;
 module FormattingOptions = FormattingOptions;
 module Hover = Hover;
 module Label = Label;
 module Location = Location;
 module MarkdownString = MarkdownString;
->>>>>>> a46192af
+module Middleware = Middleware;
 module ModelAddedDelta = ModelAddedDelta;
 module ModelChangedEvent = ModelChangedEvent;
 module ModelContentChange = ModelContentChange;
