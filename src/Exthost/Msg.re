--- conflicted
+++ resolved
@@ -263,7 +263,28 @@
   };
 };
 
-<<<<<<< HEAD
+module DownloadService = {
+  [@deriving show]
+  type msg =
+    | Download({
+        uri: Oni_Core.Uri.t,
+        dest: Oni_Core.Uri.t,
+      });
+
+  let handle = (method, args: Yojson.Safe.t) => {
+    switch (method, args) {
+    | ("$download", `List([uriJson, toUriJson])) =>
+      open Base.Result.Let_syntax;
+
+      let%bind uri = uriJson |> Internal.decode_value(Oni_Core.Uri.decode);
+      let%bind dest = toUriJson |> Internal.decode_value(Oni_Core.Uri.decode);
+
+      Ok(Download({uri, dest}));
+    | _ => Error("DownloadService - unhandled method: " ++ method)
+    };
+  };
+};
+
 module Errors = {
   [@deriving show]
   type msg =
@@ -273,28 +294,8 @@
     switch (method, args) {
     | ("$onUnexpectedError", args) => Ok(OnUnexpectedError(args))
     | _ => Error("Errors - unhandled method: " ++ method)
-=======
-module DownloadService = {
-  [@deriving show]
-  type msg =
-    | Download({
-        uri: Oni_Core.Uri.t,
-        dest: Oni_Core.Uri.t,
-      });
-
-  let handle = (method, args: Yojson.Safe.t) => {
-    switch (method, args) {
-    | ("$download", `List([uriJson, toUriJson])) =>
-      open Base.Result.Let_syntax;
-
-      let%bind uri = uriJson |> Internal.decode_value(Oni_Core.Uri.decode);
-      let%bind dest = toUriJson |> Internal.decode_value(Oni_Core.Uri.decode);
-
-      Ok(Download({uri, dest}));
-    | _ => Error("DownloadService - unhandled method: " ++ method)
->>>>>>> 1b9250b2
-    };
-  };
+  }
+  }
 };
 
 module ExtensionService = {
@@ -1210,11 +1211,8 @@
   | Decorations(Decorations.msg)
   | Diagnostics(Diagnostics.msg)
   | DocumentContentProvider(DocumentContentProvider.msg)
-<<<<<<< HEAD
+  | DownloadService(DownloadService.msg)
   | Errors(Errors.msg)
-=======
-  | DownloadService(DownloadService.msg)
->>>>>>> 1b9250b2
   | ExtensionService(ExtensionService.msg)
   | FileSystem(FileSystem.msg)
   | LanguageFeatures(LanguageFeatures.msg)
