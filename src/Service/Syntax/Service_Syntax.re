module Core = Oni_Core;
module Syntax = Oni_Syntax;
module Ext = Oni_Extensions;
module OptionEx = Core.Utility.OptionEx;

<<<<<<< HEAD
module Log = (val Core.Log.withNamespace("Oni2.Service.Syntax"));
=======
module Log = (val Core.Log.withNamespace("Oni2.Service_Syntax"));
>>>>>>> 10f3137f

[@deriving show({with_path: false})]
type msg =
  | ServerStarted([@opaque] Oni_Syntax_Client.t)
  | ServerFailedToStart(string)
  | ServerClosed
  | ReceivedHighlights([@opaque] list(Oni_Syntax.Protocol.TokenUpdate.t));

module Sub = {
  type params = {
    id: string,
    languageInfo: Ext.LanguageInfo.t,
    setup: Core.Setup.t,
    tokenTheme: Syntax.TokenTheme.t,
    configuration: Core.Configuration.t,
  };

  module SyntaxSubscription =
    Isolinear.Sub.Make({
      type nonrec msg = msg;

      type nonrec params = params;

<<<<<<< HEAD
      type state = result(Oni_Syntax_Client.t, string);
=======
      type state = {
        client: Oni_Syntax_Client.t,
        lastSyncedTokenTheme: option(Syntax.TokenTheme.t),
        lastConfiguration: option(Core.Configuration.t),
      };
>>>>>>> 10f3137f

      let name = "SyntaxSubscription";
      let id = params => params.id;

      let init = (~params, ~dispatch) => {
        Log.info("Init called");
        let pendingResult = ref(None);
        let clientResult =
          Oni_Syntax_Client.start(
            ~onConnected={
            () => {
        Log.info("onConnected");
            pendingResult^ |> Option.iter(server => dispatch(ServerStarted(server)));
              prerr_endline("Hey got to onconnected!!") 
            }},
            ~onClose=_ => dispatch(ServerClosed),
            ~onHighlights=
              highlights => {dispatch(ReceivedHighlights(highlights))},
            ~onHealthCheckResult=_ => (),
            params.languageInfo,
            params.setup,
          )
          |> Utility.ResultEx.tap(server => dispatch(ServerStarted(server)))
          |> Utility.ResultEx.tapError(msg =>
               dispatch(ServerFailedToStart(msg))
             );

<<<<<<< HEAD
        pendingResult := clientResult |> Result.to_option;
        clientResult
=======
        dispatch(ServerStarted(client));
        {client, lastSyncedTokenTheme: None, lastConfiguration: None};
>>>>>>> 10f3137f
      };

      let compare: ('a, option('a)) => bool =
        (v, opt) => {
          switch (opt) {
          | None => false
          | Some(innerVal) => innerVal === v
          };
        };

      let syncTokenTheme = (tokenTheme, state) =>
        if (!compare(tokenTheme, state.lastSyncedTokenTheme)) {
          Oni_Syntax_Client.notifyThemeChanged(state.client, tokenTheme);
          {...state, lastSyncedTokenTheme: Some(tokenTheme)};
        } else {
          state;
        };

      let syncConfiguration = (configuration, state) =>
        if (!compare(configuration, state.lastConfiguration)) {
          Oni_Syntax_Client.notifyConfigurationChanged(
            state.client,
            configuration,
          );
          {...state, lastConfiguration: Some(configuration)};
        } else {
          state;
        };

      let update = (~params, ~state, ~dispatch as _) => {
        state
        |> syncTokenTheme(params.tokenTheme)
        |> syncConfiguration(params.configuration);
      };

      let dispose = (~params as _, ~state) => {
<<<<<<< HEAD
        state |> Result.iter(Oni_Syntax_Client.close);
=======
        let () = Oni_Syntax_Client.close(state.client);
        ();
>>>>>>> 10f3137f
      };
    });

  let create = (~configuration, ~languageInfo, ~setup, ~tokenTheme) => {
    SyntaxSubscription.create({
      id: "syntax-highligher",
      configuration,
      languageInfo,
      setup,
      tokenTheme,
    });
  };
};

module Effect = {
  let bufferEnter = (maybeSyntaxClient, id: int, fileType) =>
    Isolinear.Effect.create(~name="syntax.bufferEnter", () => {
      OptionEx.iter2(
        (syntaxClient, fileType) => {
          prerr_endline("Notify buffer enter");
          Oni_Syntax_Client.notifyBufferEnter(syntaxClient, id, fileType)
        },
        maybeSyntaxClient,
        fileType,
      )
    });

  let bufferUpdate =
      (
        maybeSyntaxClient,
        bufferUpdate: Oni_Core.BufferUpdate.t,
        lines,
        scopeMaybe,
      ) =>
    Isolinear.Effect.create(~name="syntax.bufferUpdate", () => {
      OptionEx.iter2(
        (syntaxClient, scope) => {
          prerr_endline("Notify buffer update");
          Oni_Syntax_Client.notifyBufferUpdate(
            syntaxClient,
            bufferUpdate,
            lines,
            scope,
          )
        },
        maybeSyntaxClient,
        scopeMaybe,
      )
    });

<<<<<<< HEAD
  let configurationChange = (maybeSyntaxClient, config: Core.Configuration.t) =>
    Isolinear.Effect.create(~name="syntax.configurationChange", () => {
      Log.info("Trying configuration change...");
      Option.iter(
        syntaxClient =>
          Oni_Syntax_Client.notifyConfigurationChanged(syntaxClient, config),
        maybeSyntaxClient,
      )
    });

  let themeChange = (maybeSyntaxClient, theme) =>
    Isolinear.Effect.create(~name="syntax.theme", () => {
      Log.info("Trying theme change...");
      Option.iter(
        syntaxClient => {
          Oni_Syntax_Client.notifyThemeChanged(syntaxClient, theme)
        },
        maybeSyntaxClient,
      )
    });

=======
>>>>>>> 10f3137f
  let visibilityChanged = (maybeSyntaxClient, visibleRanges) =>
    Isolinear.Effect.create(~name="syntax.visibilityChange", () => {
      Option.iter(
        syntaxClient =>
          Oni_Syntax_Client.notifyVisibilityChanged(
            syntaxClient,
            visibleRanges,
          ),
        maybeSyntaxClient,
      )
    });
};<|MERGE_RESOLUTION|>--- conflicted
+++ resolved
@@ -3,11 +3,7 @@
 module Ext = Oni_Extensions;
 module OptionEx = Core.Utility.OptionEx;
 
-<<<<<<< HEAD
-module Log = (val Core.Log.withNamespace("Oni2.Service.Syntax"));
-=======
 module Log = (val Core.Log.withNamespace("Oni2.Service_Syntax"));
->>>>>>> 10f3137f
 
 [@deriving show({with_path: false})]
 type msg =
@@ -31,15 +27,11 @@
 
       type nonrec params = params;
 
-<<<<<<< HEAD
-      type state = result(Oni_Syntax_Client.t, string);
-=======
       type state = {
-        client: Oni_Syntax_Client.t,
+        client: result(Oni_Syntax_Client.t, string),
         lastSyncedTokenTheme: option(Syntax.TokenTheme.t),
         lastConfiguration: option(Core.Configuration.t),
       };
->>>>>>> 10f3137f
 
       let name = "SyntaxSubscription";
       let id = params => params.id;
@@ -67,13 +59,7 @@
                dispatch(ServerFailedToStart(msg))
              );
 
-<<<<<<< HEAD
-        pendingResult := clientResult |> Result.to_option;
-        clientResult
-=======
-        dispatch(ServerStarted(client));
-        {client, lastSyncedTokenTheme: None, lastConfiguration: None};
->>>>>>> 10f3137f
+        {client: clientResult, lastSyncedTokenTheme: None, lastConfiguration: None};
       };
 
       let compare: ('a, option('a)) => bool =
@@ -86,19 +72,28 @@
 
       let syncTokenTheme = (tokenTheme, state) =>
         if (!compare(tokenTheme, state.lastSyncedTokenTheme)) {
-          Oni_Syntax_Client.notifyThemeChanged(state.client, tokenTheme);
-          {...state, lastSyncedTokenTheme: Some(tokenTheme)};
+          state.client
+          |> Result.map((client) => {
+            Oni_Syntax_Client.notifyThemeChanged(client, tokenTheme);
+            {...state, lastSyncedTokenTheme: Some(tokenTheme)};
+          })
+          |> Result.value(~default=state);
         } else {
           state;
         };
 
       let syncConfiguration = (configuration, state) =>
         if (!compare(configuration, state.lastConfiguration)) {
+          state.client
+          |> Result.map(client => {
           Oni_Syntax_Client.notifyConfigurationChanged(
-            state.client,
+            client,
             configuration,
           );
           {...state, lastConfiguration: Some(configuration)};
+  
+          })
+          |> Result.value(~default=state);
         } else {
           state;
         };
@@ -110,12 +105,7 @@
       };
 
       let dispose = (~params as _, ~state) => {
-<<<<<<< HEAD
-        state |> Result.iter(Oni_Syntax_Client.close);
-=======
-        let () = Oni_Syntax_Client.close(state.client);
-        ();
->>>>>>> 10f3137f
+        state.client |> Result.iter(Oni_Syntax_Client.close);
       };
     });
 
@@ -166,30 +156,6 @@
       )
     });
 
-<<<<<<< HEAD
-  let configurationChange = (maybeSyntaxClient, config: Core.Configuration.t) =>
-    Isolinear.Effect.create(~name="syntax.configurationChange", () => {
-      Log.info("Trying configuration change...");
-      Option.iter(
-        syntaxClient =>
-          Oni_Syntax_Client.notifyConfigurationChanged(syntaxClient, config),
-        maybeSyntaxClient,
-      )
-    });
-
-  let themeChange = (maybeSyntaxClient, theme) =>
-    Isolinear.Effect.create(~name="syntax.theme", () => {
-      Log.info("Trying theme change...");
-      Option.iter(
-        syntaxClient => {
-          Oni_Syntax_Client.notifyThemeChanged(syntaxClient, theme)
-        },
-        maybeSyntaxClient,
-      )
-    });
-
-=======
->>>>>>> 10f3137f
   let visibilityChanged = (maybeSyntaxClient, visibleRanges) =>
     Isolinear.Effect.create(~name="syntax.visibilityChange", () => {
       Option.iter(
