open Oni_Core;
<<<<<<< HEAD
module Log = (val Log.withNamespace("Oni2.Service.OS"));
module Imperative = {
  exception NotImplemented;

  let stat = path => {
    Luv.File.stat(path) |> Oni_Core.Utility.LuvEx.wrapPromise;
  };

  let readdir = _path => {
    Lwt.fail(NotImplemented);
  };

  let readFile = _path => {
    Lwt.fail(NotImplemented);
  };

  let writeFile = (_path, _bytes) => {
    Lwt.fail(NotImplemented);
  };

  let rename = (~source as _, ~target as _, ~overwrite as _) => {
    Lwt.fail(NotImplemented);
  };

  let copy = (~source as _, ~target as _, ~overwrite as _) => {
    Lwt.fail(NotImplemented);
  };

  let mkdir = _path => {
    Lwt.fail(NotImplemented);
  };

  let delete = (~recursive as _, ~useTrash as _, _path) => {
    Lwt.fail(NotImplemented);
=======

module Log = (val Log.withNamespace("Oni2.Service.OS"));

module Api = {
  exception LuvException(Luv.Error.t);

  let wrap = (f, arg) => {
    let (promise, resolver) = Lwt.task();

    f(arg, result => {
      switch (result) {
      | Ok(v) => Lwt.wakeup(resolver, v)
      | Error(err) => Lwt.wakeup_exn(resolver, LuvException(err))
      }
    });
    promise;
  };

  let opendir = wrap(Luv.File.opendir);
  let closedir = wrap(Luv.File.closedir);
  let readdir = wrap(Luv.File.readdir);
  let unlink = {
    let wrapped = wrap(Luv.File.unlink);

    path => {
      Log.infof(m => m("Luv.unlink: %s", path));
      wrapped(path);
    };
  };

  let rmdirNonRecursive = {
    let wrapped = wrap(Luv.File.rmdir);
    path => {
      Log.infof(m => m("Luv.rmdir: %s", path));
      wrapped(path);
    };
  };

  let bind = (fst, snd) => Lwt.bind(snd, fst);

  let rmdir = (~recursive=true, path) => {
    Log.tracef(m => m("rmdir called for path: %s", path));
    let rec loop = candidate => {
      Log.tracef(m => m("rmdir - recursing to: %s", path));
      candidate
      |> opendir
      |> bind(dir => {
           Lwt.bind(readdir(dir), dirents => {
             dirents
             |> Array.to_list
             |> List.map((dirent: Luv.File.Dirent.t) => {
                  let name = Rench.Path.join(candidate, dirent.name);
                  switch (dirent.kind) {
                  | `LINK
                  | `FILE => unlink(Rench.Path.join(candidate, dirent.name))
                  | `DIR => loop(Rench.Path.join(candidate, name))
                  | _ =>
                    Log.warnf(m =>
                      m("Unknown file type encountered: %s", name)
                    );
                    Lwt.return();
                  };
                })
             |> Lwt.join
             |> bind(_ => closedir(dir))
             |> bind(_ => rmdirNonRecursive(candidate))
           })
         });
    };
    if (recursive) {
      loop(path);
    } else {
      rmdirNonRecursive(path);
    };
>>>>>>> d9efc5b0
  };
};

module Effect = {
  let openURL = url =>
    Isolinear.Effect.create(~name="os.openurl", () =>
      Revery.Native.Shell.openURL(url) |> (ignore: bool => unit)
    );

  let stat = (path, onResult) =>
    Isolinear.Effect.createWithDispatch(~name="os.stat", dispatch =>
      Unix.stat(path) |> onResult |> dispatch
    );

  let statMultiple = (paths, onResult) =>
    Isolinear.Effect.createWithDispatch(~name="os.statmultiple", dispatch =>
      List.iter(
        path => Unix.stat(path) |> onResult(path) |> dispatch,
        paths,
      )
    );
};<|MERGE_RESOLUTION|>--- conflicted
+++ resolved
@@ -1,8 +1,31 @@
 open Oni_Core;
-<<<<<<< HEAD
 module Log = (val Log.withNamespace("Oni2.Service.OS"));
-module Imperative = {
+
+module Api = {
+  exception LuvException(Luv.Error.t);
   exception NotImplemented;
+
+  let wrap = LuvEx.wrapPromise;
+
+  let opendir = wrap(Luv.File.opendir);
+  let closedir = wrap(Luv.File.closedir);
+  let readdir = wrap(Luv.File.readdir);
+  let unlink = {
+    let wrapped = wrap(Luv.File.unlink);
+
+    path => {
+      Log.infof(m => m("Luv.unlink: %s", path));
+      wrapped(path);
+    };
+  };
+
+  let rmdirNonRecursive = {
+    let wrapped = wrap(Luv.File.rmdir);
+    path => {
+      Log.infof(m => m("Luv.rmdir: %s", path));
+      wrapped(path);
+    };
+  };
 
   let stat = path => {
     Luv.File.stat(path) |> Oni_Core.Utility.LuvEx.wrapPromise;
@@ -31,48 +54,7 @@
   let mkdir = _path => {
     Lwt.fail(NotImplemented);
   };
-
-  let delete = (~recursive as _, ~useTrash as _, _path) => {
-    Lwt.fail(NotImplemented);
-=======
-
-module Log = (val Log.withNamespace("Oni2.Service.OS"));
-
-module Api = {
-  exception LuvException(Luv.Error.t);
-
-  let wrap = (f, arg) => {
-    let (promise, resolver) = Lwt.task();
-
-    f(arg, result => {
-      switch (result) {
-      | Ok(v) => Lwt.wakeup(resolver, v)
-      | Error(err) => Lwt.wakeup_exn(resolver, LuvException(err))
-      }
-    });
-    promise;
-  };
-
-  let opendir = wrap(Luv.File.opendir);
-  let closedir = wrap(Luv.File.closedir);
-  let readdir = wrap(Luv.File.readdir);
-  let unlink = {
-    let wrapped = wrap(Luv.File.unlink);
-
-    path => {
-      Log.infof(m => m("Luv.unlink: %s", path));
-      wrapped(path);
-    };
-  };
-
-  let rmdirNonRecursive = {
-    let wrapped = wrap(Luv.File.rmdir);
-    path => {
-      Log.infof(m => m("Luv.rmdir: %s", path));
-      wrapped(path);
-    };
-  };
-
+  
   let bind = (fst, snd) => Lwt.bind(snd, fst);
 
   let rmdir = (~recursive=true, path) => {
@@ -109,7 +91,6 @@
     } else {
       rmdirNonRecursive(path);
     };
->>>>>>> d9efc5b0
   };
 };
 
