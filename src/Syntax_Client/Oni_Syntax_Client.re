--- conflicted
+++ resolved
@@ -20,6 +20,11 @@
 type connectedCallback = unit => unit;
 type closeCallback = int => unit;
 type highlightsCallback = list(Protocol.TokenUpdate.t) => unit;
+
+module Defaults = {
+  let executableName = "Oni2_editor" ++ (Sys.win32 ? ".exe" : "");
+  let executablePath = Revery.Environment.executingDirectory ++ executableName;
+};
 
 type t = {
   transport: Transport.t,
@@ -54,13 +59,9 @@
      );
 };
 
-let startProcess = (~namedPipe, ~parentPid, ~onClose) => {
+let startProcess = (~executablePath, ~namedPipe, ~parentPid, ~onClose) => {
   getEnvironment(~namedPipe, ~parentPid)
   |> Utility.ResultEx.flatMap(environment => {
-       let executableName = "Oni2_editor" ++ (Sys.win32 ? ".exe" : "");
-       let executablePath =
-         Revery.Environment.executingDirectory ++ executableName;
-
        ClientLog.debugf(m =>
          m(
            "Starting executable: %s and parentPid: %s",
@@ -98,11 +99,6 @@
   |> Result.map_error(Luv.Error.strerror);
 };
 
-module Defaults = {
-  let executableName = "Oni2_editor" ++ (Sys.win32 ? ".exe" : "");
-  let executablePath = Revery.Environment.executingDirectory ++ executableName;
-};
-
 let start =
     (
       ~parentPid=?,
@@ -114,8 +110,12 @@
       languageInfo,
       setup,
     ) => {
-<<<<<<< HEAD
-  let parentPid = Unix.getpid() |> string_of_int;
+  let parentPid =
+    switch (parentPid) {
+    | None => Unix.getpid() |> string_of_int
+    | Some(pid) => pid
+    };
+
   let name = Printf.sprintf("syntax-client-%s", parentPid);
   let namedPipe = name |> NamedPipe.create |> NamedPipe.toString;
 
@@ -130,67 +130,6 @@
     | ServerToClient.TokenUpdate(tokens) =>
       onHighlights(tokens);
       ClientLog.trace("Tokens applied");
-=======
-  let (pstdin, stdin) = Unix.pipe();
-  let (stdout, pstdout) = Unix.pipe();
-  let (stderr, pstderr) = Unix.pipe();
-
-  Unix.set_close_on_exec(pstdin);
-  Unix.set_close_on_exec(stdin);
-  Unix.set_close_on_exec(pstdout);
-  Unix.set_close_on_exec(stdout);
-  Unix.set_close_on_exec(pstderr);
-  Unix.set_close_on_exec(stderr);
-
-  let parentPid =
-    switch (parentPid) {
-    | None => Unix.getpid() |> string_of_int
-    | Some(pid) => pid
-    };
-
-  // Remove ONI2_LOG_FILE from environment of syntax server
-  let envList =
-    Unix.environment()
-    |> Array.to_list
-    |> List.filter(str => !StringEx.contains("ONI2_LOG_FILE", str));
-
-  let env = [EnvironmentVariables.parentPid ++ "=" ++ parentPid, ...envList];
-
-  ClientLog.debugf(m =>
-    m("Starting executable: %s and parentPid: %s", executablePath, parentPid)
-  );
-
-  let pid =
-    Unix.create_process_env(
-      executablePath,
-      [|executablePath, "--syntax-highlight-service"|],
-      Array.of_list(env),
-      pstdin,
-      pstdout,
-      pstderr,
-    );
-
-  Unix.close(pstdout);
-  Unix.close(pstdin);
-  Unix.close(pstderr);
-
-  let shouldClose = ref(false);
-
-  let in_channel = Unix.in_channel_of_descr(stdout);
-  let err_channel = Unix.in_channel_of_descr(stderr);
-  let out_channel = Unix.out_channel_of_descr(stdin);
-
-  Stdlib.set_binary_mode_in(in_channel, true);
-  Stdlib.set_binary_mode_out(out_channel, true);
-
-  let scheduler = cb => Scheduler.run(cb, scheduler);
-
-  let safeClose = channel =>
-    switch (Unix.close(channel)) {
-    // We may get a BADF if this is called too soon after opening a process
-    | exception (Unix.Unix_error(_)) => ()
-    | _ => ()
->>>>>>> 8aa8ce4f
     };
 
   let handlePacket = bytes => {
@@ -203,6 +142,7 @@
   let dispatch =
     fun
     | Transport.Connected => {
+        prerr_endline("!!!!! CONNECTED");
         ClientLog.info("Connected to server");
         _transport^
         |> Option.iter(t =>
@@ -220,7 +160,7 @@
   Transport.start(~namedPipe, ~dispatch)
   |> Utility.ResultEx.tap(transport => _transport := Some(transport))
   |> Utility.ResultEx.flatMap(transport => {
-       startProcess(~parentPid, ~namedPipe, ~onClose)
+       startProcess(~executablePath, ~parentPid, ~namedPipe, ~onClose)
        |> Result.map(process => {transport, process, nextId: ref(0)})
      });
 };
@@ -265,9 +205,12 @@
 };
 
 module Testing = {
-  let simulateReadException = (v: t) => {
-    ClientLog.trace("Sending simulateReadException notification...");
-    write(v, Protocol.ClientToServer.SimulateReadException);
+  let simulateReadException = ({transport, _}: t) => {
+    let id = 1;
+    let bytes = Bytes.make(128, 'a');
+    let packet = Transport.Packet.create(~packetType=Regular, ~id, ~bytes);
+    ClientLog.trace("Simulating a bad packet...");
+    Transport.send(~packet, transport);
   };
 
   let simulateMessageException = (v: t) => {
