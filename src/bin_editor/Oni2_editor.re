--- conflicted
+++ resolved
@@ -122,11 +122,11 @@
           ~maximized,
           ~vsync=Vsync.Immediate,
           ~icon=Some("logo.png"),
+          ~width=640,
+          ~height=320,
           ~titlebarStyle=WindowStyles.Transparent,
           ~x,
           ~y,
-          ~width,
-          ~height,
           (),
         ),
       app,
@@ -155,27 +155,11 @@
   let init = app => {
     Log.debug("Init");
 
-<<<<<<< HEAD
-    let w =
-      App.createWindow(
-        ~createOptions=
-          WindowCreateOptions.create(
-            ~forceScaleFactor=cliOptions.forceScaleFactor,
-            ~maximized=false,
-            ~vsync=Vsync.Immediate,
-            ~icon=Some("logo.png"),
-            ~width=640,
-            ~height=320,
-            ~titlebarStyle=WindowStyles.Transparent,
-            (),
-          ),
-=======
     let initialWorkingDirectory = initWorkingDirectory();
     let window =
       createWindow(
         ~forceScaleFactor=cliOptions.forceScaleFactor,
         ~workingDirectory=initialWorkingDirectory,
->>>>>>> 1b526115
         app,
       );
 
