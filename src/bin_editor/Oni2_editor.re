--- conflicted
+++ resolved
@@ -16,9 +16,9 @@
 module ReveryLog = (val Core.Log.withNamespace("Revery"));
 
 let cliOptions = Core.Cli.parse();
-<<<<<<< HEAD
+
 if (cliOptions.syntaxHighlightService) {
-  Oni_Syntax_Server.start();
+  Oni_Syntax_Server.start(); 
 } else {
   Log.info("Startup: Parsing CLI options complete");
 
@@ -28,7 +28,7 @@
   let init = app => {
     Log.info("Init");
 
-    let _ = Revery.Log.listen((_, msg) => Log.info("[Revery]: " ++ msg));
+    let _ = Revery.Log.listen((_, msg) => ReveryLog.info(msg));
 
     let w =
       App.createWindow(
@@ -50,8 +50,7 @@
 
     Log.info("Startup: Changing folder to: " ++ cliOptions.folder);
     switch (Sys.chdir(cliOptions.folder)) {
-    | exception (Sys_error(msg)) =>
-      Log.error("Folder does not exist: " ++ msg)
+    | exception (Sys_error(msg)) => Log.error("Folder does not exist: " ++ msg)
     | v => v
     };
 
@@ -137,27 +136,6 @@
               (),
             ),
           ),
-=======
-Log.info("Startup: Parsing CLI options complete");
-
-Log.info("Starting Onivim 2.");
-
-/* The 'main' function for our app */
-let init = app => {
-  Log.info("Init");
-
-  let _ = Revery.Log.listen((_, msg) => ReveryLog.info(msg));
-
-  let w =
-    App.createWindow(
-      ~createOptions=
-        WindowCreateOptions.create(
-          ~forceScaleFactor=cliOptions.forceScaleFactor,
-          ~maximized=false,
-          ~vsync=Vsync.Immediate,
-          ~icon=Some("logo.png"),
-          (),
->>>>>>> 10b3027b
         ),
       openEditorById: id => {
         dispatch(Model.Actions.ViewSetActiveEditor(id));
