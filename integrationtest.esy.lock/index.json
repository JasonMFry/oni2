{
<<<<<<< HEAD
  "checksum": "ea13c6bdd6f67126f82552e51798f324",
=======
  "checksum": "de597a8c310e9f39ed1eed6d1dffd72f",
>>>>>>> 20a8e200
  "root": "Oni2@link-dev:./package.json",
  "node": {
    "yarn-pkg-config@github:esy-ocaml/yarn-pkg-config#db3a0b63883606dd57c54a7158d560d6cba8cd79@d41d8cd9": {
      "id":
        "yarn-pkg-config@github:esy-ocaml/yarn-pkg-config#db3a0b63883606dd57c54a7158d560d6cba8cd79@d41d8cd9",
      "name": "yarn-pkg-config",
      "version":
        "github:esy-ocaml/yarn-pkg-config#db3a0b63883606dd57c54a7158d560d6cba8cd79",
      "source": {
        "type": "install",
        "source": [
          "github:esy-ocaml/yarn-pkg-config#db3a0b63883606dd57c54a7158d560d6cba8cd79"
        ]
      },
      "overrides": [],
      "dependencies": [],
      "devDependencies": []
    },
    "xmldom@0.1.31@d41d8cd9": {
      "id": "xmldom@0.1.31@d41d8cd9",
      "name": "xmldom",
      "version": "0.1.31",
      "source": {
        "type": "install",
        "source": [
          "archive:https://registry.npmjs.org/xmldom/-/xmldom-0.1.31.tgz#sha1:b76c9a1bd9f0a9737e5a72dc37231cf38375e2ff"
        ]
      },
      "overrides": [],
      "dependencies": [],
      "devDependencies": []
    },
    "xmlbuilder@9.0.7@d41d8cd9": {
      "id": "xmlbuilder@9.0.7@d41d8cd9",
      "name": "xmlbuilder",
      "version": "9.0.7",
      "source": {
        "type": "install",
        "source": [
          "archive:https://registry.npmjs.org/xmlbuilder/-/xmlbuilder-9.0.7.tgz#sha1:132ee63d2ec5565c557e20f4c22df9aca686b10d"
        ]
      },
      "overrides": [],
      "dependencies": [],
      "devDependencies": []
    },
    "wrappy@1.0.2@d41d8cd9": {
      "id": "wrappy@1.0.2@d41d8cd9",
      "name": "wrappy",
      "version": "1.0.2",
      "source": {
        "type": "install",
        "source": [
          "archive:https://registry.npmjs.org/wrappy/-/wrappy-1.0.2.tgz#sha1:b5243d8f3ec1aa35f1364605bc0d1036e30ab69f"
        ]
      },
      "overrides": [],
      "dependencies": [],
      "devDependencies": []
    },
    "universalify@0.1.2@d41d8cd9": {
      "id": "universalify@0.1.2@d41d8cd9",
      "name": "universalify",
      "version": "0.1.2",
      "source": {
        "type": "install",
        "source": [
          "archive:https://registry.npmjs.org/universalify/-/universalify-0.1.2.tgz#sha1:b646f69be3942dabcecc9d6639c80dc105efaa66"
        ]
      },
      "overrides": [],
      "dependencies": [],
      "devDependencies": []
    },
    "texinfo@github:esy-packages/esy-texinfo#4a05feafbbcc4c57d5d25899fbdab98961b9a69c@d41d8cd9": {
      "id":
        "texinfo@github:esy-packages/esy-texinfo#4a05feafbbcc4c57d5d25899fbdab98961b9a69c@d41d8cd9",
      "name": "texinfo",
      "version":
        "github:esy-packages/esy-texinfo#4a05feafbbcc4c57d5d25899fbdab98961b9a69c",
      "source": {
        "type": "install",
        "source": [
          "github:esy-packages/esy-texinfo#4a05feafbbcc4c57d5d25899fbdab98961b9a69c"
        ]
      },
      "overrides": [],
      "dependencies": [],
      "devDependencies": []
    },
    "shelljs@0.8.3@d41d8cd9": {
      "id": "shelljs@0.8.3@d41d8cd9",
      "name": "shelljs",
      "version": "0.8.3",
      "source": {
        "type": "install",
        "source": [
          "archive:https://registry.npmjs.org/shelljs/-/shelljs-0.8.3.tgz#sha1:a7f3319520ebf09ee81275b2368adb286659b097"
        ]
      },
      "overrides": [],
      "dependencies": [
        "rechoir@0.6.2@d41d8cd9", "interpret@1.2.0@d41d8cd9",
        "glob@7.1.6@d41d8cd9"
      ],
      "devDependencies": []
    },
    "revery-text-wrap@github:revery-ui/revery-text-wrap#966383e@d41d8cd9": {
      "id":
        "revery-text-wrap@github:revery-ui/revery-text-wrap#966383e@d41d8cd9",
      "name": "revery-text-wrap",
      "version": "github:revery-ui/revery-text-wrap#966383e",
      "source": {
        "type": "install",
        "source": [ "github:revery-ui/revery-text-wrap#966383e" ]
      },
      "overrides": [],
      "dependencies": [ "@opam/dune@opam:2.5.0@aef1678b" ],
      "devDependencies": []
    },
    "revery-terminal@github:revery-ui/revery-terminal#4e8ca1c@d41d8cd9": {
      "id":
        "revery-terminal@github:revery-ui/revery-terminal#4e8ca1c@d41d8cd9",
      "name": "revery-terminal",
      "version": "github:revery-ui/revery-terminal#4e8ca1c",
      "source": {
        "type": "install",
        "source": [ "github:revery-ui/revery-terminal#4e8ca1c" ]
      },
      "overrides": [],
      "dependencies": [
        "revery@github:revery-ui/revery#18aa22d@d41d8cd9",
        "reason-libvterm@github:revery-ui/reason-libvterm#91bad1f@d41d8cd9",
        "isolinear@github:revery-ui/isolinear#b17ce17@d41d8cd9",
        "@glennsl/timber@1.0.0@d41d8cd9"
      ],
      "devDependencies": []
    },
    "revery@github:revery-ui/revery#18aa22d@d41d8cd9": {
      "id": "revery@github:revery-ui/revery#18aa22d@d41d8cd9",
      "name": "revery",
      "version": "github:revery-ui/revery#18aa22d",
      "source": {
        "type": "install",
        "source": [ "github:revery-ui/revery#18aa22d" ]
      },
      "overrides": [],
      "dependencies": [
        "revery-text-wrap@github:revery-ui/revery-text-wrap#966383e@d41d8cd9",
        "reperf@1.5.0@d41d8cd9",
        "rench@github:bryphe/rench#a976fe5@d41d8cd9",
        "rebez@github:jchavarri/rebez#46cbc183@d41d8cd9",
        "reason-skia@github:revery-ui/reason-skia#2352b85@d41d8cd9",
        "reason-sdl2@2.10.3021@d41d8cd9",
        "reason-harfbuzz@github:revery-ui/reason-harfbuzz#eca58ea@d41d8cd9",
        "reason-font-manager@2.1.1@d41d8cd9", "flex@1.2.3@d41d8cd9",
        "@reason-native/rely@3.2.1@d41d8cd9",
        "@reason-native/console@0.0.3@d41d8cd9",
        "@opam/ppx_deriving@opam:4.4.1@208c6c8f",
        "@opam/lwt_ppx@opam:1.2.2@ee59a0be", "@opam/lwt@opam:4.5.0@677655b4",
        "@opam/lru@github:bryphe/lru:lru.opam#2708c70@d41d8cd9",
        "@opam/dune-configurator@opam:2.5.0@3755a265",
        "@glennsl/timber@1.0.0@d41d8cd9",
        "@esy-ocaml/reason@github:facebook/reason#8f71db0@d41d8cd9",
        "@brisk/brisk-reconciler@github:briskml/brisk-reconciler#34e5991@d41d8cd9"
      ],
      "devDependencies": []
    },
<<<<<<< HEAD
    "resolve@1.16.0@d41d8cd9": {
      "id": "resolve@1.16.0@d41d8cd9",
      "name": "resolve",
      "version": "1.16.0",
      "source": {
        "type": "install",
        "source": [
          "archive:https://registry.npmjs.org/resolve/-/resolve-1.16.0.tgz#sha1:063dc704fa3413e13ac1d0d1756a7cbfe95dd1a7"
=======
    "resolve@1.16.1@d41d8cd9": {
      "id": "resolve@1.16.1@d41d8cd9",
      "name": "resolve",
      "version": "1.16.1",
      "source": {
        "type": "install",
        "source": [
          "archive:https://registry.npmjs.org/resolve/-/resolve-1.16.1.tgz#sha1:49fac5d8bacf1fd53f200fa51247ae736175832c"
>>>>>>> 20a8e200
        ]
      },
      "overrides": [],
      "dependencies": [ "path-parse@1.0.6@d41d8cd9" ],
      "devDependencies": []
    },
    "reperf@1.5.0@d41d8cd9": {
      "id": "reperf@1.5.0@d41d8cd9",
      "name": "reperf",
      "version": "1.5.0",
      "source": {
        "type": "install",
        "source": [
          "archive:https://registry.npmjs.org/reperf/-/reperf-1.5.0.tgz#sha1:45a23f0f740c81d5040e2cd9ec64d229013c0dad"
        ]
      },
      "overrides": [],
      "dependencies": [
        "refmterr@3.3.0@d41d8cd9", "ocaml@4.8.1000@d41d8cd9",
        "@reason-native/pastel@0.1.0@d41d8cd9",
        "@opam/printbox@opam:0.5@82f5d436", "@opam/dune@opam:2.5.0@aef1678b",
        "@esy-ocaml/reason@github:facebook/reason#8f71db0@d41d8cd9"
      ],
      "devDependencies": []
    },
    "rench@github:bryphe/rench#a976fe5@d41d8cd9": {
      "id": "rench@github:bryphe/rench#a976fe5@d41d8cd9",
      "name": "rench",
      "version": "github:bryphe/rench#a976fe5",
      "source": {
        "type": "install",
        "source": [ "github:bryphe/rench#a976fe5" ]
      },
      "overrides": [],
      "dependencies": [
        "refmterr@3.3.0@d41d8cd9", "@reason-native/rely@3.2.1@d41d8cd9",
        "@reason-native/console@0.0.3@d41d8cd9",
        "@opam/lwt@opam:4.5.0@677655b4",
        "@opam/lambda-term@opam:2.0.3@9465cf1c",
        "@opam/fpath@opam:0.7.2@45477b93", "@opam/dune@opam:2.5.0@aef1678b",
        "@esy-ocaml/reason@github:facebook/reason#8f71db0@d41d8cd9"
      ],
      "devDependencies": [ "@opam/dune@opam:2.5.0@aef1678b" ]
    },
    "refmterr@3.3.0@d41d8cd9": {
      "id": "refmterr@3.3.0@d41d8cd9",
      "name": "refmterr",
      "version": "3.3.0",
      "source": {
        "type": "install",
        "source": [
          "archive:https://registry.npmjs.org/refmterr/-/refmterr-3.3.0.tgz#sha1:45adde80205093c201b491b3c37dd7740c9b036b"
        ]
      },
      "overrides": [],
      "dependencies": [
        "ocaml@4.8.1000@d41d8cd9", "@reason-native/pastel@0.1.0@d41d8cd9",
        "@reason-native/console@0.0.3@d41d8cd9",
        "@opam/re@opam:1.9.0@d4d5e13d", "@opam/dune@opam:2.5.0@aef1678b",
        "@opam/atdgen@opam:2.2.1@d73fda11",
        "@esy-ocaml/reason@github:facebook/reason#8f71db0@d41d8cd9"
      ],
      "devDependencies": []
    },
    "rechoir@0.6.2@d41d8cd9": {
      "id": "rechoir@0.6.2@d41d8cd9",
      "name": "rechoir",
      "version": "0.6.2",
      "source": {
        "type": "install",
        "source": [
          "archive:https://registry.npmjs.org/rechoir/-/rechoir-0.6.2.tgz#sha1:85204b54dba82d5742e28c96756ef43af50e3384"
        ]
      },
      "overrides": [],
<<<<<<< HEAD
      "dependencies": [ "resolve@1.16.0@d41d8cd9" ],
=======
      "dependencies": [ "resolve@1.16.1@d41d8cd9" ],
>>>>>>> 20a8e200
      "devDependencies": []
    },
    "rebez@github:jchavarri/rebez#46cbc183@d41d8cd9": {
      "id": "rebez@github:jchavarri/rebez#46cbc183@d41d8cd9",
      "name": "rebez",
      "version": "github:jchavarri/rebez#46cbc183",
      "source": {
        "type": "install",
        "source": [ "github:jchavarri/rebez#46cbc183" ]
      },
      "overrides": [],
      "dependencies": [
        "refmterr@3.3.0@d41d8cd9", "pesy@0.4.1@d41d8cd9",
        "ocaml@4.8.1000@d41d8cd9", "@opam/dune@opam:2.5.0@aef1678b",
        "@esy-ocaml/reason@github:facebook/reason#8f71db0@d41d8cd9"
      ],
      "devDependencies": []
    },
    "reasonFuzz@github:CrossR/reasonFuzz#1ad6f5d@d41d8cd9": {
      "id": "reasonFuzz@github:CrossR/reasonFuzz#1ad6f5d@d41d8cd9",
      "name": "reasonFuzz",
      "version": "github:CrossR/reasonFuzz#1ad6f5d",
      "source": {
        "type": "install",
        "source": [ "github:CrossR/reasonFuzz#1ad6f5d" ]
      },
      "overrides": [],
      "dependencies": [
        "reperf@1.5.0@d41d8cd9", "refmterr@3.3.0@d41d8cd9",
        "ocaml@4.8.1000@d41d8cd9", "@reason-native/console@0.0.3@d41d8cd9",
        "@opam/dune@opam:2.5.0@aef1678b",
        "@esy-ocaml/reason@github:facebook/reason#8f71db0@d41d8cd9"
      ],
      "devDependencies": [ "ocaml@4.8.1000@d41d8cd9" ]
    },
    "reason-vscode-exthost@github:onivim/reason-vscode-exthost#ea4e622@d41d8cd9": {
      "id":
        "reason-vscode-exthost@github:onivim/reason-vscode-exthost#ea4e622@d41d8cd9",
      "name": "reason-vscode-exthost",
      "version": "github:onivim/reason-vscode-exthost#ea4e622",
      "source": {
        "type": "install",
        "source": [ "github:onivim/reason-vscode-exthost#ea4e622" ]
      },
      "overrides": [],
      "dependencies": [
        "refmterr@3.3.0@d41d8cd9", "ocaml@4.8.1000@d41d8cd9",
        "@opam/yojson@github:onivim/yojson:yojson.opam#f480aef@d41d8cd9",
        "@opam/ppx_deriving_yojson@opam:3.5.2@ca415fbe",
        "@opam/ppx_deriving@opam:4.4.1@208c6c8f",
        "@opam/luv@opam:0.5.1@a530d73c", "@opam/dune@opam:2.5.0@aef1678b",
        "@opam/decoders-yojson@opam:0.3.0@b9081413",
        "@glennsl/timber@1.0.0@d41d8cd9",
        "@esy-ocaml/reason@github:facebook/reason#8f71db0@d41d8cd9"
      ],
      "devDependencies": [ "ocaml@4.8.1000@d41d8cd9" ]
    },
    "reason-tree-sitter@1.0.1001@d41d8cd9": {
      "id": "reason-tree-sitter@1.0.1001@d41d8cd9",
      "name": "reason-tree-sitter",
      "version": "1.0.1001",
      "source": {
        "type": "install",
        "source": [
          "archive:https://registry.npmjs.org/reason-tree-sitter/-/reason-tree-sitter-1.0.1001.tgz#sha1:bd642ac513d19dc1151ab78d983cab779677cb31"
        ]
      },
      "overrides": [],
      "dependencies": [
        "reperf@1.5.0@d41d8cd9", "refmterr@3.3.0@d41d8cd9",
        "ocaml@4.8.1000@d41d8cd9", "esy-tree-sitter@1.4.1@d41d8cd9",
        "editor-core-types@github:onivim/editor-core-types#6a8afaf@d41d8cd9",
        "@opam/dune-configurator@opam:2.5.0@3755a265",
        "@opam/dune@opam:2.5.0@aef1678b",
        "@esy-ocaml/reason@github:facebook/reason#8f71db0@d41d8cd9"
      ],
      "devDependencies": []
    },
    "reason-textmate@3.1.0@d41d8cd9": {
      "id": "reason-textmate@3.1.0@d41d8cd9",
      "name": "reason-textmate",
      "version": "3.1.0",
      "source": {
        "type": "install",
        "source": [
          "archive:https://registry.npmjs.org/reason-textmate/-/reason-textmate-3.1.0.tgz#sha1:1b2dcbaf0903c3802c9a7889e4644ea58973a866"
        ]
      },
      "overrides": [],
      "dependencies": [
        "rench@github:bryphe/rench#a976fe5@d41d8cd9",
        "refmterr@3.3.0@d41d8cd9", "reason-oniguruma@6.94.1001@d41d8cd9",
        "ocaml@4.8.1000@d41d8cd9",
        "@opam/yojson@github:onivim/yojson:yojson.opam#f480aef@d41d8cd9",
        "@opam/ppx_let@opam:v0.12.0@b52d29f3",
        "@opam/ppx_deriving_yojson@opam:3.5.2@ca415fbe",
        "@opam/markup@opam:0.8.2@87975241", "@opam/dune@opam:2.5.0@aef1678b",
        "@esy-ocaml/reason@github:facebook/reason#8f71db0@d41d8cd9"
      ],
      "devDependencies": []
    },
    "reason-skia@github:revery-ui/reason-skia#2352b85@d41d8cd9": {
      "id": "reason-skia@github:revery-ui/reason-skia#2352b85@d41d8cd9",
      "name": "reason-skia",
      "version": "github:revery-ui/reason-skia#2352b85",
      "source": {
        "type": "install",
        "source": [ "github:revery-ui/reason-skia#2352b85" ]
      },
      "overrides": [],
      "dependencies": [
        "refmterr@3.3.0@d41d8cd9", "reason-sdl2@2.10.3021@d41d8cd9",
        "reason-native-crash-utils@github:onivim/reason-native-crash-utils#ae1fd34@d41d8cd9",
        "esy-skia@github:revery-ui/esy-skia#07c13a9@d41d8cd9",
        "esy-sdl2@2.0.10006@d41d8cd9", "esy-freetype2@2.9.1007@d41d8cd9",
        "@opam/lwt@opam:4.5.0@677655b4", "@opam/dune@opam:2.5.0@aef1678b",
        "@opam/ctypes@opam:0.15.1@b0227b2f",
        "@esy-ocaml/reason@github:facebook/reason#8f71db0@d41d8cd9"
      ],
      "devDependencies": [ "@opam/dune@opam:2.5.0@aef1678b" ]
    },
    "reason-sdl2@2.10.3021@d41d8cd9": {
      "id": "reason-sdl2@2.10.3021@d41d8cd9",
      "name": "reason-sdl2",
      "version": "2.10.3021",
      "source": {
        "type": "install",
        "source": [
          "archive:https://registry.npmjs.org/reason-sdl2/-/reason-sdl2-2.10.3021.tgz#sha1:9ea4f7a663c49954db438fe5d914bafd7864d0e0"
        ]
      },
      "overrides": [],
      "dependencies": [
        "refmterr@3.3.0@d41d8cd9", "esy-sdl2@2.0.10006@d41d8cd9",
        "esy-cmake@github:prometheansacrifice/esy-cmake#2a47392def755@d41d8cd9",
        "@opam/dune-configurator@opam:2.5.0@3755a265",
        "@opam/dune@opam:2.5.0@aef1678b",
        "@esy-ocaml/reason@github:facebook/reason#8f71db0@d41d8cd9"
      ],
      "devDependencies": []
    },
    "reason-oniguruma@6.94.1001@d41d8cd9": {
      "id": "reason-oniguruma@6.94.1001@d41d8cd9",
      "name": "reason-oniguruma",
      "version": "6.94.1001",
      "source": {
        "type": "install",
        "source": [
          "archive:https://registry.npmjs.org/reason-oniguruma/-/reason-oniguruma-6.94.1001.tgz#sha1:ee1d3de3d2f91d43162fd6b76c6fad55101c7556"
        ]
      },
      "overrides": [],
      "dependencies": [
        "reperf@1.5.0@d41d8cd9", "refmterr@3.3.0@d41d8cd9",
        "ocaml@4.8.1000@d41d8cd9",
        "esy-oniguruma@github:onivim/esy-oniguruma#4698ce4@d41d8cd9",
        "@opam/dune-configurator@opam:2.5.0@3755a265",
        "@opam/dune@opam:2.5.0@aef1678b",
        "@esy-ocaml/reason@github:facebook/reason#8f71db0@d41d8cd9"
      ],
      "devDependencies": []
    },
    "reason-native-crash-utils@github:onivim/reason-native-crash-utils#ae1fd34@d41d8cd9": {
      "id":
        "reason-native-crash-utils@github:onivim/reason-native-crash-utils#ae1fd34@d41d8cd9",
      "name": "reason-native-crash-utils",
      "version": "github:onivim/reason-native-crash-utils#ae1fd34",
      "source": {
        "type": "install",
        "source": [ "github:onivim/reason-native-crash-utils#ae1fd34" ]
      },
      "overrides": [],
      "dependencies": [
        "ocaml@4.8.1000@d41d8cd9",
        "@opam/dune-configurator@opam:2.5.0@3755a265",
        "@opam/dune@opam:2.5.0@aef1678b",
        "@esy-ocaml/reason@github:facebook/reason#8f71db0@d41d8cd9"
      ],
      "devDependencies": [ "ocaml@4.8.1000@d41d8cd9" ]
    },
    "reason-libvterm@github:revery-ui/reason-libvterm#91bad1f@d41d8cd9": {
      "id":
        "reason-libvterm@github:revery-ui/reason-libvterm#91bad1f@d41d8cd9",
      "name": "reason-libvterm",
      "version": "github:revery-ui/reason-libvterm#91bad1f",
      "source": {
        "type": "install",
        "source": [ "github:revery-ui/reason-libvterm#91bad1f" ]
      },
      "overrides": [],
      "dependencies": [
        "refmterr@3.3.0@d41d8cd9",
        "reason-native-crash-utils@github:onivim/reason-native-crash-utils#ae1fd34@d41d8cd9",
        "esy-libvterm@1.0.0@d41d8cd9",
        "@opam/dune-configurator@opam:2.5.0@3755a265",
        "@opam/dune@opam:2.5.0@aef1678b",
        "@esy-ocaml/reason@github:facebook/reason#8f71db0@d41d8cd9"
      ],
      "devDependencies": []
    },
    "reason-libvim@github:onivim/reason-libvim#e791e3a@d41d8cd9": {
      "id": "reason-libvim@github:onivim/reason-libvim#e791e3a@d41d8cd9",
      "name": "reason-libvim",
      "version": "github:onivim/reason-libvim#e791e3a",
      "source": {
        "type": "install",
        "source": [ "github:onivim/reason-libvim#e791e3a" ]
      },
      "overrides": [],
      "dependencies": [
        "refmterr@3.3.0@d41d8cd9", "ocaml@4.8.1000@d41d8cd9",
        "libvim@8.10869.40@d41d8cd9",
        "editor-core-types@github:onivim/editor-core-types#6a8afaf@d41d8cd9",
        "@opam/dune-configurator@opam:2.5.0@3755a265",
        "@opam/dune@opam:2.5.0@aef1678b",
        "@esy-ocaml/reason@github:facebook/reason#8f71db0@d41d8cd9"
      ],
      "devDependencies": [ "ocaml@4.8.1000@d41d8cd9" ]
    },
    "reason-jsonrpc@1.5.0@d41d8cd9": {
      "id": "reason-jsonrpc@1.5.0@d41d8cd9",
      "name": "reason-jsonrpc",
      "version": "1.5.0",
      "source": {
        "type": "install",
        "source": [
          "archive:https://registry.npmjs.org/reason-jsonrpc/-/reason-jsonrpc-1.5.0.tgz#sha1:17ba5e13e21df6adb84c73bee1c36679fecec264"
        ]
      },
      "overrides": [],
      "dependencies": [
        "refmterr@3.3.0@d41d8cd9", "ocaml@4.8.1000@d41d8cd9",
        "@reason-native/rely@3.2.1@d41d8cd9",
        "@opam/yojson@github:onivim/yojson:yojson.opam#f480aef@d41d8cd9",
        "@opam/merlin@opam:3.3.4@5fcabf21", "@opam/lwt@opam:4.5.0@677655b4",
        "@opam/dune@opam:2.5.0@aef1678b", "@glennsl/timber@1.0.0@d41d8cd9",
        "@esy-ocaml/reason@github:facebook/reason#8f71db0@d41d8cd9"
      ],
      "devDependencies": []
    },
    "reason-harfbuzz@github:revery-ui/reason-harfbuzz#eca58ea@d41d8cd9": {
      "id":
        "reason-harfbuzz@github:revery-ui/reason-harfbuzz#eca58ea@d41d8cd9",
      "name": "reason-harfbuzz",
      "version": "github:revery-ui/reason-harfbuzz#eca58ea",
      "source": {
        "type": "install",
        "source": [ "github:revery-ui/reason-harfbuzz#eca58ea" ]
      },
      "overrides": [],
      "dependencies": [
        "ocaml@4.8.1000@d41d8cd9", "esy-harfbuzz@1.9.1008@d41d8cd9",
        "@opam/dune@opam:2.5.0@aef1678b",
        "@esy-ocaml/reason@github:facebook/reason#8f71db0@d41d8cd9"
      ],
      "devDependencies": []
    },
    "reason-font-manager@2.1.1@d41d8cd9": {
      "id": "reason-font-manager@2.1.1@d41d8cd9",
      "name": "reason-font-manager",
      "version": "2.1.1",
      "source": {
        "type": "install",
        "source": [
          "archive:https://registry.npmjs.org/reason-font-manager/-/reason-font-manager-2.1.1.tgz#sha1:3505aa2c32798eddd67d9af770f164b6b77c155b"
        ]
      },
      "overrides": [],
      "dependencies": [
        "@opam/dune-configurator@opam:2.5.0@3755a265",
        "@opam/dune@opam:2.5.0@aef1678b",
        "@esy-ocaml/reason@github:facebook/reason#8f71db0@d41d8cd9"
      ],
      "devDependencies": []
    },
    "rcedit@2.0.0@d41d8cd9": {
      "id": "rcedit@2.0.0@d41d8cd9",
      "name": "rcedit",
      "version": "2.0.0",
      "source": {
        "type": "install",
        "source": [
          "archive:https://registry.npmjs.org/rcedit/-/rcedit-2.0.0.tgz#sha1:dcc85d93aa91a41c1ebc5c6aa1dfc43ea28b7dad"
        ]
      },
      "overrides": [],
      "dependencies": [],
      "devDependencies": []
    },
    "plist@3.0.1@d41d8cd9": {
      "id": "plist@3.0.1@d41d8cd9",
      "name": "plist",
      "version": "3.0.1",
      "source": {
        "type": "install",
        "source": [
          "archive:https://registry.npmjs.org/plist/-/plist-3.0.1.tgz#sha1:a9b931d17c304e8912ef0ba3bdd6182baf2e1f8c"
        ]
      },
      "overrides": [],
      "dependencies": [
        "xmldom@0.1.31@d41d8cd9", "xmlbuilder@9.0.7@d41d8cd9",
        "base64-js@1.3.1@d41d8cd9"
      ],
      "devDependencies": []
    },
    "pesy@0.4.1@d41d8cd9": {
      "id": "pesy@0.4.1@d41d8cd9",
      "name": "pesy",
      "version": "0.4.1",
      "source": {
        "type": "install",
        "source": [
          "archive:https://registry.npmjs.org/pesy/-/pesy-0.4.1.tgz#sha1:37b3faccb3ecdb37f4bf3d95d04ffbd2633247af"
        ]
      },
      "overrides": [],
      "dependencies": [],
      "devDependencies": []
    },
    "path-parse@1.0.6@d41d8cd9": {
      "id": "path-parse@1.0.6@d41d8cd9",
      "name": "path-parse",
      "version": "1.0.6",
      "source": {
        "type": "install",
        "source": [
          "archive:https://registry.npmjs.org/path-parse/-/path-parse-1.0.6.tgz#sha1:d62dbb5679405d72c4737ec58600e9ddcf06d24c"
        ]
      },
      "overrides": [],
      "dependencies": [],
      "devDependencies": []
    },
    "path-is-absolute@1.0.1@d41d8cd9": {
      "id": "path-is-absolute@1.0.1@d41d8cd9",
      "name": "path-is-absolute",
      "version": "1.0.1",
      "source": {
        "type": "install",
        "source": [
          "archive:https://registry.npmjs.org/path-is-absolute/-/path-is-absolute-1.0.1.tgz#sha1:174b9268735534ffbc7ace6bf53a5a9e1b5c5f5f"
        ]
      },
      "overrides": [],
      "dependencies": [],
      "devDependencies": []
    },
    "once@1.4.0@d41d8cd9": {
      "id": "once@1.4.0@d41d8cd9",
      "name": "once",
      "version": "1.4.0",
      "source": {
        "type": "install",
        "source": [
          "archive:https://registry.npmjs.org/once/-/once-1.4.0.tgz#sha1:583b1aa775961d4b113ac17d9c50baef9dd76bd1"
        ]
      },
      "overrides": [],
      "dependencies": [ "wrappy@1.0.2@d41d8cd9" ],
      "devDependencies": []
    },
    "ocaml@4.8.1000@d41d8cd9": {
      "id": "ocaml@4.8.1000@d41d8cd9",
      "name": "ocaml",
      "version": "4.8.1000",
      "source": {
        "type": "install",
        "source": [
          "archive:https://registry.npmjs.org/ocaml/-/ocaml-4.8.1000.tgz#sha1:abc435b5d4ddea2acba8b2df7efb81e2d1690db1"
        ]
      },
      "overrides": [],
      "dependencies": [],
      "devDependencies": []
    },
    "ms@2.0.0@d41d8cd9": {
      "id": "ms@2.0.0@d41d8cd9",
      "name": "ms",
      "version": "2.0.0",
      "source": {
        "type": "install",
        "source": [
          "archive:https://registry.npmjs.org/ms/-/ms-2.0.0.tgz#sha1:5608aeadfc00be6c2901df5f9861788de0d597c8"
        ]
      },
      "overrides": [],
      "dependencies": [],
      "devDependencies": []
    },
    "minimatch@3.0.4@d41d8cd9": {
      "id": "minimatch@3.0.4@d41d8cd9",
      "name": "minimatch",
      "version": "3.0.4",
      "source": {
        "type": "install",
        "source": [
          "archive:https://registry.npmjs.org/minimatch/-/minimatch-3.0.4.tgz#sha1:5166e286457f03306064be5497e8dbb0c3d32083"
        ]
      },
      "overrides": [],
      "dependencies": [ "brace-expansion@1.1.11@d41d8cd9" ],
      "devDependencies": []
    },
    "lodash@4.17.15@d41d8cd9": {
      "id": "lodash@4.17.15@d41d8cd9",
      "name": "lodash",
      "version": "4.17.15",
      "source": {
        "type": "install",
        "source": [
          "archive:https://registry.npmjs.org/lodash/-/lodash-4.17.15.tgz#sha1:b447f6670a0455bbfeedd11392eff330ea097548"
        ]
      },
      "overrides": [],
      "dependencies": [],
      "devDependencies": []
    },
    "libvim@8.10869.40@d41d8cd9": {
      "id": "libvim@8.10869.40@d41d8cd9",
      "name": "libvim",
      "version": "8.10869.40",
      "source": {
        "type": "install",
        "source": [
          "archive:https://registry.npmjs.org/libvim/-/libvim-8.10869.40.tgz#sha1:293fc51c6da2c132397970257332ea4698c8c161"
        ]
      },
      "overrides": [],
      "dependencies": [],
      "devDependencies": []
    },
    "jsonfile@4.0.0@d41d8cd9": {
      "id": "jsonfile@4.0.0@d41d8cd9",
      "name": "jsonfile",
      "version": "4.0.0",
      "source": {
        "type": "install",
        "source": [
          "archive:https://registry.npmjs.org/jsonfile/-/jsonfile-4.0.0.tgz#sha1:8771aae0799b64076b76640fca058f9c10e33ecb"
        ]
      },
      "overrides": [],
      "dependencies": [ "graceful-fs@4.2.3@d41d8cd9" ],
      "devDependencies": []
    },
    "isolinear@github:revery-ui/isolinear#b17ce17@d41d8cd9": {
      "id": "isolinear@github:revery-ui/isolinear#b17ce17@d41d8cd9",
      "name": "isolinear",
      "version": "github:revery-ui/isolinear#b17ce17",
      "source": {
        "type": "install",
        "source": [ "github:revery-ui/isolinear#b17ce17" ]
      },
      "overrides": [],
      "dependencies": [
        "refmterr@3.3.0@d41d8cd9", "ocaml@4.8.1000@d41d8cd9",
        "@opam/dune@opam:2.5.0@aef1678b",
        "@esy-ocaml/reason@github:facebook/reason#8f71db0@d41d8cd9"
      ],
      "devDependencies": [ "ocaml@4.8.1000@d41d8cd9" ]
    },
    "interpret@1.2.0@d41d8cd9": {
      "id": "interpret@1.2.0@d41d8cd9",
      "name": "interpret",
      "version": "1.2.0",
      "source": {
        "type": "install",
        "source": [
          "archive:https://registry.npmjs.org/interpret/-/interpret-1.2.0.tgz#sha1:d5061a6224be58e8083985f5014d844359576296"
        ]
      },
      "overrides": [],
      "dependencies": [],
      "devDependencies": []
    },
    "innosetup-compiler@5.5.9@d41d8cd9": {
      "id": "innosetup-compiler@5.5.9@d41d8cd9",
      "name": "innosetup-compiler",
      "version": "5.5.9",
      "source": {
        "type": "install",
        "source": [
          "archive:https://registry.npmjs.org/innosetup-compiler/-/innosetup-compiler-5.5.9.tgz#sha1:fff561a1bb49ce5d3b133ee8b788b5a868f5ee21"
        ]
      },
      "overrides": [],
      "dependencies": [],
      "devDependencies": []
    },
    "inherits@2.0.4@d41d8cd9": {
      "id": "inherits@2.0.4@d41d8cd9",
      "name": "inherits",
      "version": "2.0.4",
      "source": {
        "type": "install",
        "source": [
          "archive:https://registry.npmjs.org/inherits/-/inherits-2.0.4.tgz#sha1:0fa2c64f932917c3433a0ded55363aae37416b7c"
        ]
      },
      "overrides": [],
      "dependencies": [],
      "devDependencies": []
    },
    "inflight@1.0.6@d41d8cd9": {
      "id": "inflight@1.0.6@d41d8cd9",
      "name": "inflight",
      "version": "1.0.6",
      "source": {
        "type": "install",
        "source": [
          "archive:https://registry.npmjs.org/inflight/-/inflight-1.0.6.tgz#sha1:49bd6331d7d02d0c09bc910a1075ba8165b56df9"
        ]
      },
      "overrides": [],
      "dependencies": [ "wrappy@1.0.2@d41d8cd9", "once@1.4.0@d41d8cd9" ],
      "devDependencies": []
    },
    "graceful-fs@4.2.3@d41d8cd9": {
      "id": "graceful-fs@4.2.3@d41d8cd9",
      "name": "graceful-fs",
      "version": "4.2.3",
      "source": {
        "type": "install",
        "source": [
          "archive:https://registry.npmjs.org/graceful-fs/-/graceful-fs-4.2.3.tgz#sha1:4a12ff1b60376ef09862c2093edd908328be8423"
        ]
      },
      "overrides": [],
      "dependencies": [],
      "devDependencies": []
    },
    "glob@7.1.6@d41d8cd9": {
      "id": "glob@7.1.6@d41d8cd9",
      "name": "glob",
      "version": "7.1.6",
      "source": {
        "type": "install",
        "source": [
          "archive:https://registry.npmjs.org/glob/-/glob-7.1.6.tgz#sha1:141f33b81a7c2492e125594307480c46679278a6"
        ]
      },
      "overrides": [],
      "dependencies": [
        "path-is-absolute@1.0.1@d41d8cd9", "once@1.4.0@d41d8cd9",
        "minimatch@3.0.4@d41d8cd9", "inherits@2.0.4@d41d8cd9",
        "inflight@1.0.6@d41d8cd9", "fs.realpath@1.0.0@d41d8cd9"
      ],
      "devDependencies": []
    },
    "fs.realpath@1.0.0@d41d8cd9": {
      "id": "fs.realpath@1.0.0@d41d8cd9",
      "name": "fs.realpath",
      "version": "1.0.0",
      "source": {
        "type": "install",
        "source": [
          "archive:https://registry.npmjs.org/fs.realpath/-/fs.realpath-1.0.0.tgz#sha1:1504ad2523158caa40db4a2787cb01411994ea4f"
        ]
      },
      "overrides": [],
      "dependencies": [],
      "devDependencies": []
    },
    "fs-extra@7.0.1@d41d8cd9": {
      "id": "fs-extra@7.0.1@d41d8cd9",
      "name": "fs-extra",
      "version": "7.0.1",
      "source": {
        "type": "install",
        "source": [
          "archive:https://registry.npmjs.org/fs-extra/-/fs-extra-7.0.1.tgz#sha1:4f189c44aa123b895f722804f55ea23eadc348e9"
        ]
      },
      "overrides": [],
      "dependencies": [
        "universalify@0.1.2@d41d8cd9", "jsonfile@4.0.0@d41d8cd9",
        "graceful-fs@4.2.3@d41d8cd9"
      ],
      "devDependencies": []
    },
    "follow-redirects@1.5.10@d41d8cd9": {
      "id": "follow-redirects@1.5.10@d41d8cd9",
      "name": "follow-redirects",
      "version": "1.5.10",
      "source": {
        "type": "install",
        "source": [
          "archive:https://registry.npmjs.org/follow-redirects/-/follow-redirects-1.5.10.tgz#sha1:7b7a9f9aea2fdff36786a94ff643ed07f4ff5e2a"
        ]
      },
      "overrides": [],
      "dependencies": [ "debug@3.1.0@d41d8cd9" ],
      "devDependencies": []
    },
    "flex@1.2.3@d41d8cd9": {
      "id": "flex@1.2.3@d41d8cd9",
      "name": "flex",
      "version": "1.2.3",
      "source": {
        "type": "install",
        "source": [
          "archive:https://registry.npmjs.org/flex/-/flex-1.2.3.tgz#sha1:d7c7e4c5ed9077ed85129757dc63a3c53e1a191b"
        ]
      },
      "overrides": [],
      "dependencies": [
        "ocaml@4.8.1000@d41d8cd9", "@opam/dune@opam:2.5.0@aef1678b",
        "@esy-ocaml/reason@github:facebook/reason#8f71db0@d41d8cd9"
      ],
      "devDependencies": []
    },
    "esy-tree-sitter@1.4.1@d41d8cd9": {
      "id": "esy-tree-sitter@1.4.1@d41d8cd9",
      "name": "esy-tree-sitter",
      "version": "1.4.1",
      "source": {
        "type": "install",
        "source": [
          "archive:https://registry.npmjs.org/esy-tree-sitter/-/esy-tree-sitter-1.4.1.tgz#sha1:67731d4e01fb391ebd1988a4781d41e1532ac6b6"
        ]
      },
      "overrides": [],
      "dependencies": [],
      "devDependencies": []
    },
    "esy-skia@github:revery-ui/esy-skia#07c13a9@d41d8cd9": {
      "id": "esy-skia@github:revery-ui/esy-skia#07c13a9@d41d8cd9",
      "name": "esy-skia",
      "version": "github:revery-ui/esy-skia#07c13a9",
      "source": {
        "type": "install",
        "source": [ "github:revery-ui/esy-skia#07c13a9" ]
      },
      "overrides": [],
      "dependencies": [
        "esy-libjpeg-turbo@github:revery-ui/libjpeg-turbo#61e031f@d41d8cd9",
        "@esy-cross/ninja-build@1.8.2001@d41d8cd9"
      ],
      "devDependencies": []
    },
    "esy-sdl2@2.0.10006@d41d8cd9": {
      "id": "esy-sdl2@2.0.10006@d41d8cd9",
      "name": "esy-sdl2",
      "version": "2.0.10006",
      "source": {
        "type": "install",
        "source": [
          "archive:https://registry.npmjs.org/esy-sdl2/-/esy-sdl2-2.0.10006.tgz#sha1:f16e204a0c3a5fbeca1bb0d1cccbaaa4519cddd3"
        ]
      },
      "overrides": [],
      "dependencies": [],
      "devDependencies": []
    },
    "esy-oniguruma@github:onivim/esy-oniguruma#4698ce4@d41d8cd9": {
      "id": "esy-oniguruma@github:onivim/esy-oniguruma#4698ce4@d41d8cd9",
      "name": "esy-oniguruma",
      "version": "github:onivim/esy-oniguruma#4698ce4",
      "source": {
        "type": "install",
        "source": [ "github:onivim/esy-oniguruma#4698ce4" ]
      },
      "overrides": [],
      "dependencies": [],
      "devDependencies": []
    },
    "esy-nasm@github:revery-ui/esy-nasm#64a802b@d41d8cd9": {
      "id": "esy-nasm@github:revery-ui/esy-nasm#64a802b@d41d8cd9",
      "name": "esy-nasm",
      "version": "github:revery-ui/esy-nasm#64a802b",
      "source": {
        "type": "install",
        "source": [ "github:revery-ui/esy-nasm#64a802b" ]
      },
      "overrides": [],
      "dependencies": [],
      "devDependencies": []
    },
    "esy-macdylibbundler@0.4.5@d41d8cd9": {
      "id": "esy-macdylibbundler@0.4.5@d41d8cd9",
      "name": "esy-macdylibbundler",
      "version": "0.4.5",
      "source": {
        "type": "install",
        "source": [
          "archive:https://registry.npmjs.org/esy-macdylibbundler/-/esy-macdylibbundler-0.4.5.tgz#sha1:f4aeadafe072b8fce9603a6da3cd10fa15c23495"
        ]
      },
      "overrides": [],
      "dependencies": [
        "esy-cmake@github:prometheansacrifice/esy-cmake#2a47392def755@d41d8cd9"
      ],
      "devDependencies": []
    },
    "esy-libvterm@1.0.0@d41d8cd9": {
      "id": "esy-libvterm@1.0.0@d41d8cd9",
      "name": "esy-libvterm",
      "version": "1.0.0",
      "source": {
        "type": "install",
        "source": [
          "archive:https://registry.npmjs.org/esy-libvterm/-/esy-libvterm-1.0.0.tgz#sha1:7555a7e3192042cc327ada34340ba55d042064cd"
        ]
      },
      "overrides": [],
      "dependencies": [
        "esy-libtools@github:bryphe/esy-libtools#62766a2@d41d8cd9"
      ],
      "devDependencies": []
    },
    "esy-libtools@github:bryphe/esy-libtools#62766a2@d41d8cd9": {
      "id": "esy-libtools@github:bryphe/esy-libtools#62766a2@d41d8cd9",
      "name": "esy-libtools",
      "version": "github:bryphe/esy-libtools#62766a2",
      "source": {
        "type": "install",
        "source": [ "github:bryphe/esy-libtools#62766a2" ]
      },
      "overrides": [],
      "dependencies": [
        "texinfo@github:esy-packages/esy-texinfo#4a05feafbbcc4c57d5d25899fbdab98961b9a69c@d41d8cd9",
        "automake@github:esy-packages/esy-automake#f4fecab89169dd64cc363ec902d828c55c257fc0@d41d8cd9",
        "autoconf@github:esy-packages/esy-autoconf#ea58671a08c7ebf89b0cebd41f4950ca67157b01@d41d8cd9"
      ],
      "devDependencies": []
    },
    "esy-libjpeg-turbo@github:revery-ui/libjpeg-turbo#61e031f@d41d8cd9": {
      "id":
        "esy-libjpeg-turbo@github:revery-ui/libjpeg-turbo#61e031f@d41d8cd9",
      "name": "esy-libjpeg-turbo",
      "version": "github:revery-ui/libjpeg-turbo#61e031f",
      "source": {
        "type": "install",
        "source": [ "github:revery-ui/libjpeg-turbo#61e031f" ]
      },
      "overrides": [],
      "dependencies": [
        "esy-nasm@github:revery-ui/esy-nasm#64a802b@d41d8cd9",
        "esy-cmake@github:prometheansacrifice/esy-cmake#2a47392def755@d41d8cd9",
        "@esy-cross/ninja-build@1.8.2001@d41d8cd9"
      ],
      "devDependencies": []
    },
    "esy-help2man@github:esy-packages/esy-help2man#c8e6931d1dcf58a81bd801145a777fd3b115c443@d41d8cd9": {
      "id":
        "esy-help2man@github:esy-packages/esy-help2man#c8e6931d1dcf58a81bd801145a777fd3b115c443@d41d8cd9",
      "name": "esy-help2man",
      "version":
        "github:esy-packages/esy-help2man#c8e6931d1dcf58a81bd801145a777fd3b115c443",
      "source": {
        "type": "install",
        "source": [
          "github:esy-packages/esy-help2man#c8e6931d1dcf58a81bd801145a777fd3b115c443"
        ]
      },
      "overrides": [],
      "dependencies": [],
      "devDependencies": []
    },
    "esy-harfbuzz@1.9.1008@d41d8cd9": {
      "id": "esy-harfbuzz@1.9.1008@d41d8cd9",
      "name": "esy-harfbuzz",
      "version": "1.9.1008",
      "source": {
        "type": "install",
        "source": [
          "archive:https://registry.npmjs.org/esy-harfbuzz/-/esy-harfbuzz-1.9.1008.tgz#sha1:b83d1e80752d6f334f6c3e37b5b857d7d13adb67"
        ]
      },
      "overrides": [],
      "dependencies": [
        "esy-cmake@github:prometheansacrifice/esy-cmake#2a47392def755@d41d8cd9"
      ],
      "devDependencies": []
    },
    "esy-freetype2@2.9.1007@d41d8cd9": {
      "id": "esy-freetype2@2.9.1007@d41d8cd9",
      "name": "esy-freetype2",
      "version": "2.9.1007",
      "source": {
        "type": "install",
        "source": [
          "archive:https://registry.npmjs.org/esy-freetype2/-/esy-freetype2-2.9.1007.tgz#sha1:6ef0ac0142837e44cc6e845868b0fb592dd72b74"
        ]
      },
      "overrides": [],
      "dependencies": [
        "esy-cmake@github:prometheansacrifice/esy-cmake#2a47392def755@d41d8cd9"
      ],
      "devDependencies": []
    },
    "esy-cmake@github:prometheansacrifice/esy-cmake#2a47392def755@d41d8cd9": {
      "id":
        "esy-cmake@github:prometheansacrifice/esy-cmake#2a47392def755@d41d8cd9",
      "name": "esy-cmake",
      "version": "github:prometheansacrifice/esy-cmake#2a47392def755",
      "source": {
        "type": "install",
        "source": [ "github:prometheansacrifice/esy-cmake#2a47392def755" ]
      },
      "overrides": [],
      "dependencies": [],
      "devDependencies": []
    },
    "editor-input@github:onivim/editor-input#c494950@d41d8cd9": {
      "id": "editor-input@github:onivim/editor-input#c494950@d41d8cd9",
      "name": "editor-input",
      "version": "github:onivim/editor-input#c494950",
      "source": {
        "type": "install",
        "source": [ "github:onivim/editor-input#c494950" ]
      },
      "overrides": [],
      "dependencies": [
        "refmterr@3.3.0@d41d8cd9", "ocaml@4.8.1000@d41d8cd9",
        "@opam/ppx_deriving@opam:4.4.1@208c6c8f",
        "@opam/menhir@opam:20200211@26571604",
        "@opam/dune@opam:2.5.0@aef1678b",
        "@esy-ocaml/reason@github:facebook/reason#8f71db0@d41d8cd9"
      ],
      "devDependencies": [ "ocaml@4.8.1000@d41d8cd9" ]
    },
    "editor-core-types@github:onivim/editor-core-types#6a8afaf@d41d8cd9": {
      "id":
        "editor-core-types@github:onivim/editor-core-types#6a8afaf@d41d8cd9",
      "name": "editor-core-types",
      "version": "github:onivim/editor-core-types#6a8afaf",
      "source": {
        "type": "install",
        "source": [ "github:onivim/editor-core-types#6a8afaf" ]
      },
      "overrides": [],
      "dependencies": [
        "refmterr@3.3.0@d41d8cd9", "ocaml@4.8.1000@d41d8cd9",
        "@opam/ppx_deriving@opam:4.4.1@208c6c8f",
        "@opam/dune@opam:2.5.0@aef1678b",
        "@esy-ocaml/reason@github:facebook/reason#8f71db0@d41d8cd9"
      ],
      "devDependencies": [ "ocaml@4.8.1000@d41d8cd9" ]
    },
    "debug@3.1.0@d41d8cd9": {
      "id": "debug@3.1.0@d41d8cd9",
      "name": "debug",
      "version": "3.1.0",
      "source": {
        "type": "install",
        "source": [
          "archive:https://registry.npmjs.org/debug/-/debug-3.1.0.tgz#sha1:5bb5a0672628b64149566ba16819e61518c67261"
        ]
      },
      "overrides": [],
      "dependencies": [ "ms@2.0.0@d41d8cd9" ],
      "devDependencies": []
    },
    "concat-map@0.0.1@d41d8cd9": {
      "id": "concat-map@0.0.1@d41d8cd9",
      "name": "concat-map",
      "version": "0.0.1",
      "source": {
        "type": "install",
        "source": [
          "archive:https://registry.npmjs.org/concat-map/-/concat-map-0.0.1.tgz#sha1:d8a96bd77fd68df7793a73036a3ba0d5405d477b"
        ]
      },
      "overrides": [],
      "dependencies": [],
      "devDependencies": []
    },
    "brace-expansion@1.1.11@d41d8cd9": {
      "id": "brace-expansion@1.1.11@d41d8cd9",
      "name": "brace-expansion",
      "version": "1.1.11",
      "source": {
        "type": "install",
        "source": [
          "archive:https://registry.npmjs.org/brace-expansion/-/brace-expansion-1.1.11.tgz#sha1:3c7fcbf529d87226f3d2f52b966ff5271eb441dd"
        ]
      },
      "overrides": [],
      "dependencies": [
        "concat-map@0.0.1@d41d8cd9", "balanced-match@1.0.0@d41d8cd9"
      ],
      "devDependencies": []
    },
    "base64-js@1.3.1@d41d8cd9": {
      "id": "base64-js@1.3.1@d41d8cd9",
      "name": "base64-js",
      "version": "1.3.1",
      "source": {
        "type": "install",
        "source": [
          "archive:https://registry.npmjs.org/base64-js/-/base64-js-1.3.1.tgz#sha1:58ece8cb75dd07e71ed08c736abc5fac4dbf8df1"
        ]
      },
      "overrides": [],
      "dependencies": [],
      "devDependencies": []
    },
    "balanced-match@1.0.0@d41d8cd9": {
      "id": "balanced-match@1.0.0@d41d8cd9",
      "name": "balanced-match",
      "version": "1.0.0",
      "source": {
        "type": "install",
        "source": [
          "archive:https://registry.npmjs.org/balanced-match/-/balanced-match-1.0.0.tgz#sha1:89b4d199ab2bee49de164ea02b89ce462d71b767"
        ]
      },
      "overrides": [],
      "dependencies": [],
      "devDependencies": []
    },
    "axios@0.19.2@d41d8cd9": {
      "id": "axios@0.19.2@d41d8cd9",
      "name": "axios",
      "version": "0.19.2",
      "source": {
        "type": "install",
        "source": [
          "archive:https://registry.npmjs.org/axios/-/axios-0.19.2.tgz#sha1:3ea36c5d8818d0d5f8a8a97a6d36b86cdc00cb27"
        ]
      },
      "overrides": [],
      "dependencies": [ "follow-redirects@1.5.10@d41d8cd9" ],
      "devDependencies": []
    },
    "automake@github:esy-packages/esy-automake#f4fecab89169dd64cc363ec902d828c55c257fc0@d41d8cd9": {
      "id":
        "automake@github:esy-packages/esy-automake#f4fecab89169dd64cc363ec902d828c55c257fc0@d41d8cd9",
      "name": "automake",
      "version":
        "github:esy-packages/esy-automake#f4fecab89169dd64cc363ec902d828c55c257fc0",
      "source": {
        "type": "install",
        "source": [
          "github:esy-packages/esy-automake#f4fecab89169dd64cc363ec902d828c55c257fc0"
        ]
      },
      "overrides": [],
      "dependencies": [
        "autoconf@github:esy-packages/esy-autoconf#ea58671a08c7ebf89b0cebd41f4950ca67157b01@d41d8cd9"
      ],
      "devDependencies": []
    },
    "autoconf@github:esy-packages/esy-autoconf#ea58671a08c7ebf89b0cebd41f4950ca67157b01@d41d8cd9": {
      "id":
        "autoconf@github:esy-packages/esy-autoconf#ea58671a08c7ebf89b0cebd41f4950ca67157b01@d41d8cd9",
      "name": "autoconf",
      "version":
        "github:esy-packages/esy-autoconf#ea58671a08c7ebf89b0cebd41f4950ca67157b01",
      "source": {
        "type": "install",
        "source": [
          "github:esy-packages/esy-autoconf#ea58671a08c7ebf89b0cebd41f4950ca67157b01"
        ]
      },
      "overrides": [],
      "dependencies": [
        "esy-help2man@github:esy-packages/esy-help2man#c8e6931d1dcf58a81bd801145a777fd3b115c443@d41d8cd9"
      ],
      "devDependencies": []
    },
    "Oni2@link-dev:./package.json": {
      "id": "Oni2@link-dev:./package.json",
      "name": "Oni2",
      "version": "link-dev:./package.json",
      "source": {
        "type": "link-dev",
        "path": ".",
        "manifest": "package.json"
      },
      "overrides": [ "integrationtest.json" ],
      "dependencies": [
        "revery-terminal@github:revery-ui/revery-terminal#4e8ca1c@d41d8cd9",
        "revery@github:revery-ui/revery#18aa22d@d41d8cd9",
        "rench@github:bryphe/rench#a976fe5@d41d8cd9",
        "refmterr@3.3.0@d41d8cd9",
        "reasonFuzz@github:CrossR/reasonFuzz#1ad6f5d@d41d8cd9",
        "reason-vscode-exthost@github:onivim/reason-vscode-exthost#ea4e622@d41d8cd9",
        "reason-tree-sitter@1.0.1001@d41d8cd9",
        "reason-textmate@3.1.0@d41d8cd9", "reason-sdl2@2.10.3021@d41d8cd9",
        "reason-native-crash-utils@github:onivim/reason-native-crash-utils#ae1fd34@d41d8cd9",
        "reason-libvim@github:onivim/reason-libvim#e791e3a@d41d8cd9",
        "reason-jsonrpc@1.5.0@d41d8cd9", "ocaml@4.8.1000@d41d8cd9",
        "isolinear@github:revery-ui/isolinear#b17ce17@d41d8cd9",
        "esy-skia@github:revery-ui/esy-skia#07c13a9@d41d8cd9",
        "esy-sdl2@2.0.10006@d41d8cd9", "esy-macdylibbundler@0.4.5@d41d8cd9",
        "editor-input@github:onivim/editor-input#c494950@d41d8cd9",
        "editor-core-types@github:onivim/editor-core-types#6a8afaf@d41d8cd9",
        "axios@0.19.2@d41d8cd9",
        "@opam/yojson@github:onivim/yojson:yojson.opam#f480aef@d41d8cd9",
        "@opam/uutf@opam:1.0.2@4440868f", "@opam/uucp@opam:13.0.0@e9b515e0",
        "@opam/re@opam:1.9.0@d4d5e13d",
        "@opam/ppx_let@opam:v0.12.0@b52d29f3",
        "@opam/ppx_deriving_yojson@opam:3.5.2@ca415fbe",
        "@opam/ppx_deriving@opam:4.4.1@208c6c8f",
        "@opam/ocamlbuild@opam:0.14.0@6ac75d03",
        "@opam/lwt@opam:4.5.0@677655b4", "@opam/luv@opam:0.5.1@a530d73c",
        "@opam/logs@opam:0.7.0@1d03143e", "@opam/fmt@opam:0.8.8@01c3a23c",
        "@opam/dune@opam:2.5.0@aef1678b",
        "@opam/decoders-yojson@opam:0.3.0@b9081413",
        "@opam/charInfo_width@opam:1.1.0@9d8d61b2",
        "@glennsl/timber@1.0.0@d41d8cd9",
        "@esy-ocaml/reason@github:facebook/reason#8f71db0@d41d8cd9",
        "@esy-ocaml/libffi@github:onivim/libffi#590b041@d41d8cd9"
      ],
      "devDependencies": [
        "shelljs@0.8.3@d41d8cd9", "reperf@1.5.0@d41d8cd9",
        "rcedit@2.0.0@d41d8cd9", "plist@3.0.1@d41d8cd9",
        "ocaml@4.8.1000@d41d8cd9", "lodash@4.17.15@d41d8cd9",
        "innosetup-compiler@5.5.9@d41d8cd9", "fs-extra@7.0.1@d41d8cd9",
        "@opam/ocaml-lsp-server@github:ocaml/ocaml-lsp:ocaml-lsp-server.opam#04733ed@d41d8cd9"
      ]
    },
    "@reason-native/rely@3.2.1@d41d8cd9": {
      "id": "@reason-native/rely@3.2.1@d41d8cd9",
      "name": "@reason-native/rely",
      "version": "3.2.1",
      "source": {
        "type": "install",
        "source": [
          "archive:https://registry.npmjs.org/@reason-native/rely/-/rely-3.2.1.tgz#sha1:7945ac6a51773a97b8f8cfd97d2855ac7ac4ecb2"
        ]
      },
      "overrides": [],
      "dependencies": [
        "ocaml@4.8.1000@d41d8cd9", "@reason-native/pastel@0.1.0@d41d8cd9",
        "@reason-native/file-context-printer@0.0.3@d41d8cd9",
        "@reason-native/cli@0.0.1-alpha@d41d8cd9",
        "@opam/re@opam:1.9.0@d4d5e13d", "@opam/junit@opam:2.0.2@0b7bd730",
        "@opam/dune@opam:2.5.0@aef1678b",
        "@esy-ocaml/reason@github:facebook/reason#8f71db0@d41d8cd9"
      ],
      "devDependencies": []
    },
    "@reason-native/pastel@0.1.0@d41d8cd9": {
      "id": "@reason-native/pastel@0.1.0@d41d8cd9",
      "name": "@reason-native/pastel",
      "version": "0.1.0",
      "source": {
        "type": "install",
        "source": [
          "archive:https://registry.npmjs.org/@reason-native/pastel/-/pastel-0.1.0.tgz#sha1:2b262a654b8d807215df74768e628e9b05b3f5e3"
        ]
      },
      "overrides": [],
      "dependencies": [
        "ocaml@4.8.1000@d41d8cd9", "@opam/dune@opam:2.5.0@aef1678b",
        "@esy-ocaml/reason@github:facebook/reason#8f71db0@d41d8cd9"
      ],
      "devDependencies": []
    },
    "@reason-native/file-context-printer@0.0.3@d41d8cd9": {
      "id": "@reason-native/file-context-printer@0.0.3@d41d8cd9",
      "name": "@reason-native/file-context-printer",
      "version": "0.0.3",
      "source": {
        "type": "install",
        "source": [
          "archive:https://registry.npmjs.org/@reason-native/file-context-printer/-/file-context-printer-0.0.3.tgz#sha1:b92eec7b10107ccb27528f9eea9bb51252bca491"
        ]
      },
      "overrides": [],
      "dependencies": [
        "ocaml@4.8.1000@d41d8cd9", "@reason-native/pastel@0.1.0@d41d8cd9",
        "@opam/re@opam:1.9.0@d4d5e13d", "@opam/dune@opam:2.5.0@aef1678b",
        "@esy-ocaml/reason@github:facebook/reason#8f71db0@d41d8cd9"
      ],
      "devDependencies": []
    },
    "@reason-native/console@0.0.3@d41d8cd9": {
      "id": "@reason-native/console@0.0.3@d41d8cd9",
      "name": "@reason-native/console",
      "version": "0.0.3",
      "source": {
        "type": "install",
        "source": [
          "archive:https://registry.npmjs.org/@reason-native/console/-/console-0.0.3.tgz#sha1:b9b6bdf800e13361cfb4daccb540316c3a11ce38"
        ]
      },
      "overrides": [],
      "dependencies": [
        "ocaml@4.8.1000@d41d8cd9", "@opam/dune@opam:2.5.0@aef1678b",
        "@esy-ocaml/reason@github:facebook/reason#8f71db0@d41d8cd9"
      ],
      "devDependencies": []
    },
    "@reason-native/cli@0.0.1-alpha@d41d8cd9": {
      "id": "@reason-native/cli@0.0.1-alpha@d41d8cd9",
      "name": "@reason-native/cli",
      "version": "0.0.1-alpha",
      "source": {
        "type": "install",
        "source": [
          "archive:https://registry.npmjs.org/@reason-native/cli/-/cli-0.0.1-alpha.tgz#sha1:0b911053fa7cc661eac10ead50d6ea6cc1fcd94d"
        ]
      },
      "overrides": [],
      "dependencies": [
        "ocaml@4.8.1000@d41d8cd9", "@reason-native/pastel@0.1.0@d41d8cd9",
        "@opam/re@opam:1.9.0@d4d5e13d", "@opam/dune@opam:2.5.0@aef1678b",
        "@esy-ocaml/reason@github:facebook/reason#8f71db0@d41d8cd9"
      ],
      "devDependencies": []
    },
    "@opam/zed@opam:2.0.7@5978011f": {
      "id": "@opam/zed@opam:2.0.7@5978011f",
      "name": "@opam/zed",
      "version": "opam:2.0.7",
      "source": {
        "type": "install",
        "source": [
          "archive:https://opam.ocaml.org/cache/md5/a8/a84bfb0171181e171643f494f00c0ae2#md5:a84bfb0171181e171643f494f00c0ae2",
          "archive:https://github.com/ocaml-community/zed/releases/download/2.0.7/zed-2.0.7.tbz#md5:a84bfb0171181e171643f494f00c0ae2"
        ],
        "opam": {
          "name": "zed",
          "version": "2.0.7",
          "path": "integrationtest.esy.lock/opam/zed.2.0.7"
        }
      },
      "overrides": [],
      "dependencies": [
        "ocaml@4.8.1000@d41d8cd9", "@opam/react@opam:1.2.1@0e11855f",
        "@opam/dune@opam:2.5.0@aef1678b",
        "@opam/charInfo_width@opam:1.1.0@9d8d61b2",
        "@opam/camomile@opam:1.0.2@51b42ad8",
        "@opam/base-bytes@opam:base@19d0c2ff",
        "@esy-ocaml/substs@0.0.1@d41d8cd9"
      ],
      "devDependencies": [
        "ocaml@4.8.1000@d41d8cd9", "@opam/react@opam:1.2.1@0e11855f",
        "@opam/dune@opam:2.5.0@aef1678b",
        "@opam/charInfo_width@opam:1.1.0@9d8d61b2",
        "@opam/camomile@opam:1.0.2@51b42ad8",
        "@opam/base-bytes@opam:base@19d0c2ff"
      ]
    },
    "@opam/yojson@github:onivim/yojson:yojson.opam#f480aef@d41d8cd9": {
      "id": "@opam/yojson@github:onivim/yojson:yojson.opam#f480aef@d41d8cd9",
      "name": "@opam/yojson",
      "version": "github:onivim/yojson:yojson.opam#f480aef",
      "source": {
        "type": "install",
        "source": [ "github:onivim/yojson:yojson.opam#f480aef" ]
      },
      "overrides": [],
      "dependencies": [
        "ocaml@4.8.1000@d41d8cd9", "@opam/easy-format@opam:1.3.1@54402780",
        "@opam/dune@opam:2.5.0@aef1678b", "@opam/cppo@opam:1.6.6@f4f83858",
        "@opam/biniou@opam:1.2.0@b5796419",
        "@esy-ocaml/substs@0.0.1@d41d8cd9"
      ],
      "devDependencies": [
        "ocaml@4.8.1000@d41d8cd9", "@opam/easy-format@opam:1.3.1@54402780",
        "@opam/dune@opam:2.5.0@aef1678b", "@opam/biniou@opam:1.2.0@b5796419"
      ]
    },
    "@opam/uutf@opam:1.0.2@4440868f": {
      "id": "@opam/uutf@opam:1.0.2@4440868f",
      "name": "@opam/uutf",
      "version": "opam:1.0.2",
      "source": {
        "type": "install",
        "source": [
          "archive:https://opam.ocaml.org/cache/md5/a7/a7c542405a39630c689a82bd7ef2292c#md5:a7c542405a39630c689a82bd7ef2292c",
          "archive:http://erratique.ch/software/uutf/releases/uutf-1.0.2.tbz#md5:a7c542405a39630c689a82bd7ef2292c"
        ],
        "opam": {
          "name": "uutf",
          "version": "1.0.2",
          "path": "integrationtest.esy.lock/opam/uutf.1.0.2"
        }
      },
      "overrides": [],
      "dependencies": [
        "ocaml@4.8.1000@d41d8cd9", "@opam/uchar@opam:0.0.2@c8218eea",
        "@opam/topkg@opam:1.0.1@a42c631e",
        "@opam/ocamlfind@opam:1.8.1@ff07b0f9",
        "@opam/ocamlbuild@opam:0.14.0@6ac75d03",
        "@esy-ocaml/substs@0.0.1@d41d8cd9"
      ],
      "devDependencies": [
        "ocaml@4.8.1000@d41d8cd9", "@opam/uchar@opam:0.0.2@c8218eea"
      ]
    },
    "@opam/uucp@opam:13.0.0@e9b515e0": {
      "id": "@opam/uucp@opam:13.0.0@e9b515e0",
      "name": "@opam/uucp",
      "version": "opam:13.0.0",
      "source": {
        "type": "install",
        "source": [
          "archive:https://opam.ocaml.org/cache/md5/07/07e706249ddb2d02f0fa298804d3c739#md5:07e706249ddb2d02f0fa298804d3c739",
          "archive:https://erratique.ch/software/uucp/releases/uucp-13.0.0.tbz#md5:07e706249ddb2d02f0fa298804d3c739"
        ],
        "opam": {
          "name": "uucp",
          "version": "13.0.0",
          "path": "integrationtest.esy.lock/opam/uucp.13.0.0"
        }
      },
      "overrides": [],
      "dependencies": [
        "ocaml@4.8.1000@d41d8cd9", "@opam/uutf@opam:1.0.2@4440868f",
        "@opam/topkg@opam:1.0.1@a42c631e",
        "@opam/ocamlfind@opam:1.8.1@ff07b0f9",
        "@opam/ocamlbuild@opam:0.14.0@6ac75d03",
        "@esy-ocaml/substs@0.0.1@d41d8cd9"
      ],
      "devDependencies": [ "ocaml@4.8.1000@d41d8cd9" ]
    },
    "@opam/utop@opam:2.4.3@5dd230c9": {
      "id": "@opam/utop@opam:2.4.3@5dd230c9",
      "name": "@opam/utop",
      "version": "opam:2.4.3",
      "source": {
        "type": "install",
        "source": [
          "archive:https://opam.ocaml.org/cache/sha256/4e/4e30ba6e224bea5776bc1a6ac3fee7f7548a35acf41d35e59c45913e28a0ea80#sha256:4e30ba6e224bea5776bc1a6ac3fee7f7548a35acf41d35e59c45913e28a0ea80",
          "archive:https://github.com/ocaml-community/utop/releases/download/2.4.3/utop-2.4.3.tbz#sha256:4e30ba6e224bea5776bc1a6ac3fee7f7548a35acf41d35e59c45913e28a0ea80"
        ],
        "opam": {
          "name": "utop",
          "version": "2.4.3",
          "path": "integrationtest.esy.lock/opam/utop.2.4.3"
        }
      },
      "overrides": [],
      "dependencies": [
        "ocaml@4.8.1000@d41d8cd9", "@opam/react@opam:1.2.1@0e11855f",
        "@opam/ocamlfind@opam:1.8.1@ff07b0f9",
        "@opam/lwt_react@opam:1.1.3@72987fcf",
        "@opam/lwt@opam:4.5.0@677655b4",
        "@opam/lambda-term@opam:2.0.3@9465cf1c",
        "@opam/dune@opam:2.5.0@aef1678b", "@opam/cppo@opam:1.6.6@f4f83858",
        "@opam/camomile@opam:1.0.2@51b42ad8",
        "@opam/base-unix@opam:base@87d0b2eb",
        "@opam/base-threads@opam:base@36803084",
        "@esy-ocaml/substs@0.0.1@d41d8cd9"
      ],
      "devDependencies": [
        "ocaml@4.8.1000@d41d8cd9", "@opam/react@opam:1.2.1@0e11855f",
        "@opam/ocamlfind@opam:1.8.1@ff07b0f9",
        "@opam/lwt_react@opam:1.1.3@72987fcf",
        "@opam/lwt@opam:4.5.0@677655b4",
        "@opam/lambda-term@opam:2.0.3@9465cf1c",
        "@opam/dune@opam:2.5.0@aef1678b",
        "@opam/camomile@opam:1.0.2@51b42ad8",
        "@opam/base-unix@opam:base@87d0b2eb",
        "@opam/base-threads@opam:base@36803084"
      ]
    },
    "@opam/uchar@opam:0.0.2@c8218eea": {
      "id": "@opam/uchar@opam:0.0.2@c8218eea",
      "name": "@opam/uchar",
      "version": "opam:0.0.2",
      "source": {
        "type": "install",
        "source": [
          "archive:https://opam.ocaml.org/cache/md5/c9/c9ba2c738d264c420c642f7bb1cf4a36#md5:c9ba2c738d264c420c642f7bb1cf4a36",
          "archive:https://github.com/ocaml/uchar/releases/download/v0.0.2/uchar-0.0.2.tbz#md5:c9ba2c738d264c420c642f7bb1cf4a36"
        ],
        "opam": {
          "name": "uchar",
          "version": "0.0.2",
          "path": "integrationtest.esy.lock/opam/uchar.0.0.2"
        }
      },
      "overrides": [],
      "dependencies": [
        "ocaml@4.8.1000@d41d8cd9", "@opam/ocamlbuild@opam:0.14.0@6ac75d03",
        "@esy-ocaml/substs@0.0.1@d41d8cd9"
      ],
      "devDependencies": [ "ocaml@4.8.1000@d41d8cd9" ]
    },
    "@opam/tyxml@opam:4.4.0@1dca5713": {
      "id": "@opam/tyxml@opam:4.4.0@1dca5713",
      "name": "@opam/tyxml",
      "version": "opam:4.4.0",
      "source": {
        "type": "install",
        "source": [
          "archive:https://opam.ocaml.org/cache/sha256/51/516394dd4a5c31726997c51d66aa31cacb91e3c46d4e16c7699130e204042530#sha256:516394dd4a5c31726997c51d66aa31cacb91e3c46d4e16c7699130e204042530",
          "archive:https://github.com/ocsigen/tyxml/releases/download/4.4.0/tyxml-4.4.0.tbz#sha256:516394dd4a5c31726997c51d66aa31cacb91e3c46d4e16c7699130e204042530"
        ],
        "opam": {
          "name": "tyxml",
          "version": "4.4.0",
          "path": "integrationtest.esy.lock/opam/tyxml.4.4.0"
        }
      },
      "overrides": [],
      "dependencies": [
        "ocaml@4.8.1000@d41d8cd9", "@opam/uutf@opam:1.0.2@4440868f",
        "@opam/seq@opam:base@d8d7de1d", "@opam/re@opam:1.9.0@d4d5e13d",
        "@opam/dune@opam:2.5.0@aef1678b", "@esy-ocaml/substs@0.0.1@d41d8cd9"
      ],
      "devDependencies": [
        "ocaml@4.8.1000@d41d8cd9", "@opam/uutf@opam:1.0.2@4440868f",
        "@opam/seq@opam:base@d8d7de1d", "@opam/re@opam:1.9.0@d4d5e13d",
        "@opam/dune@opam:2.5.0@aef1678b"
      ]
    },
    "@opam/topkg@opam:1.0.1@a42c631e": {
      "id": "@opam/topkg@opam:1.0.1@a42c631e",
      "name": "@opam/topkg",
      "version": "opam:1.0.1",
      "source": {
        "type": "install",
        "source": [
          "archive:https://opam.ocaml.org/cache/md5/16/16b90e066d8972a5ef59655e7c28b3e9#md5:16b90e066d8972a5ef59655e7c28b3e9",
          "archive:http://erratique.ch/software/topkg/releases/topkg-1.0.1.tbz#md5:16b90e066d8972a5ef59655e7c28b3e9"
        ],
        "opam": {
          "name": "topkg",
          "version": "1.0.1",
          "path": "integrationtest.esy.lock/opam/topkg.1.0.1"
        }
      },
      "overrides": [],
      "dependencies": [
        "ocaml@4.8.1000@d41d8cd9", "@opam/ocamlfind@opam:1.8.1@ff07b0f9",
        "@opam/ocamlbuild@opam:0.14.0@6ac75d03",
        "@esy-ocaml/substs@0.0.1@d41d8cd9"
      ],
      "devDependencies": [
        "ocaml@4.8.1000@d41d8cd9", "@opam/ocamlbuild@opam:0.14.0@6ac75d03"
      ]
    },
    "@opam/stdlib-shims@opam:0.1.0@d957c903": {
      "id": "@opam/stdlib-shims@opam:0.1.0@d957c903",
      "name": "@opam/stdlib-shims",
      "version": "opam:0.1.0",
      "source": {
        "type": "install",
        "source": [
          "archive:https://opam.ocaml.org/cache/md5/12/12b5704eed70c6bff5ac39a16db1425d#md5:12b5704eed70c6bff5ac39a16db1425d",
          "archive:https://github.com/ocaml/stdlib-shims/releases/download/0.1.0/stdlib-shims-0.1.0.tbz#md5:12b5704eed70c6bff5ac39a16db1425d"
        ],
        "opam": {
          "name": "stdlib-shims",
          "version": "0.1.0",
          "path": "integrationtest.esy.lock/opam/stdlib-shims.0.1.0"
        }
      },
      "overrides": [],
      "dependencies": [
        "ocaml@4.8.1000@d41d8cd9", "@opam/dune@opam:2.5.0@aef1678b",
        "@esy-ocaml/substs@0.0.1@d41d8cd9"
      ],
      "devDependencies": [
        "ocaml@4.8.1000@d41d8cd9", "@opam/dune@opam:2.5.0@aef1678b"
      ]
    },
    "@opam/stdio@opam:v0.12.0@04b3b004": {
      "id": "@opam/stdio@opam:v0.12.0@04b3b004",
      "name": "@opam/stdio",
      "version": "opam:v0.12.0",
      "source": {
        "type": "install",
        "source": [
          "archive:https://opam.ocaml.org/cache/md5/b2/b261ff2d5667fde960c95e50cff668da#md5:b261ff2d5667fde960c95e50cff668da",
          "archive:https://ocaml.janestreet.com/ocaml-core/v0.12/files/stdio-v0.12.0.tar.gz#md5:b261ff2d5667fde960c95e50cff668da"
        ],
        "opam": {
          "name": "stdio",
          "version": "v0.12.0",
          "path": "integrationtest.esy.lock/opam/stdio.v0.12.0"
        }
      },
      "overrides": [],
      "dependencies": [
        "ocaml@4.8.1000@d41d8cd9", "@opam/dune@opam:2.5.0@aef1678b",
        "@opam/base@opam:v0.12.2@d687150c",
        "@esy-ocaml/substs@0.0.1@d41d8cd9"
      ],
      "devDependencies": [
        "ocaml@4.8.1000@d41d8cd9", "@opam/dune@opam:2.5.0@aef1678b",
        "@opam/base@opam:v0.12.2@d687150c"
      ]
    },
    "@opam/sexplib0@opam:v0.12.0@e432406d": {
      "id": "@opam/sexplib0@opam:v0.12.0@e432406d",
      "name": "@opam/sexplib0",
      "version": "opam:v0.12.0",
      "source": {
        "type": "install",
        "source": [
          "archive:https://opam.ocaml.org/cache/md5/24/2486a25d3a94da9a94acc018b5f09061#md5:2486a25d3a94da9a94acc018b5f09061",
          "archive:https://ocaml.janestreet.com/ocaml-core/v0.12/files/sexplib0-v0.12.0.tar.gz#md5:2486a25d3a94da9a94acc018b5f09061"
        ],
        "opam": {
          "name": "sexplib0",
          "version": "v0.12.0",
          "path": "integrationtest.esy.lock/opam/sexplib0.v0.12.0"
        }
      },
      "overrides": [],
      "dependencies": [
        "ocaml@4.8.1000@d41d8cd9", "@opam/dune@opam:2.5.0@aef1678b",
        "@esy-ocaml/substs@0.0.1@d41d8cd9"
      ],
      "devDependencies": [
        "ocaml@4.8.1000@d41d8cd9", "@opam/dune@opam:2.5.0@aef1678b"
      ]
    },
    "@opam/seq@opam:base@d8d7de1d": {
      "id": "@opam/seq@opam:base@d8d7de1d",
      "name": "@opam/seq",
      "version": "opam:base",
      "source": {
        "type": "install",
        "source": [ "no-source:" ],
        "opam": {
          "name": "seq",
          "version": "base",
          "path": "integrationtest.esy.lock/opam/seq.base"
        }
      },
      "overrides": [],
      "dependencies": [
        "ocaml@4.8.1000@d41d8cd9", "@esy-ocaml/substs@0.0.1@d41d8cd9"
      ],
      "devDependencies": [ "ocaml@4.8.1000@d41d8cd9" ]
    },
    "@opam/result@opam:1.5@6b753c82": {
      "id": "@opam/result@opam:1.5@6b753c82",
      "name": "@opam/result",
      "version": "opam:1.5",
      "source": {
        "type": "install",
        "source": [
          "archive:https://opam.ocaml.org/cache/md5/1b/1b82dec78849680b49ae9a8a365b831b#md5:1b82dec78849680b49ae9a8a365b831b",
          "archive:https://github.com/janestreet/result/releases/download/1.5/result-1.5.tbz#md5:1b82dec78849680b49ae9a8a365b831b"
        ],
        "opam": {
          "name": "result",
          "version": "1.5",
          "path": "integrationtest.esy.lock/opam/result.1.5"
        }
      },
      "overrides": [],
      "dependencies": [
        "ocaml@4.8.1000@d41d8cd9", "@opam/dune@opam:2.5.0@aef1678b",
        "@esy-ocaml/substs@0.0.1@d41d8cd9"
      ],
      "devDependencies": [
        "ocaml@4.8.1000@d41d8cd9", "@opam/dune@opam:2.5.0@aef1678b"
      ]
    },
    "@opam/react@opam:1.2.1@0e11855f": {
      "id": "@opam/react@opam:1.2.1@0e11855f",
      "name": "@opam/react",
      "version": "opam:1.2.1",
      "source": {
        "type": "install",
        "source": [
          "archive:https://opam.ocaml.org/cache/md5/ce/ce1454438ce4e9d2931248d3abba1fcc#md5:ce1454438ce4e9d2931248d3abba1fcc",
          "archive:http://erratique.ch/software/react/releases/react-1.2.1.tbz#md5:ce1454438ce4e9d2931248d3abba1fcc"
        ],
        "opam": {
          "name": "react",
          "version": "1.2.1",
          "path": "integrationtest.esy.lock/opam/react.1.2.1"
        }
      },
      "overrides": [],
      "dependencies": [
        "ocaml@4.8.1000@d41d8cd9", "@opam/topkg@opam:1.0.1@a42c631e",
        "@opam/ocamlfind@opam:1.8.1@ff07b0f9",
        "@opam/ocamlbuild@opam:0.14.0@6ac75d03",
        "@esy-ocaml/substs@0.0.1@d41d8cd9"
      ],
      "devDependencies": [ "ocaml@4.8.1000@d41d8cd9" ]
    },
    "@opam/re@opam:1.9.0@d4d5e13d": {
      "id": "@opam/re@opam:1.9.0@d4d5e13d",
      "name": "@opam/re",
      "version": "opam:1.9.0",
      "source": {
        "type": "install",
        "source": [
          "archive:https://opam.ocaml.org/cache/md5/bd/bddaed4f386a22cace7850c9c7dac296#md5:bddaed4f386a22cace7850c9c7dac296",
          "archive:https://github.com/ocaml/ocaml-re/releases/download/1.9.0/re-1.9.0.tbz#md5:bddaed4f386a22cace7850c9c7dac296"
        ],
        "opam": {
          "name": "re",
          "version": "1.9.0",
          "path": "integrationtest.esy.lock/opam/re.1.9.0"
        }
      },
      "overrides": [],
      "dependencies": [
        "ocaml@4.8.1000@d41d8cd9", "@opam/seq@opam:base@d8d7de1d",
        "@opam/dune@opam:2.5.0@aef1678b", "@esy-ocaml/substs@0.0.1@d41d8cd9"
      ],
      "devDependencies": [
        "ocaml@4.8.1000@d41d8cd9", "@opam/seq@opam:base@d8d7de1d",
        "@opam/dune@opam:2.5.0@aef1678b"
      ]
    },
    "@opam/ptime@opam:0.8.5@0051d642": {
      "id": "@opam/ptime@opam:0.8.5@0051d642",
      "name": "@opam/ptime",
      "version": "opam:0.8.5",
      "source": {
        "type": "install",
        "source": [
          "archive:https://opam.ocaml.org/cache/md5/4d/4d48055d623ecf2db792439b3e96a520#md5:4d48055d623ecf2db792439b3e96a520",
          "archive:https://erratique.ch/software/ptime/releases/ptime-0.8.5.tbz#md5:4d48055d623ecf2db792439b3e96a520"
        ],
        "opam": {
          "name": "ptime",
          "version": "0.8.5",
          "path": "integrationtest.esy.lock/opam/ptime.0.8.5"
        }
      },
      "overrides": [],
      "dependencies": [
        "ocaml@4.8.1000@d41d8cd9", "@opam/topkg@opam:1.0.1@a42c631e",
        "@opam/result@opam:1.5@6b753c82",
        "@opam/ocamlfind@opam:1.8.1@ff07b0f9",
        "@opam/ocamlbuild@opam:0.14.0@6ac75d03",
        "@esy-ocaml/substs@0.0.1@d41d8cd9"
      ],
      "devDependencies": [
        "ocaml@4.8.1000@d41d8cd9", "@opam/result@opam:1.5@6b753c82"
      ]
    },
    "@opam/psq@opam:0.2.0@247756d4": {
      "id": "@opam/psq@opam:0.2.0@247756d4",
      "name": "@opam/psq",
      "version": "opam:0.2.0",
      "source": {
        "type": "install",
        "source": [
          "archive:https://opam.ocaml.org/cache/md5/b9/b94fb15f8878172bf58446b7d0fb7c1e#md5:b94fb15f8878172bf58446b7d0fb7c1e",
          "archive:https://github.com/pqwy/psq/releases/download/v0.2.0/psq-v0.2.0.tbz#md5:b94fb15f8878172bf58446b7d0fb7c1e"
        ],
        "opam": {
          "name": "psq",
          "version": "0.2.0",
          "path": "integrationtest.esy.lock/opam/psq.0.2.0"
        }
      },
      "overrides": [],
      "dependencies": [
        "ocaml@4.8.1000@d41d8cd9", "@opam/seq@opam:base@d8d7de1d",
        "@opam/dune@opam:2.5.0@aef1678b", "@esy-ocaml/substs@0.0.1@d41d8cd9"
      ],
      "devDependencies": [
        "ocaml@4.8.1000@d41d8cd9", "@opam/seq@opam:base@d8d7de1d",
        "@opam/dune@opam:2.5.0@aef1678b"
      ]
    },
    "@opam/printbox@opam:0.5@82f5d436": {
      "id": "@opam/printbox@opam:0.5@82f5d436",
      "name": "@opam/printbox",
      "version": "opam:0.5",
      "source": {
        "type": "install",
        "source": [
          "archive:https://opam.ocaml.org/cache/md5/2c/2cd18b6198d58c27d1bbec4d18836353#md5:2cd18b6198d58c27d1bbec4d18836353",
          "archive:https://github.com/c-cube/printbox/archive/0.5.tar.gz#md5:2cd18b6198d58c27d1bbec4d18836353"
        ],
        "opam": {
          "name": "printbox",
          "version": "0.5",
          "path": "integrationtest.esy.lock/opam/printbox.0.5"
        }
      },
      "overrides": [],
      "dependencies": [
        "ocaml@4.8.1000@d41d8cd9", "@opam/uutf@opam:1.0.2@4440868f",
        "@opam/uucp@opam:13.0.0@e9b515e0", "@opam/tyxml@opam:4.4.0@1dca5713",
        "@opam/dune@opam:2.5.0@aef1678b",
        "@opam/base-bytes@opam:base@19d0c2ff",
        "@esy-ocaml/substs@0.0.1@d41d8cd9"
      ],
      "devDependencies": [
        "ocaml@4.8.1000@d41d8cd9", "@opam/dune@opam:2.5.0@aef1678b",
        "@opam/base-bytes@opam:base@19d0c2ff"
      ]
    },
    "@opam/ppxlib@opam:0.8.1@e7b0b240": {
      "id": "@opam/ppxlib@opam:0.8.1@e7b0b240",
      "name": "@opam/ppxlib",
      "version": "opam:0.8.1",
      "source": {
        "type": "install",
        "source": [
          "archive:https://opam.ocaml.org/cache/sha256/a5/a5cb79ee83bba80304b65bc47f2985382bef89668b1b46f9ffb3734c2f2f7521#sha256:a5cb79ee83bba80304b65bc47f2985382bef89668b1b46f9ffb3734c2f2f7521",
          "archive:https://github.com/ocaml-ppx/ppxlib/releases/download/0.8.1/ppxlib-0.8.1.tbz#sha256:a5cb79ee83bba80304b65bc47f2985382bef89668b1b46f9ffb3734c2f2f7521"
        ],
        "opam": {
          "name": "ppxlib",
          "version": "0.8.1",
          "path": "integrationtest.esy.lock/opam/ppxlib.0.8.1"
        }
      },
      "overrides": [],
      "dependencies": [
        "ocaml@4.8.1000@d41d8cd9", "@opam/stdio@opam:v0.12.0@04b3b004",
        "@opam/ppx_derivers@opam:1.2.1@ecf0aa45",
        "@opam/ocaml-migrate-parsetree@opam:1.7.1@8ba9246f",
        "@opam/ocaml-compiler-libs@opam:v0.12.1@5c34eb0d",
        "@opam/dune@opam:2.5.0@aef1678b", "@opam/base@opam:v0.12.2@d687150c",
        "@esy-ocaml/substs@0.0.1@d41d8cd9"
      ],
      "devDependencies": [
        "ocaml@4.8.1000@d41d8cd9", "@opam/stdio@opam:v0.12.0@04b3b004",
        "@opam/ppx_derivers@opam:1.2.1@ecf0aa45",
        "@opam/ocaml-migrate-parsetree@opam:1.7.1@8ba9246f",
        "@opam/ocaml-compiler-libs@opam:v0.12.1@5c34eb0d",
        "@opam/dune@opam:2.5.0@aef1678b", "@opam/base@opam:v0.12.2@d687150c"
      ]
    },
    "@opam/ppxfind@opam:1.4@c51fd7bf": {
      "id": "@opam/ppxfind@opam:1.4@c51fd7bf",
      "name": "@opam/ppxfind",
      "version": "opam:1.4",
      "source": {
        "type": "install",
        "source": [
          "archive:https://opam.ocaml.org/cache/sha256/98/98291c69f04f7f7b7cdad1b5d786c70fc595559d4663cc04cb711ac132db4971#sha256:98291c69f04f7f7b7cdad1b5d786c70fc595559d4663cc04cb711ac132db4971",
          "archive:https://github.com/diml/ppxfind/releases/download/1.4/ppxfind-1.4.tbz#sha256:98291c69f04f7f7b7cdad1b5d786c70fc595559d4663cc04cb711ac132db4971"
        ],
        "opam": {
          "name": "ppxfind",
          "version": "1.4",
          "path": "integrationtest.esy.lock/opam/ppxfind.1.4"
        }
      },
      "overrides": [],
      "dependencies": [
        "ocaml@4.8.1000@d41d8cd9", "@opam/ocamlfind@opam:1.8.1@ff07b0f9",
        "@opam/ocaml-migrate-parsetree@opam:1.7.1@8ba9246f",
        "@opam/dune@opam:2.5.0@aef1678b", "@esy-ocaml/substs@0.0.1@d41d8cd9"
      ],
      "devDependencies": [
        "ocaml@4.8.1000@d41d8cd9", "@opam/ocamlfind@opam:1.8.1@ff07b0f9",
        "@opam/ocaml-migrate-parsetree@opam:1.7.1@8ba9246f",
        "@opam/dune@opam:2.5.0@aef1678b"
      ]
    },
    "@opam/ppx_yojson_conv_lib@opam:v0.13.0@97a4cb97": {
      "id": "@opam/ppx_yojson_conv_lib@opam:v0.13.0@97a4cb97",
      "name": "@opam/ppx_yojson_conv_lib",
      "version": "opam:v0.13.0",
      "source": {
        "type": "install",
        "source": [
          "archive:https://opam.ocaml.org/cache/md5/79/790fade9ecff5767dd48cd49c9bba2f3#md5:790fade9ecff5767dd48cd49c9bba2f3",
          "archive:https://ocaml.janestreet.com/ocaml-core/v0.13/files/ppx_yojson_conv_lib-v0.13.0.tar.gz#md5:790fade9ecff5767dd48cd49c9bba2f3"
        ],
        "opam": {
          "name": "ppx_yojson_conv_lib",
          "version": "v0.13.0",
          "path": "integrationtest.esy.lock/opam/ppx_yojson_conv_lib.v0.13.0"
        }
      },
      "overrides": [],
      "dependencies": [
        "ocaml@4.8.1000@d41d8cd9",
        "@opam/yojson@github:onivim/yojson:yojson.opam#f480aef@d41d8cd9",
        "@opam/dune@opam:2.5.0@aef1678b", "@esy-ocaml/substs@0.0.1@d41d8cd9"
      ],
      "devDependencies": [
        "ocaml@4.8.1000@d41d8cd9",
        "@opam/yojson@github:onivim/yojson:yojson.opam#f480aef@d41d8cd9",
        "@opam/dune@opam:2.5.0@aef1678b"
      ]
    },
    "@opam/ppx_tools_versioned@opam:5.2.3@4994ec80": {
      "id": "@opam/ppx_tools_versioned@opam:5.2.3@4994ec80",
      "name": "@opam/ppx_tools_versioned",
      "version": "opam:5.2.3",
      "source": {
        "type": "install",
        "source": [
          "archive:https://opam.ocaml.org/cache/md5/b1/b1455e5a4a1bcd9ddbfcf712ccbd4262#md5:b1455e5a4a1bcd9ddbfcf712ccbd4262",
          "archive:https://github.com/ocaml-ppx/ppx_tools_versioned/archive/5.2.3.tar.gz#md5:b1455e5a4a1bcd9ddbfcf712ccbd4262"
        ],
        "opam": {
          "name": "ppx_tools_versioned",
          "version": "5.2.3",
          "path": "integrationtest.esy.lock/opam/ppx_tools_versioned.5.2.3"
        }
      },
      "overrides": [],
      "dependencies": [
        "ocaml@4.8.1000@d41d8cd9",
        "@opam/ocaml-migrate-parsetree@opam:1.7.1@8ba9246f",
        "@opam/dune@opam:2.5.0@aef1678b", "@esy-ocaml/substs@0.0.1@d41d8cd9"
      ],
      "devDependencies": [
        "ocaml@4.8.1000@d41d8cd9",
        "@opam/ocaml-migrate-parsetree@opam:1.7.1@8ba9246f",
        "@opam/dune@opam:2.5.0@aef1678b"
      ]
    },
    "@opam/ppx_tools@opam:6.0+4.08.0@5f5453f4": {
      "id": "@opam/ppx_tools@opam:6.0+4.08.0@5f5453f4",
      "name": "@opam/ppx_tools",
      "version": "opam:6.0+4.08.0",
      "source": {
        "type": "install",
        "source": [
          "archive:https://opam.ocaml.org/cache/md5/80/801e82103fee7ce1e4a59ab670601952#md5:801e82103fee7ce1e4a59ab670601952",
          "archive:https://github.com/ocaml-ppx/ppx_tools/archive/6.0+4.08.0.tar.gz#md5:801e82103fee7ce1e4a59ab670601952"
        ],
        "opam": {
          "name": "ppx_tools",
          "version": "6.0+4.08.0",
          "path": "integrationtest.esy.lock/opam/ppx_tools.6.0+4.08.0"
        }
      },
      "overrides": [],
      "dependencies": [
        "ocaml@4.8.1000@d41d8cd9", "@opam/dune@opam:2.5.0@aef1678b",
        "@esy-ocaml/substs@0.0.1@d41d8cd9"
      ],
      "devDependencies": [
        "ocaml@4.8.1000@d41d8cd9", "@opam/dune@opam:2.5.0@aef1678b"
      ]
    },
    "@opam/ppx_let@opam:v0.12.0@b52d29f3": {
      "id": "@opam/ppx_let@opam:v0.12.0@b52d29f3",
      "name": "@opam/ppx_let",
      "version": "opam:v0.12.0",
      "source": {
        "type": "install",
        "source": [
          "archive:https://opam.ocaml.org/cache/md5/8e/8ebaa03cb252e29c3152cf32e5769e83#md5:8ebaa03cb252e29c3152cf32e5769e83",
          "archive:https://ocaml.janestreet.com/ocaml-core/v0.12/files/ppx_let-v0.12.0.tar.gz#md5:8ebaa03cb252e29c3152cf32e5769e83"
        ],
        "opam": {
          "name": "ppx_let",
          "version": "v0.12.0",
          "path": "integrationtest.esy.lock/opam/ppx_let.v0.12.0"
        }
      },
      "overrides": [],
      "dependencies": [
        "ocaml@4.8.1000@d41d8cd9", "@opam/ppxlib@opam:0.8.1@e7b0b240",
        "@opam/dune@opam:2.5.0@aef1678b", "@opam/base@opam:v0.12.2@d687150c",
        "@esy-ocaml/substs@0.0.1@d41d8cd9"
      ],
      "devDependencies": [
        "ocaml@4.8.1000@d41d8cd9", "@opam/ppxlib@opam:0.8.1@e7b0b240",
        "@opam/dune@opam:2.5.0@aef1678b", "@opam/base@opam:v0.12.2@d687150c"
      ]
    },
    "@opam/ppx_deriving_yojson@opam:3.5.2@ca415fbe": {
      "id": "@opam/ppx_deriving_yojson@opam:3.5.2@ca415fbe",
      "name": "@opam/ppx_deriving_yojson",
      "version": "opam:3.5.2",
      "source": {
        "type": "install",
        "source": [
          "archive:https://opam.ocaml.org/cache/sha256/05/05fd2cf932b54d59daf8aaa23e74ca27c2a20301b753130e344c311910a39b63#sha256:05fd2cf932b54d59daf8aaa23e74ca27c2a20301b753130e344c311910a39b63",
          "archive:https://github.com/ocaml-ppx/ppx_deriving_yojson/archive/v3.5.2.tar.gz#sha256:05fd2cf932b54d59daf8aaa23e74ca27c2a20301b753130e344c311910a39b63"
        ],
        "opam": {
          "name": "ppx_deriving_yojson",
          "version": "3.5.2",
          "path": "integrationtest.esy.lock/opam/ppx_deriving_yojson.3.5.2"
        }
      },
      "overrides": [],
      "dependencies": [
        "ocaml@4.8.1000@d41d8cd9",
        "@opam/yojson@github:onivim/yojson:yojson.opam#f480aef@d41d8cd9",
        "@opam/result@opam:1.5@6b753c82", "@opam/ppxfind@opam:1.4@c51fd7bf",
        "@opam/ppx_tools@opam:6.0+4.08.0@5f5453f4",
        "@opam/ppx_deriving@opam:4.4.1@208c6c8f",
        "@opam/dune@opam:2.5.0@aef1678b", "@opam/cppo@opam:1.6.6@f4f83858",
        "@esy-ocaml/substs@0.0.1@d41d8cd9"
      ],
      "devDependencies": [
        "ocaml@4.8.1000@d41d8cd9",
        "@opam/yojson@github:onivim/yojson:yojson.opam#f480aef@d41d8cd9",
        "@opam/result@opam:1.5@6b753c82",
        "@opam/ppx_deriving@opam:4.4.1@208c6c8f",
        "@opam/dune@opam:2.5.0@aef1678b"
      ]
    },
    "@opam/ppx_deriving@opam:4.4.1@208c6c8f": {
      "id": "@opam/ppx_deriving@opam:4.4.1@208c6c8f",
      "name": "@opam/ppx_deriving",
      "version": "opam:4.4.1",
      "source": {
        "type": "install",
        "source": [
          "archive:https://opam.ocaml.org/cache/sha256/27/27bc57774724fc4f48775f2011375a5ee1439570204abbf6607761c472757e2f#sha256:27bc57774724fc4f48775f2011375a5ee1439570204abbf6607761c472757e2f",
          "archive:https://github.com/ocaml-ppx/ppx_deriving/archive/v4.4.1.tar.gz#sha256:27bc57774724fc4f48775f2011375a5ee1439570204abbf6607761c472757e2f"
        ],
        "opam": {
          "name": "ppx_deriving",
          "version": "4.4.1",
          "path": "integrationtest.esy.lock/opam/ppx_deriving.4.4.1"
        }
      },
      "overrides": [],
      "dependencies": [
        "ocaml@4.8.1000@d41d8cd9", "@opam/result@opam:1.5@6b753c82",
        "@opam/ppxfind@opam:1.4@c51fd7bf",
        "@opam/ppx_tools@opam:6.0+4.08.0@5f5453f4",
        "@opam/ppx_derivers@opam:1.2.1@ecf0aa45",
        "@opam/ocaml-migrate-parsetree@opam:1.7.1@8ba9246f",
        "@opam/dune@opam:2.5.0@aef1678b", "@opam/cppo@opam:1.6.6@f4f83858",
        "@esy-ocaml/substs@0.0.1@d41d8cd9"
      ],
      "devDependencies": [
        "ocaml@4.8.1000@d41d8cd9", "@opam/result@opam:1.5@6b753c82",
        "@opam/ppx_tools@opam:6.0+4.08.0@5f5453f4",
        "@opam/ppx_derivers@opam:1.2.1@ecf0aa45",
        "@opam/ocaml-migrate-parsetree@opam:1.7.1@8ba9246f",
        "@opam/dune@opam:2.5.0@aef1678b"
      ]
    },
    "@opam/ppx_derivers@opam:1.2.1@ecf0aa45": {
      "id": "@opam/ppx_derivers@opam:1.2.1@ecf0aa45",
      "name": "@opam/ppx_derivers",
      "version": "opam:1.2.1",
      "source": {
        "type": "install",
        "source": [
          "archive:https://opam.ocaml.org/cache/md5/5d/5dc2bf130c1db3c731fe0fffc5648b41#md5:5dc2bf130c1db3c731fe0fffc5648b41",
          "archive:https://github.com/ocaml-ppx/ppx_derivers/archive/1.2.1.tar.gz#md5:5dc2bf130c1db3c731fe0fffc5648b41"
        ],
        "opam": {
          "name": "ppx_derivers",
          "version": "1.2.1",
          "path": "integrationtest.esy.lock/opam/ppx_derivers.1.2.1"
        }
      },
      "overrides": [],
      "dependencies": [
        "ocaml@4.8.1000@d41d8cd9", "@opam/dune@opam:2.5.0@aef1678b",
        "@esy-ocaml/substs@0.0.1@d41d8cd9"
      ],
      "devDependencies": [
        "ocaml@4.8.1000@d41d8cd9", "@opam/dune@opam:2.5.0@aef1678b"
      ]
    },
    "@opam/ocplib-endian@opam:1.1@84c1ca88": {
      "id": "@opam/ocplib-endian@opam:1.1@84c1ca88",
      "name": "@opam/ocplib-endian",
      "version": "opam:1.1",
      "source": {
        "type": "install",
        "source": [
          "archive:https://opam.ocaml.org/cache/md5/de/dedf4d69c1b87b3c6c7234f632399285#md5:dedf4d69c1b87b3c6c7234f632399285",
          "archive:https://github.com/OCamlPro/ocplib-endian/archive/1.1.tar.gz#md5:dedf4d69c1b87b3c6c7234f632399285"
        ],
        "opam": {
          "name": "ocplib-endian",
          "version": "1.1",
          "path": "integrationtest.esy.lock/opam/ocplib-endian.1.1"
        }
      },
      "overrides": [],
      "dependencies": [
        "ocaml@4.8.1000@d41d8cd9", "@opam/dune@opam:2.5.0@aef1678b",
        "@opam/cppo@opam:1.6.6@f4f83858",
        "@opam/base-bytes@opam:base@19d0c2ff",
        "@esy-ocaml/substs@0.0.1@d41d8cd9"
      ],
      "devDependencies": [
        "ocaml@4.8.1000@d41d8cd9", "@opam/dune@opam:2.5.0@aef1678b",
        "@opam/base-bytes@opam:base@19d0c2ff"
      ]
    },
    "@opam/ocamlfind@opam:1.8.1@ff07b0f9": {
      "id": "@opam/ocamlfind@opam:1.8.1@ff07b0f9",
      "name": "@opam/ocamlfind",
      "version": "opam:1.8.1",
      "source": {
        "type": "install",
        "source": [
          "archive:https://opam.ocaml.org/cache/md5/18/18ca650982c15536616dea0e422cbd8c#md5:18ca650982c15536616dea0e422cbd8c",
          "archive:http://download2.camlcity.org/download/findlib-1.8.1.tar.gz#md5:18ca650982c15536616dea0e422cbd8c",
          "archive:http://download.camlcity.org/download/findlib-1.8.1.tar.gz#md5:18ca650982c15536616dea0e422cbd8c"
        ],
        "opam": {
          "name": "ocamlfind",
          "version": "1.8.1",
          "path": "integrationtest.esy.lock/opam/ocamlfind.1.8.1"
        }
      },
      "overrides": [
        {
          "opamoverride":
            "integrationtest.esy.lock/overrides/opam__s__ocamlfind_opam__c__1.8.1_opam_override"
        }
      ],
      "dependencies": [
        "ocaml@4.8.1000@d41d8cd9", "@opam/conf-m4@opam:1@3b2b148a",
        "@esy-ocaml/substs@0.0.1@d41d8cd9"
      ],
      "devDependencies": [ "ocaml@4.8.1000@d41d8cd9" ]
    },
    "@opam/ocamlbuild@opam:0.14.0@6ac75d03": {
      "id": "@opam/ocamlbuild@opam:0.14.0@6ac75d03",
      "name": "@opam/ocamlbuild",
      "version": "opam:0.14.0",
      "source": {
        "type": "install",
        "source": [
          "archive:https://opam.ocaml.org/cache/sha256/87/87b29ce96958096c0a1a8eeafeb6268077b2d11e1bf2b3de0f5ebc9cf8d42e78#sha256:87b29ce96958096c0a1a8eeafeb6268077b2d11e1bf2b3de0f5ebc9cf8d42e78",
          "archive:https://github.com/ocaml/ocamlbuild/archive/0.14.0.tar.gz#sha256:87b29ce96958096c0a1a8eeafeb6268077b2d11e1bf2b3de0f5ebc9cf8d42e78"
        ],
        "opam": {
          "name": "ocamlbuild",
          "version": "0.14.0",
          "path": "integrationtest.esy.lock/opam/ocamlbuild.0.14.0"
        }
      },
      "overrides": [
        {
          "opamoverride":
            "integrationtest.esy.lock/overrides/opam__s__ocamlbuild_opam__c__0.14.0_opam_override"
        }
      ],
      "dependencies": [
        "ocaml@4.8.1000@d41d8cd9", "@esy-ocaml/substs@0.0.1@d41d8cd9"
      ],
      "devDependencies": [ "ocaml@4.8.1000@d41d8cd9" ]
    },
    "@opam/ocaml-migrate-parsetree@opam:1.7.1@8ba9246f": {
      "id": "@opam/ocaml-migrate-parsetree@opam:1.7.1@8ba9246f",
      "name": "@opam/ocaml-migrate-parsetree",
      "version": "opam:1.7.1",
      "source": {
        "type": "install",
        "source": [
          "archive:https://opam.ocaml.org/cache/sha256/41/41a37f1ad93ffa1e40e5c91002e6840cf9b6c37385da1c9db833014e8d6103b8#sha256:41a37f1ad93ffa1e40e5c91002e6840cf9b6c37385da1c9db833014e8d6103b8",
          "archive:https://github.com/ocaml-ppx/ocaml-migrate-parsetree/releases/download/v1.7.1/ocaml-migrate-parsetree-v1.7.1.tbz#sha256:41a37f1ad93ffa1e40e5c91002e6840cf9b6c37385da1c9db833014e8d6103b8"
        ],
        "opam": {
          "name": "ocaml-migrate-parsetree",
          "version": "1.7.1",
          "path":
            "integrationtest.esy.lock/opam/ocaml-migrate-parsetree.1.7.1"
        }
      },
      "overrides": [],
      "dependencies": [
        "ocaml@4.8.1000@d41d8cd9", "@opam/result@opam:1.5@6b753c82",
        "@opam/ppx_derivers@opam:1.2.1@ecf0aa45",
        "@opam/dune@opam:2.5.0@aef1678b", "@esy-ocaml/substs@0.0.1@d41d8cd9"
      ],
      "devDependencies": [
        "ocaml@4.8.1000@d41d8cd9", "@opam/result@opam:1.5@6b753c82",
        "@opam/ppx_derivers@opam:1.2.1@ecf0aa45",
        "@opam/dune@opam:2.5.0@aef1678b"
      ]
    },
    "@opam/ocaml-lsp-server@github:ocaml/ocaml-lsp:ocaml-lsp-server.opam#04733ed@d41d8cd9": {
      "id":
        "@opam/ocaml-lsp-server@github:ocaml/ocaml-lsp:ocaml-lsp-server.opam#04733ed@d41d8cd9",
      "name": "@opam/ocaml-lsp-server",
      "version": "github:ocaml/ocaml-lsp:ocaml-lsp-server.opam#04733ed",
      "source": {
        "type": "install",
        "source": [ "github:ocaml/ocaml-lsp:ocaml-lsp-server.opam#04733ed" ]
      },
      "overrides": [],
      "dependencies": [
        "ocaml@4.8.1000@d41d8cd9",
        "@opam/yojson@github:onivim/yojson:yojson.opam#f480aef@d41d8cd9",
        "@opam/stdlib-shims@opam:0.1.0@d957c903",
        "@opam/ppx_yojson_conv_lib@opam:v0.13.0@97a4cb97",
        "@opam/ocamlfind@opam:1.8.1@ff07b0f9",
        "@opam/menhir@opam:20200211@26571604",
        "@opam/dune@opam:2.5.0@aef1678b", "@esy-ocaml/substs@0.0.1@d41d8cd9"
      ],
      "devDependencies": [
        "ocaml@4.8.1000@d41d8cd9",
        "@opam/yojson@github:onivim/yojson:yojson.opam#f480aef@d41d8cd9",
        "@opam/stdlib-shims@opam:0.1.0@d957c903",
        "@opam/ppx_yojson_conv_lib@opam:v0.13.0@97a4cb97",
        "@opam/ocamlfind@opam:1.8.1@ff07b0f9",
        "@opam/menhir@opam:20200211@26571604",
        "@opam/dune@opam:2.5.0@aef1678b"
      ]
    },
    "@opam/ocaml-compiler-libs@opam:v0.12.1@5c34eb0d": {
      "id": "@opam/ocaml-compiler-libs@opam:v0.12.1@5c34eb0d",
      "name": "@opam/ocaml-compiler-libs",
      "version": "opam:v0.12.1",
      "source": {
        "type": "install",
        "source": [
          "archive:https://opam.ocaml.org/cache/md5/2f/2f929af7c764a3f681a5671f271210c4#md5:2f929af7c764a3f681a5671f271210c4",
          "archive:https://github.com/janestreet/ocaml-compiler-libs/archive/v0.12.1.tar.gz#md5:2f929af7c764a3f681a5671f271210c4"
        ],
        "opam": {
          "name": "ocaml-compiler-libs",
          "version": "v0.12.1",
          "path": "integrationtest.esy.lock/opam/ocaml-compiler-libs.v0.12.1"
        }
      },
      "overrides": [],
      "dependencies": [
        "ocaml@4.8.1000@d41d8cd9", "@opam/dune@opam:2.5.0@aef1678b",
        "@esy-ocaml/substs@0.0.1@d41d8cd9"
      ],
      "devDependencies": [
        "ocaml@4.8.1000@d41d8cd9", "@opam/dune@opam:2.5.0@aef1678b"
      ]
    },
    "@opam/mmap@opam:1.1.0@b85334ff": {
      "id": "@opam/mmap@opam:1.1.0@b85334ff",
      "name": "@opam/mmap",
      "version": "opam:1.1.0",
      "source": {
        "type": "install",
        "source": [
          "archive:https://opam.ocaml.org/cache/md5/8c/8c5d5fbc537296dc525867535fb878ba#md5:8c5d5fbc537296dc525867535fb878ba",
          "archive:https://github.com/mirage/mmap/releases/download/v1.1.0/mmap-v1.1.0.tbz#md5:8c5d5fbc537296dc525867535fb878ba"
        ],
        "opam": {
          "name": "mmap",
          "version": "1.1.0",
          "path": "integrationtest.esy.lock/opam/mmap.1.1.0"
        }
      },
      "overrides": [],
      "dependencies": [
        "ocaml@4.8.1000@d41d8cd9", "@opam/dune@opam:2.5.0@aef1678b",
        "@esy-ocaml/substs@0.0.1@d41d8cd9"
      ],
      "devDependencies": [
        "ocaml@4.8.1000@d41d8cd9", "@opam/dune@opam:2.5.0@aef1678b"
      ]
    },
    "@opam/merlin-extend@opam:0.4@64c45329": {
      "id": "@opam/merlin-extend@opam:0.4@64c45329",
      "name": "@opam/merlin-extend",
      "version": "opam:0.4",
      "source": {
        "type": "install",
        "source": [
          "archive:https://opam.ocaml.org/cache/md5/06/0663a58f2c45fad71615fbf0f6dd2e51#md5:0663a58f2c45fad71615fbf0f6dd2e51",
          "archive:https://github.com/let-def/merlin-extend/archive/v0.4.tar.gz#md5:0663a58f2c45fad71615fbf0f6dd2e51"
        ],
        "opam": {
          "name": "merlin-extend",
          "version": "0.4",
          "path": "integrationtest.esy.lock/opam/merlin-extend.0.4"
        }
      },
      "overrides": [],
      "dependencies": [
        "ocaml@4.8.1000@d41d8cd9", "@opam/dune@opam:2.5.0@aef1678b",
        "@opam/cppo@opam:1.6.6@f4f83858", "@esy-ocaml/substs@0.0.1@d41d8cd9"
      ],
      "devDependencies": [
        "ocaml@4.8.1000@d41d8cd9", "@opam/dune@opam:2.5.0@aef1678b"
      ]
    },
    "@opam/merlin@opam:3.3.4@5fcabf21": {
      "id": "@opam/merlin@opam:3.3.4@5fcabf21",
      "name": "@opam/merlin",
      "version": "opam:3.3.4",
      "source": {
        "type": "install",
        "source": [
          "archive:https://opam.ocaml.org/cache/sha256/ad/adcde0ebe3dce183bae0df1cc988e0aa5cd4e446b59bc081d5350f6b58cc9d8b#sha256:adcde0ebe3dce183bae0df1cc988e0aa5cd4e446b59bc081d5350f6b58cc9d8b",
          "archive:https://github.com/ocaml/merlin/releases/download/v3.3.4/merlin-v3.3.4.tbz#sha256:adcde0ebe3dce183bae0df1cc988e0aa5cd4e446b59bc081d5350f6b58cc9d8b"
        ],
        "opam": {
          "name": "merlin",
          "version": "3.3.4",
          "path": "integrationtest.esy.lock/opam/merlin.3.3.4"
        }
      },
      "overrides": [],
      "dependencies": [
        "ocaml@4.8.1000@d41d8cd9",
        "@opam/yojson@github:onivim/yojson:yojson.opam#f480aef@d41d8cd9",
        "@opam/ocamlfind@opam:1.8.1@ff07b0f9",
        "@opam/dune@opam:2.5.0@aef1678b", "@esy-ocaml/substs@0.0.1@d41d8cd9"
      ],
      "devDependencies": [
        "ocaml@4.8.1000@d41d8cd9",
        "@opam/yojson@github:onivim/yojson:yojson.opam#f480aef@d41d8cd9",
        "@opam/ocamlfind@opam:1.8.1@ff07b0f9",
        "@opam/dune@opam:2.5.0@aef1678b"
      ]
    },
    "@opam/menhirSdk@opam:20200211@b2a79ec0": {
      "id": "@opam/menhirSdk@opam:20200211@b2a79ec0",
      "name": "@opam/menhirSdk",
      "version": "opam:20200211",
      "source": {
        "type": "install",
        "source": [
          "archive:https://opam.ocaml.org/cache/md5/01/01577e5f15380c35bdaa8fd818204560#md5:01577e5f15380c35bdaa8fd818204560",
          "archive:https://gitlab.inria.fr/fpottier/menhir/repository/20200211/archive.tar.gz#md5:01577e5f15380c35bdaa8fd818204560"
        ],
        "opam": {
          "name": "menhirSdk",
          "version": "20200211",
          "path": "integrationtest.esy.lock/opam/menhirSdk.20200211"
        }
      },
      "overrides": [],
      "dependencies": [
        "ocaml@4.8.1000@d41d8cd9", "@opam/dune@opam:2.5.0@aef1678b",
        "@esy-ocaml/substs@0.0.1@d41d8cd9"
      ],
      "devDependencies": [
        "ocaml@4.8.1000@d41d8cd9", "@opam/dune@opam:2.5.0@aef1678b"
      ]
    },
    "@opam/menhirLib@opam:20200211@93d0f001": {
      "id": "@opam/menhirLib@opam:20200211@93d0f001",
      "name": "@opam/menhirLib",
      "version": "opam:20200211",
      "source": {
        "type": "install",
        "source": [
          "archive:https://opam.ocaml.org/cache/md5/01/01577e5f15380c35bdaa8fd818204560#md5:01577e5f15380c35bdaa8fd818204560",
          "archive:https://gitlab.inria.fr/fpottier/menhir/repository/20200211/archive.tar.gz#md5:01577e5f15380c35bdaa8fd818204560"
        ],
        "opam": {
          "name": "menhirLib",
          "version": "20200211",
          "path": "integrationtest.esy.lock/opam/menhirLib.20200211"
        }
      },
      "overrides": [],
      "dependencies": [
        "ocaml@4.8.1000@d41d8cd9", "@opam/dune@opam:2.5.0@aef1678b",
        "@esy-ocaml/substs@0.0.1@d41d8cd9"
      ],
      "devDependencies": [
        "ocaml@4.8.1000@d41d8cd9", "@opam/dune@opam:2.5.0@aef1678b"
      ]
    },
    "@opam/menhir@opam:20200211@26571604": {
      "id": "@opam/menhir@opam:20200211@26571604",
      "name": "@opam/menhir",
      "version": "opam:20200211",
      "source": {
        "type": "install",
        "source": [
          "archive:https://opam.ocaml.org/cache/md5/01/01577e5f15380c35bdaa8fd818204560#md5:01577e5f15380c35bdaa8fd818204560",
          "archive:https://gitlab.inria.fr/fpottier/menhir/repository/20200211/archive.tar.gz#md5:01577e5f15380c35bdaa8fd818204560"
        ],
        "opam": {
          "name": "menhir",
          "version": "20200211",
          "path": "integrationtest.esy.lock/opam/menhir.20200211"
        }
      },
      "overrides": [
        {
          "opamoverride":
            "integrationtest.esy.lock/overrides/opam__s__menhir_opam__c__20200211_opam_override"
        }
      ],
      "dependencies": [
        "ocaml@4.8.1000@d41d8cd9", "@opam/menhirSdk@opam:20200211@b2a79ec0",
        "@opam/menhirLib@opam:20200211@93d0f001",
        "@opam/fix@opam:20200131@0ecd2f01", "@opam/dune@opam:2.5.0@aef1678b",
        "@esy-ocaml/substs@0.0.1@d41d8cd9"
      ],
      "devDependencies": [
        "ocaml@4.8.1000@d41d8cd9", "@opam/menhirSdk@opam:20200211@b2a79ec0",
        "@opam/menhirLib@opam:20200211@93d0f001",
        "@opam/dune@opam:2.5.0@aef1678b"
      ]
    },
    "@opam/markup@opam:0.8.2@87975241": {
      "id": "@opam/markup@opam:0.8.2@87975241",
      "name": "@opam/markup",
      "version": "opam:0.8.2",
      "source": {
        "type": "install",
        "source": [
          "archive:https://opam.ocaml.org/cache/md5/0f/0fe6b3a04d941ca40a5efdd082f1183d#md5:0fe6b3a04d941ca40a5efdd082f1183d",
          "archive:https://github.com/aantron/markup.ml/archive/0.8.2.tar.gz#md5:0fe6b3a04d941ca40a5efdd082f1183d"
        ],
        "opam": {
          "name": "markup",
          "version": "0.8.2",
          "path": "integrationtest.esy.lock/opam/markup.0.8.2"
        }
      },
      "overrides": [],
      "dependencies": [
        "ocaml@4.8.1000@d41d8cd9", "@opam/uutf@opam:1.0.2@4440868f",
        "@opam/uchar@opam:0.0.2@c8218eea", "@opam/dune@opam:2.5.0@aef1678b",
        "@esy-ocaml/substs@0.0.1@d41d8cd9"
      ],
      "devDependencies": [
        "ocaml@4.8.1000@d41d8cd9", "@opam/uutf@opam:1.0.2@4440868f",
        "@opam/uchar@opam:0.0.2@c8218eea", "@opam/dune@opam:2.5.0@aef1678b"
      ]
    },
    "@opam/lwt_react@opam:1.1.3@72987fcf": {
      "id": "@opam/lwt_react@opam:1.1.3@72987fcf",
      "name": "@opam/lwt_react",
      "version": "opam:1.1.3",
      "source": {
        "type": "install",
        "source": [
          "archive:https://opam.ocaml.org/cache/md5/1a/1a72b5ae4245707c12656632a25fc18c#md5:1a72b5ae4245707c12656632a25fc18c",
          "archive:https://github.com/ocsigen/lwt/archive/4.3.0.tar.gz#md5:1a72b5ae4245707c12656632a25fc18c"
        ],
        "opam": {
          "name": "lwt_react",
          "version": "1.1.3",
          "path": "integrationtest.esy.lock/opam/lwt_react.1.1.3"
        }
      },
      "overrides": [],
      "dependencies": [
        "ocaml@4.8.1000@d41d8cd9", "@opam/react@opam:1.2.1@0e11855f",
        "@opam/lwt@opam:4.5.0@677655b4", "@opam/dune@opam:2.5.0@aef1678b",
        "@esy-ocaml/substs@0.0.1@d41d8cd9"
      ],
      "devDependencies": [
        "ocaml@4.8.1000@d41d8cd9", "@opam/react@opam:1.2.1@0e11855f",
        "@opam/lwt@opam:4.5.0@677655b4", "@opam/dune@opam:2.5.0@aef1678b"
      ]
    },
    "@opam/lwt_ppx@opam:1.2.2@ee59a0be": {
      "id": "@opam/lwt_ppx@opam:1.2.2@ee59a0be",
      "name": "@opam/lwt_ppx",
      "version": "opam:1.2.2",
      "source": {
        "type": "install",
        "source": [
          "archive:https://opam.ocaml.org/cache/md5/2c/2ce7827948adc611319f9449e4519070#md5:2ce7827948adc611319f9449e4519070",
          "archive:https://github.com/ocsigen/lwt/archive/4.2.0.tar.gz#md5:2ce7827948adc611319f9449e4519070"
        ],
        "opam": {
          "name": "lwt_ppx",
          "version": "1.2.2",
          "path": "integrationtest.esy.lock/opam/lwt_ppx.1.2.2"
        }
      },
      "overrides": [],
      "dependencies": [
        "ocaml@4.8.1000@d41d8cd9",
        "@opam/ppx_tools_versioned@opam:5.2.3@4994ec80",
        "@opam/ocaml-migrate-parsetree@opam:1.7.1@8ba9246f",
        "@opam/lwt@opam:4.5.0@677655b4", "@opam/dune@opam:2.5.0@aef1678b",
        "@esy-ocaml/substs@0.0.1@d41d8cd9"
      ],
      "devDependencies": [
        "ocaml@4.8.1000@d41d8cd9",
        "@opam/ppx_tools_versioned@opam:5.2.3@4994ec80",
        "@opam/ocaml-migrate-parsetree@opam:1.7.1@8ba9246f",
        "@opam/lwt@opam:4.5.0@677655b4", "@opam/dune@opam:2.5.0@aef1678b"
      ]
    },
    "@opam/lwt_log@opam:1.1.1@2d7a797f": {
      "id": "@opam/lwt_log@opam:1.1.1@2d7a797f",
      "name": "@opam/lwt_log",
      "version": "opam:1.1.1",
      "source": {
        "type": "install",
        "source": [
          "archive:https://opam.ocaml.org/cache/md5/02/02e93be62288037870ae5b1ce099fe59#md5:02e93be62288037870ae5b1ce099fe59",
          "archive:https://github.com/aantron/lwt_log/archive/1.1.1.tar.gz#md5:02e93be62288037870ae5b1ce099fe59"
        ],
        "opam": {
          "name": "lwt_log",
          "version": "1.1.1",
          "path": "integrationtest.esy.lock/opam/lwt_log.1.1.1"
        }
      },
      "overrides": [],
      "dependencies": [
        "@opam/lwt@opam:4.5.0@677655b4", "@opam/dune@opam:2.5.0@aef1678b",
        "@esy-ocaml/substs@0.0.1@d41d8cd9"
      ],
      "devDependencies": [
        "@opam/lwt@opam:4.5.0@677655b4", "@opam/dune@opam:2.5.0@aef1678b"
      ]
    },
    "@opam/lwt@opam:4.5.0@677655b4": {
      "id": "@opam/lwt@opam:4.5.0@677655b4",
      "name": "@opam/lwt",
      "version": "opam:4.5.0",
      "source": {
        "type": "install",
        "source": [
          "archive:https://opam.ocaml.org/cache/md5/1b/1b2fa7df39a70be1925acdabb8b3f8aa#md5:1b2fa7df39a70be1925acdabb8b3f8aa",
          "archive:https://github.com/ocsigen/lwt/archive/4.5.0.tar.gz#md5:1b2fa7df39a70be1925acdabb8b3f8aa"
        ],
        "opam": {
          "name": "lwt",
          "version": "4.5.0",
          "path": "integrationtest.esy.lock/opam/lwt.4.5.0"
        }
      },
      "overrides": [],
      "dependencies": [
        "ocaml@4.8.1000@d41d8cd9", "@opam/seq@opam:base@d8d7de1d",
        "@opam/result@opam:1.5@6b753c82",
        "@opam/ocplib-endian@opam:1.1@84c1ca88",
        "@opam/mmap@opam:1.1.0@b85334ff",
        "@opam/dune-configurator@opam:2.5.0@3755a265",
        "@opam/dune@opam:2.5.0@aef1678b", "@opam/cppo@opam:1.6.6@f4f83858",
        "@opam/base-unix@opam:base@87d0b2eb",
        "@opam/base-threads@opam:base@36803084",
        "@esy-ocaml/substs@0.0.1@d41d8cd9"
      ],
      "devDependencies": [
        "ocaml@4.8.1000@d41d8cd9", "@opam/seq@opam:base@d8d7de1d",
        "@opam/result@opam:1.5@6b753c82",
        "@opam/ocplib-endian@opam:1.1@84c1ca88",
        "@opam/mmap@opam:1.1.0@b85334ff",
        "@opam/dune-configurator@opam:2.5.0@3755a265",
        "@opam/dune@opam:2.5.0@aef1678b"
      ]
    },
    "@opam/luv@opam:0.5.1@a530d73c": {
      "id": "@opam/luv@opam:0.5.1@a530d73c",
      "name": "@opam/luv",
      "version": "opam:0.5.1",
      "source": {
        "type": "install",
        "source": [
          "archive:https://opam.ocaml.org/cache/md5/1b/1b1665a64412af2a65587a6aa4a42d4a#md5:1b1665a64412af2a65587a6aa4a42d4a",
          "archive:https://github.com/aantron/luv/releases/download/0.5.1/luv-0.5.1.tar.gz#md5:1b1665a64412af2a65587a6aa4a42d4a"
        ],
        "opam": {
          "name": "luv",
          "version": "0.5.1",
          "path": "integrationtest.esy.lock/opam/luv.0.5.1"
        }
      },
      "overrides": [],
      "dependencies": [
        "ocaml@4.8.1000@d41d8cd9", "@opam/result@opam:1.5@6b753c82",
        "@opam/dune@opam:2.5.0@aef1678b",
        "@opam/ctypes@opam:0.15.1@b0227b2f",
        "@opam/base-unix@opam:base@87d0b2eb",
        "@esy-ocaml/substs@0.0.1@d41d8cd9"
      ],
      "devDependencies": [
        "ocaml@4.8.1000@d41d8cd9", "@opam/result@opam:1.5@6b753c82",
        "@opam/dune@opam:2.5.0@aef1678b",
        "@opam/ctypes@opam:0.15.1@b0227b2f",
        "@opam/base-unix@opam:base@87d0b2eb"
      ]
    },
    "@opam/lru@github:bryphe/lru:lru.opam#2708c70@d41d8cd9": {
      "id": "@opam/lru@github:bryphe/lru:lru.opam#2708c70@d41d8cd9",
      "name": "@opam/lru",
      "version": "github:bryphe/lru:lru.opam#2708c70",
      "source": {
        "type": "install",
        "source": [ "github:bryphe/lru:lru.opam#2708c70" ]
      },
      "overrides": [],
      "dependencies": [
        "ocaml@4.8.1000@d41d8cd9", "@opam/psq@opam:0.2.0@247756d4",
        "@opam/dune@opam:2.5.0@aef1678b", "@esy-ocaml/substs@0.0.1@d41d8cd9"
      ],
      "devDependencies": [
        "ocaml@4.8.1000@d41d8cd9", "@opam/psq@opam:0.2.0@247756d4"
      ]
    },
    "@opam/logs@opam:0.7.0@1d03143e": {
      "id": "@opam/logs@opam:0.7.0@1d03143e",
      "name": "@opam/logs",
      "version": "opam:0.7.0",
      "source": {
        "type": "install",
        "source": [
          "archive:https://opam.ocaml.org/cache/md5/2b/2bf021ca13331775e33cf34ab60246f7#md5:2bf021ca13331775e33cf34ab60246f7",
          "archive:https://erratique.ch/software/logs/releases/logs-0.7.0.tbz#md5:2bf021ca13331775e33cf34ab60246f7"
        ],
        "opam": {
          "name": "logs",
          "version": "0.7.0",
          "path": "integrationtest.esy.lock/opam/logs.0.7.0"
        }
      },
      "overrides": [],
      "dependencies": [
        "ocaml@4.8.1000@d41d8cd9", "@opam/topkg@opam:1.0.1@a42c631e",
        "@opam/ocamlfind@opam:1.8.1@ff07b0f9",
        "@opam/ocamlbuild@opam:0.14.0@6ac75d03",
        "@opam/lwt@opam:4.5.0@677655b4", "@opam/fmt@opam:0.8.8@01c3a23c",
        "@opam/base-threads@opam:base@36803084",
        "@esy-ocaml/substs@0.0.1@d41d8cd9"
      ],
      "devDependencies": [ "ocaml@4.8.1000@d41d8cd9" ]
    },
    "@opam/lambda-term@opam:2.0.3@9465cf1c": {
      "id": "@opam/lambda-term@opam:2.0.3@9465cf1c",
      "name": "@opam/lambda-term",
      "version": "opam:2.0.3",
      "source": {
        "type": "install",
        "source": [
          "archive:https://opam.ocaml.org/cache/md5/90/903b6cc234598d67c7c905dfb5230209#md5:903b6cc234598d67c7c905dfb5230209",
          "archive:https://github.com/ocaml-community/lambda-term/releases/download/2.0.3/lambda-term-2.0.3.tbz#md5:903b6cc234598d67c7c905dfb5230209"
        ],
        "opam": {
          "name": "lambda-term",
          "version": "2.0.3",
          "path": "integrationtest.esy.lock/opam/lambda-term.2.0.3"
        }
      },
      "overrides": [],
      "dependencies": [
        "ocaml@4.8.1000@d41d8cd9", "@opam/zed@opam:2.0.7@5978011f",
        "@opam/react@opam:1.2.1@0e11855f",
        "@opam/lwt_react@opam:1.1.3@72987fcf",
        "@opam/lwt_log@opam:1.1.1@2d7a797f", "@opam/lwt@opam:4.5.0@677655b4",
        "@opam/dune@opam:2.5.0@aef1678b",
        "@opam/camomile@opam:1.0.2@51b42ad8",
        "@esy-ocaml/substs@0.0.1@d41d8cd9"
      ],
      "devDependencies": [
        "ocaml@4.8.1000@d41d8cd9", "@opam/zed@opam:2.0.7@5978011f",
        "@opam/react@opam:1.2.1@0e11855f",
        "@opam/lwt_react@opam:1.1.3@72987fcf",
        "@opam/lwt_log@opam:1.1.1@2d7a797f", "@opam/lwt@opam:4.5.0@677655b4",
        "@opam/dune@opam:2.5.0@aef1678b",
        "@opam/camomile@opam:1.0.2@51b42ad8"
      ]
    },
    "@opam/junit@opam:2.0.2@0b7bd730": {
      "id": "@opam/junit@opam:2.0.2@0b7bd730",
      "name": "@opam/junit",
      "version": "opam:2.0.2",
      "source": {
        "type": "install",
        "source": [
          "archive:https://opam.ocaml.org/cache/sha256/fd/fda941b653613a4a5731f9b3557364b12baa341daa13c01676c9eb8d64e96b01#sha256:fda941b653613a4a5731f9b3557364b12baa341daa13c01676c9eb8d64e96b01",
          "archive:https://github.com/Khady/ocaml-junit/releases/download/2.0.2/junit-2.0.2.tbz#sha256:fda941b653613a4a5731f9b3557364b12baa341daa13c01676c9eb8d64e96b01"
        ],
        "opam": {
          "name": "junit",
          "version": "2.0.2",
          "path": "integrationtest.esy.lock/opam/junit.2.0.2"
        }
      },
      "overrides": [],
      "dependencies": [
        "@opam/tyxml@opam:4.4.0@1dca5713", "@opam/ptime@opam:0.8.5@0051d642",
        "@opam/dune@opam:2.5.0@aef1678b", "@esy-ocaml/substs@0.0.1@d41d8cd9"
      ],
      "devDependencies": [
        "@opam/tyxml@opam:4.4.0@1dca5713", "@opam/ptime@opam:0.8.5@0051d642",
        "@opam/dune@opam:2.5.0@aef1678b"
      ]
    },
    "@opam/jbuilder@opam:1.0+beta20.2@053ddcf2": {
      "id": "@opam/jbuilder@opam:1.0+beta20.2@053ddcf2",
      "name": "@opam/jbuilder",
      "version": "opam:1.0+beta20.2",
      "source": {
        "type": "install",
        "source": [
          "archive:https://opam.ocaml.org/cache/md5/fb/fbe8c3b1facb206cac3fb8932b5dd5d9#md5:fbe8c3b1facb206cac3fb8932b5dd5d9",
          "archive:https://github.com/ocaml/dune/releases/download/1.0%2Bbeta20.2/jbuilder-1.0+beta20.2.tbz#md5:fbe8c3b1facb206cac3fb8932b5dd5d9"
        ],
        "opam": {
          "name": "jbuilder",
          "version": "1.0+beta20.2",
          "path": "integrationtest.esy.lock/opam/jbuilder.1.0+beta20.2"
        }
      },
      "overrides": [],
      "dependencies": [
        "ocaml@4.8.1000@d41d8cd9", "@esy-ocaml/substs@0.0.1@d41d8cd9"
      ],
      "devDependencies": [ "ocaml@4.8.1000@d41d8cd9" ]
    },
    "@opam/integers@opam:0.3.0@d6eefd3a": {
      "id": "@opam/integers@opam:0.3.0@d6eefd3a",
      "name": "@opam/integers",
      "version": "opam:0.3.0",
      "source": {
        "type": "install",
        "source": [
          "archive:https://opam.ocaml.org/cache/md5/28/28715567848f07aa688a09496041731b#md5:28715567848f07aa688a09496041731b",
          "archive:https://github.com/ocamllabs/ocaml-integers/archive/0.3.0.tar.gz#md5:28715567848f07aa688a09496041731b"
        ],
        "opam": {
          "name": "integers",
          "version": "0.3.0",
          "path": "integrationtest.esy.lock/opam/integers.0.3.0"
        }
      },
      "overrides": [],
      "dependencies": [
        "ocaml@4.8.1000@d41d8cd9", "@opam/dune@opam:2.5.0@aef1678b",
        "@esy-ocaml/substs@0.0.1@d41d8cd9"
      ],
      "devDependencies": [
        "ocaml@4.8.1000@d41d8cd9", "@opam/dune@opam:2.5.0@aef1678b"
      ]
    },
    "@opam/fpath@opam:0.7.2@45477b93": {
      "id": "@opam/fpath@opam:0.7.2@45477b93",
      "name": "@opam/fpath",
      "version": "opam:0.7.2",
      "source": {
        "type": "install",
        "source": [
          "archive:https://opam.ocaml.org/cache/md5/52/52c7ecb0bf180088336f3c645875fa41#md5:52c7ecb0bf180088336f3c645875fa41",
          "archive:http://erratique.ch/software/fpath/releases/fpath-0.7.2.tbz#md5:52c7ecb0bf180088336f3c645875fa41"
        ],
        "opam": {
          "name": "fpath",
          "version": "0.7.2",
          "path": "integrationtest.esy.lock/opam/fpath.0.7.2"
        }
      },
      "overrides": [],
      "dependencies": [
        "ocaml@4.8.1000@d41d8cd9", "@opam/topkg@opam:1.0.1@a42c631e",
        "@opam/result@opam:1.5@6b753c82",
        "@opam/ocamlfind@opam:1.8.1@ff07b0f9",
        "@opam/ocamlbuild@opam:0.14.0@6ac75d03",
        "@opam/astring@opam:0.8.3@4e5e17d5",
        "@esy-ocaml/substs@0.0.1@d41d8cd9"
      ],
      "devDependencies": [
        "ocaml@4.8.1000@d41d8cd9", "@opam/result@opam:1.5@6b753c82",
        "@opam/astring@opam:0.8.3@4e5e17d5"
      ]
    },
    "@opam/fmt@opam:0.8.8@01c3a23c": {
      "id": "@opam/fmt@opam:0.8.8@01c3a23c",
      "name": "@opam/fmt",
      "version": "opam:0.8.8",
      "source": {
        "type": "install",
        "source": [
          "archive:https://opam.ocaml.org/cache/md5/47/473490fcfdf3ff0a8ccee226b873d4b2#md5:473490fcfdf3ff0a8ccee226b873d4b2",
          "archive:https://erratique.ch/software/fmt/releases/fmt-0.8.8.tbz#md5:473490fcfdf3ff0a8ccee226b873d4b2"
        ],
        "opam": {
          "name": "fmt",
          "version": "0.8.8",
          "path": "integrationtest.esy.lock/opam/fmt.0.8.8"
        }
      },
      "overrides": [],
      "dependencies": [
        "ocaml@4.8.1000@d41d8cd9", "@opam/topkg@opam:1.0.1@a42c631e",
        "@opam/stdlib-shims@opam:0.1.0@d957c903",
        "@opam/seq@opam:base@d8d7de1d",
        "@opam/ocamlfind@opam:1.8.1@ff07b0f9",
        "@opam/ocamlbuild@opam:0.14.0@6ac75d03",
        "@opam/base-unix@opam:base@87d0b2eb",
        "@esy-ocaml/substs@0.0.1@d41d8cd9"
      ],
      "devDependencies": [
        "ocaml@4.8.1000@d41d8cd9", "@opam/stdlib-shims@opam:0.1.0@d957c903",
        "@opam/seq@opam:base@d8d7de1d"
      ]
    },
    "@opam/fix@opam:20200131@0ecd2f01": {
      "id": "@opam/fix@opam:20200131@0ecd2f01",
      "name": "@opam/fix",
      "version": "opam:20200131",
      "source": {
        "type": "install",
        "source": [
          "archive:https://opam.ocaml.org/cache/md5/99/991ff031666c662eaab638d2e0f4ac1d#md5:991ff031666c662eaab638d2e0f4ac1d",
          "archive:https://gitlab.inria.fr/fpottier/fix/repository/20200131/archive.tar.gz#md5:991ff031666c662eaab638d2e0f4ac1d"
        ],
        "opam": {
          "name": "fix",
          "version": "20200131",
          "path": "integrationtest.esy.lock/opam/fix.20200131"
        }
      },
      "overrides": [],
      "dependencies": [
        "ocaml@4.8.1000@d41d8cd9", "@opam/dune@opam:2.5.0@aef1678b",
        "@esy-ocaml/substs@0.0.1@d41d8cd9"
      ],
      "devDependencies": [
        "ocaml@4.8.1000@d41d8cd9", "@opam/dune@opam:2.5.0@aef1678b"
      ]
    },
    "@opam/easy-format@opam:1.3.1@54402780": {
      "id": "@opam/easy-format@opam:1.3.1@54402780",
      "name": "@opam/easy-format",
      "version": "opam:1.3.1",
      "source": {
        "type": "install",
        "source": [
          "archive:https://opam.ocaml.org/cache/md5/4e/4e163700fb88fdcd6b8976c3a216c8ea#md5:4e163700fb88fdcd6b8976c3a216c8ea",
          "archive:https://github.com/mjambon/easy-format/archive/v1.3.1.tar.gz#md5:4e163700fb88fdcd6b8976c3a216c8ea"
        ],
        "opam": {
          "name": "easy-format",
          "version": "1.3.1",
          "path": "integrationtest.esy.lock/opam/easy-format.1.3.1"
        }
      },
      "overrides": [],
      "dependencies": [
        "ocaml@4.8.1000@d41d8cd9",
        "@opam/jbuilder@opam:1.0+beta20.2@053ddcf2",
        "@esy-ocaml/substs@0.0.1@d41d8cd9"
      ],
      "devDependencies": [
        "ocaml@4.8.1000@d41d8cd9",
        "@opam/jbuilder@opam:1.0+beta20.2@053ddcf2"
      ]
    },
    "@opam/dune-private-libs@opam:2.5.0@a9a72ac6": {
      "id": "@opam/dune-private-libs@opam:2.5.0@a9a72ac6",
      "name": "@opam/dune-private-libs",
      "version": "opam:2.5.0",
      "source": {
        "type": "install",
        "source": [
          "archive:https://opam.ocaml.org/cache/sha256/9c/9cc1661b9b173dd183867edcf8ee28a9ce79079a7d00316b719bdcba1d78d7da#sha256:9cc1661b9b173dd183867edcf8ee28a9ce79079a7d00316b719bdcba1d78d7da",
          "archive:https://github.com/ocaml/dune/releases/download/2.5.0/dune-2.5.0.tbz#sha256:9cc1661b9b173dd183867edcf8ee28a9ce79079a7d00316b719bdcba1d78d7da"
        ],
        "opam": {
          "name": "dune-private-libs",
          "version": "2.5.0",
          "path": "integrationtest.esy.lock/opam/dune-private-libs.2.5.0"
        }
      },
      "overrides": [],
      "dependencies": [
        "ocaml@4.8.1000@d41d8cd9", "@opam/dune@opam:2.5.0@aef1678b",
        "@esy-ocaml/substs@0.0.1@d41d8cd9"
      ],
      "devDependencies": [
        "ocaml@4.8.1000@d41d8cd9", "@opam/dune@opam:2.5.0@aef1678b"
      ]
    },
    "@opam/dune-configurator@opam:2.5.0@3755a265": {
      "id": "@opam/dune-configurator@opam:2.5.0@3755a265",
      "name": "@opam/dune-configurator",
      "version": "opam:2.5.0",
      "source": {
        "type": "install",
        "source": [
          "archive:https://opam.ocaml.org/cache/sha256/9c/9cc1661b9b173dd183867edcf8ee28a9ce79079a7d00316b719bdcba1d78d7da#sha256:9cc1661b9b173dd183867edcf8ee28a9ce79079a7d00316b719bdcba1d78d7da",
          "archive:https://github.com/ocaml/dune/releases/download/2.5.0/dune-2.5.0.tbz#sha256:9cc1661b9b173dd183867edcf8ee28a9ce79079a7d00316b719bdcba1d78d7da"
        ],
        "opam": {
          "name": "dune-configurator",
          "version": "2.5.0",
          "path": "integrationtest.esy.lock/opam/dune-configurator.2.5.0"
        }
      },
      "overrides": [],
      "dependencies": [
        "@opam/dune-private-libs@opam:2.5.0@a9a72ac6",
        "@opam/dune@opam:2.5.0@aef1678b", "@esy-ocaml/substs@0.0.1@d41d8cd9"
      ],
      "devDependencies": [
        "@opam/dune-private-libs@opam:2.5.0@a9a72ac6",
        "@opam/dune@opam:2.5.0@aef1678b"
      ]
    },
    "@opam/dune@opam:2.5.0@aef1678b": {
      "id": "@opam/dune@opam:2.5.0@aef1678b",
      "name": "@opam/dune",
      "version": "opam:2.5.0",
      "source": {
        "type": "install",
        "source": [
          "archive:https://opam.ocaml.org/cache/sha256/9c/9cc1661b9b173dd183867edcf8ee28a9ce79079a7d00316b719bdcba1d78d7da#sha256:9cc1661b9b173dd183867edcf8ee28a9ce79079a7d00316b719bdcba1d78d7da",
          "archive:https://github.com/ocaml/dune/releases/download/2.5.0/dune-2.5.0.tbz#sha256:9cc1661b9b173dd183867edcf8ee28a9ce79079a7d00316b719bdcba1d78d7da"
        ],
        "opam": {
          "name": "dune",
          "version": "2.5.0",
          "path": "integrationtest.esy.lock/opam/dune.2.5.0"
        }
      },
      "overrides": [],
      "dependencies": [
        "ocaml@4.8.1000@d41d8cd9", "@opam/base-unix@opam:base@87d0b2eb",
        "@opam/base-threads@opam:base@36803084",
        "@esy-ocaml/substs@0.0.1@d41d8cd9"
      ],
      "devDependencies": [
        "ocaml@4.8.1000@d41d8cd9", "@opam/base-unix@opam:base@87d0b2eb",
        "@opam/base-threads@opam:base@36803084"
      ]
    },
    "@opam/decoders-yojson@opam:0.3.0@b9081413": {
      "id": "@opam/decoders-yojson@opam:0.3.0@b9081413",
      "name": "@opam/decoders-yojson",
      "version": "opam:0.3.0",
      "source": {
        "type": "install",
        "source": [
          "archive:https://opam.ocaml.org/cache/sha256/a5/a50e613cfd18a584e765d8368ad0afe920482bf1e6745caf13f2b6a7d3634d9d#sha256:a50e613cfd18a584e765d8368ad0afe920482bf1e6745caf13f2b6a7d3634d9d",
          "archive:https://github.com/mattjbray/ocaml-decoders/releases/download/v0.3.0/decoders-v0.3.0.tbz#sha256:a50e613cfd18a584e765d8368ad0afe920482bf1e6745caf13f2b6a7d3634d9d"
        ],
        "opam": {
          "name": "decoders-yojson",
          "version": "0.3.0",
          "path": "integrationtest.esy.lock/opam/decoders-yojson.0.3.0"
        }
      },
      "overrides": [],
      "dependencies": [
        "ocaml@4.8.1000@d41d8cd9",
        "@opam/yojson@github:onivim/yojson:yojson.opam#f480aef@d41d8cd9",
        "@opam/dune@opam:2.5.0@aef1678b",
        "@opam/decoders@opam:0.3.0@044a0d64",
        "@esy-ocaml/substs@0.0.1@d41d8cd9"
      ],
      "devDependencies": [
        "ocaml@4.8.1000@d41d8cd9",
        "@opam/yojson@github:onivim/yojson:yojson.opam#f480aef@d41d8cd9",
        "@opam/dune@opam:2.5.0@aef1678b",
        "@opam/decoders@opam:0.3.0@044a0d64"
      ]
    },
    "@opam/decoders@opam:0.3.0@044a0d64": {
      "id": "@opam/decoders@opam:0.3.0@044a0d64",
      "name": "@opam/decoders",
      "version": "opam:0.3.0",
      "source": {
        "type": "install",
        "source": [
          "archive:https://opam.ocaml.org/cache/sha256/a5/a50e613cfd18a584e765d8368ad0afe920482bf1e6745caf13f2b6a7d3634d9d#sha256:a50e613cfd18a584e765d8368ad0afe920482bf1e6745caf13f2b6a7d3634d9d",
          "archive:https://github.com/mattjbray/ocaml-decoders/releases/download/v0.3.0/decoders-v0.3.0.tbz#sha256:a50e613cfd18a584e765d8368ad0afe920482bf1e6745caf13f2b6a7d3634d9d"
        ],
        "opam": {
          "name": "decoders",
          "version": "0.3.0",
          "path": "integrationtest.esy.lock/opam/decoders.0.3.0"
        }
      },
      "overrides": [],
      "dependencies": [
        "ocaml@4.8.1000@d41d8cd9", "@opam/dune@opam:2.5.0@aef1678b",
        "@esy-ocaml/substs@0.0.1@d41d8cd9"
      ],
      "devDependencies": [
        "ocaml@4.8.1000@d41d8cd9", "@opam/dune@opam:2.5.0@aef1678b"
      ]
    },
    "@opam/ctypes@opam:0.15.1@b0227b2f": {
      "id": "@opam/ctypes@opam:0.15.1@b0227b2f",
      "name": "@opam/ctypes",
      "version": "opam:0.15.1",
      "source": {
        "type": "install",
        "source": [
          "archive:https://opam.ocaml.org/cache/md5/e8/e87b2646f7597e00b8b9a1f5f8e36ee6#md5:e87b2646f7597e00b8b9a1f5f8e36ee6",
          "archive:https://github.com/ocamllabs/ocaml-ctypes/archive/0.15.1.tar.gz#md5:e87b2646f7597e00b8b9a1f5f8e36ee6"
        ],
        "opam": {
          "name": "ctypes",
          "version": "0.15.1",
          "path": "integrationtest.esy.lock/opam/ctypes.0.15.1"
        }
      },
      "overrides": [
        {
          "opamoverride":
            "integrationtest.esy.lock/overrides/opam__s__ctypes_opam__c__0.15.1_opam_override"
        }
      ],
      "dependencies": [
        "ocaml@4.8.1000@d41d8cd9", "@opam/ocamlfind@opam:1.8.1@ff07b0f9",
        "@opam/integers@opam:0.3.0@d6eefd3a",
        "@opam/conf-pkg-config@opam:1.1@55d8e330",
        "@opam/base-bytes@opam:base@19d0c2ff",
        "@esy-ocaml/substs@0.0.1@d41d8cd9"
      ],
      "devDependencies": [
        "ocaml@4.8.1000@d41d8cd9", "@opam/integers@opam:0.3.0@d6eefd3a",
        "@opam/base-bytes@opam:base@19d0c2ff"
      ]
    },
    "@opam/cppo@opam:1.6.6@f4f83858": {
      "id": "@opam/cppo@opam:1.6.6@f4f83858",
      "name": "@opam/cppo",
      "version": "opam:1.6.6",
      "source": {
        "type": "install",
        "source": [
          "archive:https://opam.ocaml.org/cache/sha256/e7/e7272996a7789175b87bb998efd079794a8db6625aae990d73f7b4484a07b8a0#sha256:e7272996a7789175b87bb998efd079794a8db6625aae990d73f7b4484a07b8a0",
          "archive:https://github.com/ocaml-community/cppo/releases/download/v1.6.6/cppo-v1.6.6.tbz#sha256:e7272996a7789175b87bb998efd079794a8db6625aae990d73f7b4484a07b8a0"
        ],
        "opam": {
          "name": "cppo",
          "version": "1.6.6",
          "path": "integrationtest.esy.lock/opam/cppo.1.6.6"
        }
      },
      "overrides": [],
      "dependencies": [
        "ocaml@4.8.1000@d41d8cd9", "@opam/dune@opam:2.5.0@aef1678b",
        "@opam/base-unix@opam:base@87d0b2eb",
        "@esy-ocaml/substs@0.0.1@d41d8cd9"
      ],
      "devDependencies": [
        "ocaml@4.8.1000@d41d8cd9", "@opam/dune@opam:2.5.0@aef1678b",
        "@opam/base-unix@opam:base@87d0b2eb"
      ]
    },
    "@opam/conf-which@opam:1@61ea698f": {
      "id": "@opam/conf-which@opam:1@61ea698f",
      "name": "@opam/conf-which",
      "version": "opam:1",
      "source": {
        "type": "install",
        "source": [ "no-source:" ],
        "opam": {
          "name": "conf-which",
          "version": "1",
          "path": "integrationtest.esy.lock/opam/conf-which.1"
        }
      },
      "overrides": [],
      "dependencies": [ "@esy-ocaml/substs@0.0.1@d41d8cd9" ],
      "devDependencies": []
    },
    "@opam/conf-pkg-config@opam:1.1@55d8e330": {
      "id": "@opam/conf-pkg-config@opam:1.1@55d8e330",
      "name": "@opam/conf-pkg-config",
      "version": "opam:1.1",
      "source": {
        "type": "install",
        "source": [ "no-source:" ],
        "opam": {
          "name": "conf-pkg-config",
          "version": "1.1",
          "path": "integrationtest.esy.lock/opam/conf-pkg-config.1.1"
        }
      },
      "overrides": [
        {
          "opamoverride":
            "integrationtest.esy.lock/overrides/opam__s__conf_pkg_config_opam__c__1.1_opam_override"
        }
      ],
      "dependencies": [
        "yarn-pkg-config@github:esy-ocaml/yarn-pkg-config#db3a0b63883606dd57c54a7158d560d6cba8cd79@d41d8cd9",
        "@esy-ocaml/substs@0.0.1@d41d8cd9"
      ],
      "devDependencies": []
    },
    "@opam/conf-m4@opam:1@3b2b148a": {
      "id": "@opam/conf-m4@opam:1@3b2b148a",
      "name": "@opam/conf-m4",
      "version": "opam:1",
      "source": {
        "type": "install",
        "source": [ "no-source:" ],
        "opam": {
          "name": "conf-m4",
          "version": "1",
          "path": "integrationtest.esy.lock/opam/conf-m4.1"
        }
      },
      "overrides": [],
      "dependencies": [ "@esy-ocaml/substs@0.0.1@d41d8cd9" ],
      "devDependencies": []
    },
    "@opam/charInfo_width@opam:1.1.0@9d8d61b2": {
      "id": "@opam/charInfo_width@opam:1.1.0@9d8d61b2",
      "name": "@opam/charInfo_width",
      "version": "opam:1.1.0",
      "source": {
        "type": "install",
        "source": [
          "archive:https://opam.ocaml.org/cache/md5/c4/c4ab038e06f06a29692c05fdd7c268c5#md5:c4ab038e06f06a29692c05fdd7c268c5",
          "archive:https://bitbucket.org/zandoye/charinfo_width/get/1.1.0.tar.gz#md5:c4ab038e06f06a29692c05fdd7c268c5"
        ],
        "opam": {
          "name": "charInfo_width",
          "version": "1.1.0",
          "path": "integrationtest.esy.lock/opam/charInfo_width.1.1.0"
        }
      },
      "overrides": [],
      "dependencies": [
        "ocaml@4.8.1000@d41d8cd9", "@opam/result@opam:1.5@6b753c82",
        "@opam/dune@opam:2.5.0@aef1678b",
        "@opam/camomile@opam:1.0.2@51b42ad8",
        "@esy-ocaml/substs@0.0.1@d41d8cd9"
      ],
      "devDependencies": [
        "ocaml@4.8.1000@d41d8cd9", "@opam/result@opam:1.5@6b753c82",
        "@opam/dune@opam:2.5.0@aef1678b",
        "@opam/camomile@opam:1.0.2@51b42ad8"
      ]
    },
    "@opam/camomile@opam:1.0.2@51b42ad8": {
      "id": "@opam/camomile@opam:1.0.2@51b42ad8",
      "name": "@opam/camomile",
      "version": "opam:1.0.2",
      "source": {
        "type": "install",
        "source": [
          "archive:https://opam.ocaml.org/cache/sha256/f0/f0a419b0affc36500f83b086ffaa36c545560cee5d57e84b729e8f851b3d1632#sha256:f0a419b0affc36500f83b086ffaa36c545560cee5d57e84b729e8f851b3d1632",
          "archive:https://github.com/yoriyuki/Camomile/releases/download/1.0.2/camomile-1.0.2.tbz#sha256:f0a419b0affc36500f83b086ffaa36c545560cee5d57e84b729e8f851b3d1632"
        ],
        "opam": {
          "name": "camomile",
          "version": "1.0.2",
          "path": "integrationtest.esy.lock/opam/camomile.1.0.2"
        }
      },
      "overrides": [],
      "dependencies": [
        "ocaml@4.8.1000@d41d8cd9", "@opam/dune@opam:2.5.0@aef1678b",
        "@esy-ocaml/substs@0.0.1@d41d8cd9"
      ],
      "devDependencies": [
        "ocaml@4.8.1000@d41d8cd9", "@opam/dune@opam:2.5.0@aef1678b"
      ]
    },
    "@opam/biniou@opam:1.2.0@b5796419": {
      "id": "@opam/biniou@opam:1.2.0@b5796419",
      "name": "@opam/biniou",
      "version": "opam:1.2.0",
      "source": {
        "type": "install",
        "source": [
          "archive:https://opam.ocaml.org/cache/md5/f3/f3e92358e832ed94eaf23ce622ccc2f9#md5:f3e92358e832ed94eaf23ce622ccc2f9",
          "archive:https://github.com/mjambon/biniou/archive/v1.2.0.tar.gz#md5:f3e92358e832ed94eaf23ce622ccc2f9"
        ],
        "opam": {
          "name": "biniou",
          "version": "1.2.0",
          "path": "integrationtest.esy.lock/opam/biniou.1.2.0"
        }
      },
      "overrides": [],
      "dependencies": [
        "ocaml@4.8.1000@d41d8cd9",
        "@opam/jbuilder@opam:1.0+beta20.2@053ddcf2",
        "@opam/easy-format@opam:1.3.1@54402780",
        "@opam/conf-which@opam:1@61ea698f",
        "@esy-ocaml/substs@0.0.1@d41d8cd9"
      ],
      "devDependencies": [
        "ocaml@4.8.1000@d41d8cd9",
        "@opam/jbuilder@opam:1.0+beta20.2@053ddcf2",
        "@opam/easy-format@opam:1.3.1@54402780"
      ]
    },
    "@opam/base-unix@opam:base@87d0b2eb": {
      "id": "@opam/base-unix@opam:base@87d0b2eb",
      "name": "@opam/base-unix",
      "version": "opam:base",
      "source": {
        "type": "install",
        "source": [ "no-source:" ],
        "opam": {
          "name": "base-unix",
          "version": "base",
          "path": "integrationtest.esy.lock/opam/base-unix.base"
        }
      },
      "overrides": [],
      "dependencies": [ "@esy-ocaml/substs@0.0.1@d41d8cd9" ],
      "devDependencies": []
    },
    "@opam/base-threads@opam:base@36803084": {
      "id": "@opam/base-threads@opam:base@36803084",
      "name": "@opam/base-threads",
      "version": "opam:base",
      "source": {
        "type": "install",
        "source": [ "no-source:" ],
        "opam": {
          "name": "base-threads",
          "version": "base",
          "path": "integrationtest.esy.lock/opam/base-threads.base"
        }
      },
      "overrides": [],
      "dependencies": [ "@esy-ocaml/substs@0.0.1@d41d8cd9" ],
      "devDependencies": []
    },
    "@opam/base-bytes@opam:base@19d0c2ff": {
      "id": "@opam/base-bytes@opam:base@19d0c2ff",
      "name": "@opam/base-bytes",
      "version": "opam:base",
      "source": {
        "type": "install",
        "source": [ "no-source:" ],
        "opam": {
          "name": "base-bytes",
          "version": "base",
          "path": "integrationtest.esy.lock/opam/base-bytes.base"
        }
      },
      "overrides": [],
      "dependencies": [
        "ocaml@4.8.1000@d41d8cd9", "@opam/ocamlfind@opam:1.8.1@ff07b0f9",
        "@esy-ocaml/substs@0.0.1@d41d8cd9"
      ],
      "devDependencies": [
        "ocaml@4.8.1000@d41d8cd9", "@opam/ocamlfind@opam:1.8.1@ff07b0f9"
      ]
    },
    "@opam/base@opam:v0.12.2@d687150c": {
      "id": "@opam/base@opam:v0.12.2@d687150c",
      "name": "@opam/base",
      "version": "opam:v0.12.2",
      "source": {
        "type": "install",
        "source": [
          "archive:https://opam.ocaml.org/cache/md5/71/7150e848a730369a2549d01645fb6c72#md5:7150e848a730369a2549d01645fb6c72",
          "archive:https://github.com/janestreet/base/archive/v0.12.2.tar.gz#md5:7150e848a730369a2549d01645fb6c72"
        ],
        "opam": {
          "name": "base",
          "version": "v0.12.2",
          "path": "integrationtest.esy.lock/opam/base.v0.12.2"
        }
      },
      "overrides": [],
      "dependencies": [
        "ocaml@4.8.1000@d41d8cd9", "@opam/sexplib0@opam:v0.12.0@e432406d",
        "@opam/dune-configurator@opam:2.5.0@3755a265",
        "@opam/dune@opam:2.5.0@aef1678b", "@esy-ocaml/substs@0.0.1@d41d8cd9"
      ],
      "devDependencies": [
        "ocaml@4.8.1000@d41d8cd9", "@opam/sexplib0@opam:v0.12.0@e432406d",
        "@opam/dune-configurator@opam:2.5.0@3755a265",
        "@opam/dune@opam:2.5.0@aef1678b"
      ]
    },
    "@opam/atdgen-runtime@opam:2.2.1@6a3a6395": {
      "id": "@opam/atdgen-runtime@opam:2.2.1@6a3a6395",
      "name": "@opam/atdgen-runtime",
      "version": "opam:2.2.1",
      "source": {
        "type": "install",
        "source": [
          "archive:https://opam.ocaml.org/cache/sha256/db/db6b4c1a6293b214a7b7a3da435e681abd1b16b55d5aa246b93d26736d3a559e#sha256:db6b4c1a6293b214a7b7a3da435e681abd1b16b55d5aa246b93d26736d3a559e",
          "archive:https://github.com/ahrefs/atd/releases/download/2.2.1/atd-2.2.1.tbz#sha256:db6b4c1a6293b214a7b7a3da435e681abd1b16b55d5aa246b93d26736d3a559e"
        ],
        "opam": {
          "name": "atdgen-runtime",
          "version": "2.2.1",
          "path": "integrationtest.esy.lock/opam/atdgen-runtime.2.2.1"
        }
      },
      "overrides": [],
      "dependencies": [
        "ocaml@4.8.1000@d41d8cd9",
        "@opam/yojson@github:onivim/yojson:yojson.opam#f480aef@d41d8cd9",
        "@opam/re@opam:1.9.0@d4d5e13d", "@opam/dune@opam:2.5.0@aef1678b",
        "@opam/biniou@opam:1.2.0@b5796419",
        "@esy-ocaml/substs@0.0.1@d41d8cd9"
      ],
      "devDependencies": [
        "ocaml@4.8.1000@d41d8cd9",
        "@opam/yojson@github:onivim/yojson:yojson.opam#f480aef@d41d8cd9",
        "@opam/re@opam:1.9.0@d4d5e13d", "@opam/dune@opam:2.5.0@aef1678b",
        "@opam/biniou@opam:1.2.0@b5796419"
      ]
    },
    "@opam/atdgen@opam:2.2.1@d73fda11": {
      "id": "@opam/atdgen@opam:2.2.1@d73fda11",
      "name": "@opam/atdgen",
      "version": "opam:2.2.1",
      "source": {
        "type": "install",
        "source": [
          "archive:https://opam.ocaml.org/cache/sha256/db/db6b4c1a6293b214a7b7a3da435e681abd1b16b55d5aa246b93d26736d3a559e#sha256:db6b4c1a6293b214a7b7a3da435e681abd1b16b55d5aa246b93d26736d3a559e",
          "archive:https://github.com/ahrefs/atd/releases/download/2.2.1/atd-2.2.1.tbz#sha256:db6b4c1a6293b214a7b7a3da435e681abd1b16b55d5aa246b93d26736d3a559e"
        ],
        "opam": {
          "name": "atdgen",
          "version": "2.2.1",
          "path": "integrationtest.esy.lock/opam/atdgen.2.2.1"
        }
      },
      "overrides": [],
      "dependencies": [
        "ocaml@4.8.1000@d41d8cd9",
        "@opam/yojson@github:onivim/yojson:yojson.opam#f480aef@d41d8cd9",
        "@opam/dune@opam:2.5.0@aef1678b", "@opam/biniou@opam:1.2.0@b5796419",
        "@opam/atdgen-runtime@opam:2.2.1@6a3a6395",
        "@opam/atd@opam:2.2.1@071ab6bd", "@esy-ocaml/substs@0.0.1@d41d8cd9"
      ],
      "devDependencies": [
        "ocaml@4.8.1000@d41d8cd9",
        "@opam/yojson@github:onivim/yojson:yojson.opam#f480aef@d41d8cd9",
        "@opam/dune@opam:2.5.0@aef1678b", "@opam/biniou@opam:1.2.0@b5796419",
        "@opam/atdgen-runtime@opam:2.2.1@6a3a6395",
        "@opam/atd@opam:2.2.1@071ab6bd"
      ]
    },
    "@opam/atd@opam:2.2.1@071ab6bd": {
      "id": "@opam/atd@opam:2.2.1@071ab6bd",
      "name": "@opam/atd",
      "version": "opam:2.2.1",
      "source": {
        "type": "install",
        "source": [
          "archive:https://opam.ocaml.org/cache/sha256/db/db6b4c1a6293b214a7b7a3da435e681abd1b16b55d5aa246b93d26736d3a559e#sha256:db6b4c1a6293b214a7b7a3da435e681abd1b16b55d5aa246b93d26736d3a559e",
          "archive:https://github.com/ahrefs/atd/releases/download/2.2.1/atd-2.2.1.tbz#sha256:db6b4c1a6293b214a7b7a3da435e681abd1b16b55d5aa246b93d26736d3a559e"
        ],
        "opam": {
          "name": "atd",
          "version": "2.2.1",
          "path": "integrationtest.esy.lock/opam/atd.2.2.1"
        }
      },
      "overrides": [],
      "dependencies": [
        "ocaml@4.8.1000@d41d8cd9", "@opam/re@opam:1.9.0@d4d5e13d",
        "@opam/menhir@opam:20200211@26571604",
        "@opam/easy-format@opam:1.3.1@54402780",
        "@opam/dune@opam:2.5.0@aef1678b", "@esy-ocaml/substs@0.0.1@d41d8cd9"
      ],
      "devDependencies": [
        "ocaml@4.8.1000@d41d8cd9", "@opam/re@opam:1.9.0@d4d5e13d",
        "@opam/menhir@opam:20200211@26571604",
        "@opam/easy-format@opam:1.3.1@54402780",
        "@opam/dune@opam:2.5.0@aef1678b"
      ]
    },
    "@opam/astring@opam:0.8.3@4e5e17d5": {
      "id": "@opam/astring@opam:0.8.3@4e5e17d5",
      "name": "@opam/astring",
      "version": "opam:0.8.3",
      "source": {
        "type": "install",
        "source": [
          "archive:https://opam.ocaml.org/cache/md5/c5/c5bf6352b9ac27fbeab342740f4fa870#md5:c5bf6352b9ac27fbeab342740f4fa870",
          "archive:http://erratique.ch/software/astring/releases/astring-0.8.3.tbz#md5:c5bf6352b9ac27fbeab342740f4fa870"
        ],
        "opam": {
          "name": "astring",
          "version": "0.8.3",
          "path": "integrationtest.esy.lock/opam/astring.0.8.3"
        }
      },
      "overrides": [],
      "dependencies": [
        "ocaml@4.8.1000@d41d8cd9", "@opam/topkg@opam:1.0.1@a42c631e",
        "@opam/ocamlfind@opam:1.8.1@ff07b0f9",
        "@opam/ocamlbuild@opam:0.14.0@6ac75d03",
        "@opam/base-bytes@opam:base@19d0c2ff",
        "@esy-ocaml/substs@0.0.1@d41d8cd9"
      ],
      "devDependencies": [
        "ocaml@4.8.1000@d41d8cd9", "@opam/base-bytes@opam:base@19d0c2ff"
      ]
    },
    "@glennsl/timber@1.0.0@d41d8cd9": {
      "id": "@glennsl/timber@1.0.0@d41d8cd9",
      "name": "@glennsl/timber",
      "version": "1.0.0",
      "source": {
        "type": "install",
        "source": [
          "archive:https://registry.npmjs.org/@glennsl/timber/-/timber-1.0.0.tgz#sha1:4fc919f19b7849d9877d842008b5960e5a502123"
        ]
      },
      "overrides": [],
      "dependencies": [
        "refmterr@3.3.0@d41d8cd9", "ocaml@4.8.1000@d41d8cd9",
        "@opam/re@opam:1.9.0@d4d5e13d", "@opam/logs@opam:0.7.0@1d03143e",
        "@opam/fmt@opam:0.8.8@01c3a23c", "@opam/dune@opam:2.5.0@aef1678b",
        "@esy-ocaml/reason@github:facebook/reason#8f71db0@d41d8cd9"
      ],
      "devDependencies": []
    },
    "@esy-ocaml/substs@0.0.1@d41d8cd9": {
      "id": "@esy-ocaml/substs@0.0.1@d41d8cd9",
      "name": "@esy-ocaml/substs",
      "version": "0.0.1",
      "source": {
        "type": "install",
        "source": [
          "archive:https://registry.npmjs.org/@esy-ocaml/substs/-/substs-0.0.1.tgz#sha1:59ebdbbaedcda123fc7ed8fb2b302b7d819e9a46"
        ]
      },
      "overrides": [],
      "dependencies": [],
      "devDependencies": []
    },
    "@esy-ocaml/reason@github:facebook/reason#8f71db0@d41d8cd9": {
      "id": "@esy-ocaml/reason@github:facebook/reason#8f71db0@d41d8cd9",
      "name": "@esy-ocaml/reason",
      "version": "github:facebook/reason#8f71db0",
      "source": {
        "type": "install",
        "source": [ "github:facebook/reason#8f71db0" ]
      },
      "overrides": [],
      "dependencies": [
        "ocaml@4.8.1000@d41d8cd9", "@opam/utop@opam:2.4.3@5dd230c9",
        "@opam/result@opam:1.5@6b753c82",
        "@opam/ocamlfind@opam:1.8.1@ff07b0f9",
        "@opam/ocaml-migrate-parsetree@opam:1.7.1@8ba9246f",
        "@opam/merlin-extend@opam:0.4@64c45329",
        "@opam/menhir@opam:20200211@26571604",
        "@opam/fix@opam:20200131@0ecd2f01", "@opam/dune@opam:2.5.0@aef1678b"
      ],
      "devDependencies": [ "ocaml@4.8.1000@d41d8cd9" ]
    },
    "@esy-ocaml/libffi@github:onivim/libffi#590b041@d41d8cd9": {
      "id": "@esy-ocaml/libffi@github:onivim/libffi#590b041@d41d8cd9",
      "name": "@esy-ocaml/libffi",
      "version": "github:onivim/libffi#590b041",
      "source": {
        "type": "install",
        "source": [ "github:onivim/libffi#590b041" ]
      },
      "overrides": [],
      "dependencies": [],
      "devDependencies": []
    },
    "@esy-cross/ninja-build@1.8.2001@d41d8cd9": {
      "id": "@esy-cross/ninja-build@1.8.2001@d41d8cd9",
      "name": "@esy-cross/ninja-build",
      "version": "1.8.2001",
      "source": {
        "type": "install",
        "source": [
          "archive:https://registry.npmjs.org/@esy-cross/ninja-build/-/ninja-build-1.8.2001.tgz#sha1:d223b3b9e73e14ef2f241ddc522fa330f94b8602"
        ]
      },
      "overrides": [],
      "dependencies": [],
      "devDependencies": []
    },
    "@brisk/brisk-reconciler@github:briskml/brisk-reconciler#34e5991@d41d8cd9": {
      "id":
        "@brisk/brisk-reconciler@github:briskml/brisk-reconciler#34e5991@d41d8cd9",
      "name": "@brisk/brisk-reconciler",
      "version": "github:briskml/brisk-reconciler#34e5991",
      "source": {
        "type": "install",
        "source": [ "github:briskml/brisk-reconciler#34e5991" ]
      },
      "overrides": [],
      "dependencies": [
        "ocaml@4.8.1000@d41d8cd9", "@opam/ppxlib@opam:0.8.1@e7b0b240",
        "@opam/dune@opam:2.5.0@aef1678b",
        "@esy-ocaml/reason@github:facebook/reason#8f71db0@d41d8cd9"
      ],
      "devDependencies": [ "ocaml@4.8.1000@d41d8cd9" ]
    }
  }
}<|MERGE_RESOLUTION|>--- conflicted
+++ resolved
@@ -1,9 +1,5 @@
 {
-<<<<<<< HEAD
-  "checksum": "ea13c6bdd6f67126f82552e51798f324",
-=======
-  "checksum": "de597a8c310e9f39ed1eed6d1dffd72f",
->>>>>>> 20a8e200
+  "checksum": "e66612ab10dad8fc266ca938d8bd1d2c",
   "root": "Oni2@link-dev:./package.json",
   "node": {
     "yarn-pkg-config@github:esy-ocaml/yarn-pkg-config#db3a0b63883606dd57c54a7158d560d6cba8cd79@d41d8cd9": {
@@ -172,16 +168,6 @@
       ],
       "devDependencies": []
     },
-<<<<<<< HEAD
-    "resolve@1.16.0@d41d8cd9": {
-      "id": "resolve@1.16.0@d41d8cd9",
-      "name": "resolve",
-      "version": "1.16.0",
-      "source": {
-        "type": "install",
-        "source": [
-          "archive:https://registry.npmjs.org/resolve/-/resolve-1.16.0.tgz#sha1:063dc704fa3413e13ac1d0d1756a7cbfe95dd1a7"
-=======
     "resolve@1.16.1@d41d8cd9": {
       "id": "resolve@1.16.1@d41d8cd9",
       "name": "resolve",
@@ -190,7 +176,6 @@
         "type": "install",
         "source": [
           "archive:https://registry.npmjs.org/resolve/-/resolve-1.16.1.tgz#sha1:49fac5d8bacf1fd53f200fa51247ae736175832c"
->>>>>>> 20a8e200
         ]
       },
       "overrides": [],
@@ -266,11 +251,7 @@
         ]
       },
       "overrides": [],
-<<<<<<< HEAD
-      "dependencies": [ "resolve@1.16.0@d41d8cd9" ],
-=======
       "dependencies": [ "resolve@1.16.1@d41d8cd9" ],
->>>>>>> 20a8e200
       "devDependencies": []
     },
     "rebez@github:jchavarri/rebez#46cbc183@d41d8cd9": {
@@ -306,15 +287,11 @@
       ],
       "devDependencies": [ "ocaml@4.8.1000@d41d8cd9" ]
     },
-    "reason-vscode-exthost@github:onivim/reason-vscode-exthost#ea4e622@d41d8cd9": {
-      "id":
-        "reason-vscode-exthost@github:onivim/reason-vscode-exthost#ea4e622@d41d8cd9",
+    "reason-vscode-exthost@link:../reason-vscode-exthost": {
+      "id": "reason-vscode-exthost@link:../reason-vscode-exthost",
       "name": "reason-vscode-exthost",
-      "version": "github:onivim/reason-vscode-exthost#ea4e622",
-      "source": {
-        "type": "install",
-        "source": [ "github:onivim/reason-vscode-exthost#ea4e622" ]
-      },
+      "version": "link:../reason-vscode-exthost",
+      "source": { "type": "link", "path": "../reason-vscode-exthost" },
       "overrides": [],
       "dependencies": [
         "refmterr@3.3.0@d41d8cd9", "ocaml@4.8.1000@d41d8cd9",
@@ -1250,7 +1227,7 @@
         "rench@github:bryphe/rench#a976fe5@d41d8cd9",
         "refmterr@3.3.0@d41d8cd9",
         "reasonFuzz@github:CrossR/reasonFuzz#1ad6f5d@d41d8cd9",
-        "reason-vscode-exthost@github:onivim/reason-vscode-exthost#ea4e622@d41d8cd9",
+        "reason-vscode-exthost@link:../reason-vscode-exthost",
         "reason-tree-sitter@1.0.1001@d41d8cd9",
         "reason-textmate@3.1.0@d41d8cd9", "reason-sdl2@2.10.3021@d41d8cd9",
         "reason-native-crash-utils@github:onivim/reason-native-crash-utils#ae1fd34@d41d8cd9",
