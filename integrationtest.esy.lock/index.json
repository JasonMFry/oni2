--- conflicted
+++ resolved
@@ -1,9 +1,5 @@
 {
-<<<<<<< HEAD
-  "checksum": "ca8577ccdf245dd6758178780181bf49",
-=======
   "checksum": "3fd3e130b7d6f99d979244b0ee0f4722",
->>>>>>> 1b526115
   "root": "Oni2@link-dev:./package.json",
   "node": {
     "yarn-pkg-config@github:esy-ocaml/yarn-pkg-config#db3a0b63883606dd57c54a7158d560d6cba8cd79@d41d8cd9": {
@@ -135,26 +131,13 @@
       },
       "overrides": [],
       "dependencies": [
-<<<<<<< HEAD
-        "revery@github:revery-ui/revery#8366264@d41d8cd9",
-=======
         "revery@github:revery-ui/revery#c3b0947@d41d8cd9",
->>>>>>> 1b526115
         "reason-libvterm@github:revery-ui/reason-libvterm#91bad1f@d41d8cd9",
         "isolinear@github:revery-ui/isolinear#b17ce17@d41d8cd9",
         "@glennsl/timber@1.0.0@d41d8cd9"
       ],
       "devDependencies": []
     },
-<<<<<<< HEAD
-    "revery@github:revery-ui/revery#8366264@d41d8cd9": {
-      "id": "revery@github:revery-ui/revery#8366264@d41d8cd9",
-      "name": "revery",
-      "version": "github:revery-ui/revery#8366264",
-      "source": {
-        "type": "install",
-        "source": [ "github:revery-ui/revery#8366264" ]
-=======
     "revery@github:revery-ui/revery#c3b0947@d41d8cd9": {
       "id": "revery@github:revery-ui/revery#c3b0947@d41d8cd9",
       "name": "revery",
@@ -162,7 +145,6 @@
       "source": {
         "type": "install",
         "source": [ "github:revery-ui/revery#c3b0947" ]
->>>>>>> 1b526115
       },
       "overrides": [],
       "dependencies": [
@@ -1173,13 +1155,8 @@
       },
       "overrides": [ "integrationtest.json" ],
       "dependencies": [
-<<<<<<< HEAD
-        "revery-terminal@github:revery-ui/revery-terminal#2ef1c65@d41d8cd9",
-        "revery@github:revery-ui/revery#8366264@d41d8cd9",
-=======
         "revery-terminal@github:revery-ui/revery-terminal#4e8ca1c@d41d8cd9",
         "revery@github:revery-ui/revery#c3b0947@d41d8cd9",
->>>>>>> 1b526115
         "rench@github:bryphe/rench#a976fe5@d41d8cd9",
         "refmterr@3.3.2@d41d8cd9",
         "reasonFuzz@github:CrossR/reasonFuzz#1ad6f5d@d41d8cd9",
@@ -3077,15 +3054,9 @@
         }
       ],
       "dependencies": [
-<<<<<<< HEAD
-        "ocaml@4.8.1000@d41d8cd9", "@opam/ocamlfind@opam:1.8.1@ff07b0f9",
-        "@opam/integers@opam:0.3.0@d6eefd3a",
-        "@opam/conf-pkg-config@opam:1.1@b904ac35",
-=======
         "ocaml@4.9.1000@d41d8cd9", "@opam/ocamlfind@opam:1.8.1@ff07b0f9",
         "@opam/integers@opam:0.4.0@f7acfaeb",
         "@opam/conf-pkg-config@opam:1.2@d86c8f53",
->>>>>>> 1b526115
         "@opam/base-bytes@opam:base@19d0c2ff",
         "@esy-ocaml/substs@0.0.1@d41d8cd9"
       ],
@@ -3121,30 +3092,8 @@
         "@opam/base-unix@opam:base@87d0b2eb"
       ]
     },
-<<<<<<< HEAD
-    "@opam/conf-which@opam:1@61ea698f": {
-      "id": "@opam/conf-which@opam:1@61ea698f",
-      "name": "@opam/conf-which",
-      "version": "opam:1",
-      "source": {
-        "type": "install",
-        "source": [ "no-source:" ],
-        "opam": {
-          "name": "conf-which",
-          "version": "1",
-          "path": "integrationtest.esy.lock/opam/conf-which.1"
-        }
-      },
-      "overrides": [],
-      "dependencies": [ "@esy-ocaml/substs@0.0.1@d41d8cd9" ],
-      "devDependencies": []
-    },
-    "@opam/conf-pkg-config@opam:1.1@b904ac35": {
-      "id": "@opam/conf-pkg-config@opam:1.1@b904ac35",
-=======
     "@opam/conf-pkg-config@opam:1.2@d86c8f53": {
       "id": "@opam/conf-pkg-config@opam:1.2@d86c8f53",
->>>>>>> 1b526115
       "name": "@opam/conf-pkg-config",
       "version": "opam:1.2",
       "source": {
