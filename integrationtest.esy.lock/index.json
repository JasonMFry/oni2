--- conflicted
+++ resolved
@@ -1,9 +1,5 @@
 {
-<<<<<<< HEAD
-  "checksum": "f10d30311f5b6b2ce1f98aeb372745b7",
-=======
-  "checksum": "8e93f433a8b4e95e92eebdd68034da7f",
->>>>>>> 79edae57
+  "checksum": "299bd953ed34a25277db34f699b82225",
   "root": "Oni2@link-dev:./package.json",
   "node": {
     "yarn-pkg-config@github:esy-ocaml/yarn-pkg-config#db3a0b63883606dd57c54a7158d560d6cba8cd79@d41d8cd9": {
@@ -442,30 +438,6 @@
         "@opam/dune@opam:2.5.1@a0c1e658", "@esy-ocaml/reason@3.5.2@d41d8cd9"
       ],
       "devDependencies": [ "ocaml@4.9.1000@d41d8cd9" ]
-<<<<<<< HEAD
-    },
-    "reason-jsonrpc@1.5.0@d41d8cd9": {
-      "id": "reason-jsonrpc@1.5.0@d41d8cd9",
-      "name": "reason-jsonrpc",
-      "version": "1.5.0",
-      "source": {
-        "type": "install",
-        "source": [
-          "archive:https://registry.npmjs.org/reason-jsonrpc/-/reason-jsonrpc-1.5.0.tgz#sha1:17ba5e13e21df6adb84c73bee1c36679fecec264"
-        ]
-      },
-      "overrides": [],
-      "dependencies": [
-        "refmterr@3.3.0@d41d8cd9", "ocaml@4.9.1000@d41d8cd9",
-        "@reason-native/rely@3.2.1@d41d8cd9",
-        "@opam/yojson@github:onivim/yojson:yojson.opam#f480aef@d41d8cd9",
-        "@opam/merlin@opam:3.3.4@5fcabf21", "@opam/lwt@opam:4.5.0@677655b4",
-        "@opam/dune@opam:2.5.1@a0c1e658", "@glennsl/timber@1.0.0@d41d8cd9",
-        "@esy-ocaml/reason@3.5.2@d41d8cd9"
-      ],
-      "devDependencies": []
-=======
->>>>>>> 79edae57
     },
     "reason-harfbuzz@1.91.8001@d41d8cd9": {
       "id": "reason-harfbuzz@1.91.8001@d41d8cd9",
@@ -1193,11 +1165,7 @@
         "reason-textmate@3.1.2@d41d8cd9", "reason-sdl2@2.10.3029@d41d8cd9",
         "reason-native-crash-utils@github:onivim/reason-native-crash-utils#ae1fd34@d41d8cd9",
         "reason-libvim@github:onivim/reason-libvim#2493884@d41d8cd9",
-<<<<<<< HEAD
-        "reason-jsonrpc@1.5.0@d41d8cd9", "ocaml@4.9.1000@d41d8cd9",
-=======
         "ocaml@4.9.1000@d41d8cd9",
->>>>>>> 79edae57
         "isolinear@github:revery-ui/isolinear#b17ce17@d41d8cd9",
         "esy-skia@github:revery-ui/esy-skia#d60e5fe@d41d8cd9",
         "esy-sdl2@2.0.10006@d41d8cd9", "esy-macdylibbundler@0.4.5@d41d8cd9",
@@ -1589,12 +1557,12 @@
       "overrides": [],
       "dependencies": [
         "ocaml@4.9.1000@d41d8cd9", "@opam/dune@opam:2.5.1@a0c1e658",
-        "@opam/base@opam:v0.13.1@7d937ed0",
+        "@opam/base@opam:v0.13.2@c3150775",
         "@esy-ocaml/substs@0.0.1@d41d8cd9"
       ],
       "devDependencies": [
         "ocaml@4.9.1000@d41d8cd9", "@opam/dune@opam:2.5.1@a0c1e658",
-        "@opam/base@opam:v0.13.1@7d937ed0"
+        "@opam/base@opam:v0.13.2@c3150775"
       ]
     },
     "@opam/sexplib0@opam:v0.13.0@3f54c2be": {
@@ -1694,11 +1662,7 @@
       ],
       "devDependencies": [
         "ocaml@4.9.1000@d41d8cd9", "@opam/result@opam:1.5@6b753c82",
-<<<<<<< HEAD
-        "@opam/ocaml-migrate-parsetree@opam:1.7.2@bc8b618e",
-=======
         "@opam/ocaml-migrate-parsetree@opam:1.7.3@dbcf3b47",
->>>>>>> 79edae57
         "@opam/merlin-extend@opam:0.5@a5dd7d4b",
         "@opam/menhir@opam:20200211@26571604",
         "@opam/fix@opam:20200131@0ecd2f01", "@opam/dune@opam:2.5.1@a0c1e658"
@@ -1860,7 +1824,7 @@
         "@opam/ppx_derivers@opam:1.2.1@ecf0aa45",
         "@opam/ocaml-migrate-parsetree@opam:1.7.3@dbcf3b47",
         "@opam/ocaml-compiler-libs@opam:v0.12.1@5c34eb0d",
-        "@opam/dune@opam:2.5.1@a0c1e658", "@opam/base@opam:v0.13.1@7d937ed0",
+        "@opam/dune@opam:2.5.1@a0c1e658", "@opam/base@opam:v0.13.2@c3150775",
         "@esy-ocaml/substs@0.0.1@d41d8cd9"
       ],
       "devDependencies": [
@@ -1868,7 +1832,7 @@
         "@opam/ppx_derivers@opam:1.2.1@ecf0aa45",
         "@opam/ocaml-migrate-parsetree@opam:1.7.3@dbcf3b47",
         "@opam/ocaml-compiler-libs@opam:v0.12.1@5c34eb0d",
-        "@opam/dune@opam:2.5.1@a0c1e658", "@opam/base@opam:v0.13.1@7d937ed0"
+        "@opam/dune@opam:2.5.1@a0c1e658", "@opam/base@opam:v0.13.2@c3150775"
       ]
     },
     "@opam/ppxfind@opam:1.4@1e01d2a5": {
@@ -1890,20 +1854,12 @@
       "overrides": [],
       "dependencies": [
         "ocaml@4.9.1000@d41d8cd9", "@opam/ocamlfind@opam:1.8.1@ff07b0f9",
-<<<<<<< HEAD
-        "@opam/ocaml-migrate-parsetree@opam:1.7.2@bc8b618e",
-=======
         "@opam/ocaml-migrate-parsetree@opam:1.7.3@dbcf3b47",
->>>>>>> 79edae57
         "@opam/dune@opam:2.5.1@a0c1e658", "@esy-ocaml/substs@0.0.1@d41d8cd9"
       ],
       "devDependencies": [
         "ocaml@4.9.1000@d41d8cd9", "@opam/ocamlfind@opam:1.8.1@ff07b0f9",
-<<<<<<< HEAD
-        "@opam/ocaml-migrate-parsetree@opam:1.7.2@bc8b618e",
-=======
         "@opam/ocaml-migrate-parsetree@opam:1.7.3@dbcf3b47",
->>>>>>> 79edae57
         "@opam/dune@opam:2.5.1@a0c1e658"
       ]
     },
@@ -1954,20 +1910,12 @@
       "overrides": [],
       "dependencies": [
         "ocaml@4.9.1000@d41d8cd9",
-<<<<<<< HEAD
-        "@opam/ocaml-migrate-parsetree@opam:1.7.2@bc8b618e",
-=======
         "@opam/ocaml-migrate-parsetree@opam:1.7.3@dbcf3b47",
->>>>>>> 79edae57
         "@opam/dune@opam:2.5.1@a0c1e658", "@esy-ocaml/substs@0.0.1@d41d8cd9"
       ],
       "devDependencies": [
         "ocaml@4.9.1000@d41d8cd9",
-<<<<<<< HEAD
-        "@opam/ocaml-migrate-parsetree@opam:1.7.2@bc8b618e",
-=======
         "@opam/ocaml-migrate-parsetree@opam:1.7.3@dbcf3b47",
->>>>>>> 79edae57
         "@opam/dune@opam:2.5.1@a0c1e658"
       ]
     },
@@ -2015,12 +1963,12 @@
       "overrides": [],
       "dependencies": [
         "ocaml@4.9.1000@d41d8cd9", "@opam/ppxlib@opam:0.13.0@65a9c7cc",
-        "@opam/dune@opam:2.5.1@a0c1e658", "@opam/base@opam:v0.13.1@7d937ed0",
+        "@opam/dune@opam:2.5.1@a0c1e658", "@opam/base@opam:v0.13.2@c3150775",
         "@esy-ocaml/substs@0.0.1@d41d8cd9"
       ],
       "devDependencies": [
         "ocaml@4.9.1000@d41d8cd9", "@opam/ppxlib@opam:0.13.0@65a9c7cc",
-        "@opam/dune@opam:2.5.1@a0c1e658", "@opam/base@opam:v0.13.1@7d937ed0"
+        "@opam/dune@opam:2.5.1@a0c1e658", "@opam/base@opam:v0.13.2@c3150775"
       ]
     },
     "@opam/ppx_deriving_yojson@opam:3.5.2@ca415fbe": {
@@ -2385,39 +2333,6 @@
       ],
       "devDependencies": [
         "ocaml@4.9.1000@d41d8cd9", "@opam/dune@opam:2.5.1@a0c1e658"
-<<<<<<< HEAD
-      ]
-    },
-    "@opam/merlin@opam:3.3.4@5fcabf21": {
-      "id": "@opam/merlin@opam:3.3.4@5fcabf21",
-      "name": "@opam/merlin",
-      "version": "opam:3.3.4",
-      "source": {
-        "type": "install",
-        "source": [
-          "archive:https://opam.ocaml.org/cache/sha256/ad/adcde0ebe3dce183bae0df1cc988e0aa5cd4e446b59bc081d5350f6b58cc9d8b#sha256:adcde0ebe3dce183bae0df1cc988e0aa5cd4e446b59bc081d5350f6b58cc9d8b",
-          "archive:https://github.com/ocaml/merlin/releases/download/v3.3.4/merlin-v3.3.4.tbz#sha256:adcde0ebe3dce183bae0df1cc988e0aa5cd4e446b59bc081d5350f6b58cc9d8b"
-        ],
-        "opam": {
-          "name": "merlin",
-          "version": "3.3.4",
-          "path": "integrationtest.esy.lock/opam/merlin.3.3.4"
-        }
-      },
-      "overrides": [],
-      "dependencies": [
-        "ocaml@4.9.1000@d41d8cd9",
-        "@opam/yojson@github:onivim/yojson:yojson.opam#f480aef@d41d8cd9",
-        "@opam/ocamlfind@opam:1.8.1@ff07b0f9",
-        "@opam/dune@opam:2.5.1@a0c1e658", "@esy-ocaml/substs@0.0.1@d41d8cd9"
-      ],
-      "devDependencies": [
-        "ocaml@4.9.1000@d41d8cd9",
-        "@opam/yojson@github:onivim/yojson:yojson.opam#f480aef@d41d8cd9",
-        "@opam/ocamlfind@opam:1.8.1@ff07b0f9",
-        "@opam/dune@opam:2.5.1@a0c1e658"
-=======
->>>>>>> 79edae57
       ]
     },
     "@opam/menhirSdk@opam:20200211@b2a79ec0": {
@@ -2825,20 +2740,12 @@
       "overrides": [],
       "dependencies": [
         "ocaml@4.9.1000@d41d8cd9", "@opam/reason@opam:3.6.0@2da53ff9",
-<<<<<<< HEAD
-        "@opam/fp@github:facebookexperimental/reason-native:fp.opam#bb80cbc@d41d8cd9",
-=======
         "@opam/fp@github:bryphe/reason-native:fp.opam#fd0225c@d41d8cd9",
->>>>>>> 79edae57
         "@opam/dune@opam:2.5.1@a0c1e658", "@esy-ocaml/substs@0.0.1@d41d8cd9"
       ],
       "devDependencies": [
         "ocaml@4.9.1000@d41d8cd9", "@opam/reason@opam:3.6.0@2da53ff9",
-<<<<<<< HEAD
-        "@opam/fp@github:facebookexperimental/reason-native:fp.opam#bb80cbc@d41d8cd9",
-=======
         "@opam/fp@github:bryphe/reason-native:fp.opam#fd0225c@d41d8cd9",
->>>>>>> 79edae57
         "@opam/dune@opam:2.5.1@a0c1e658"
       ]
     },
@@ -3060,20 +2967,12 @@
       "overrides": [],
       "dependencies": [
         "ocaml@4.9.1000@d41d8cd9", "@opam/reason@opam:3.6.0@2da53ff9",
-<<<<<<< HEAD
-        "@opam/fp@github:facebookexperimental/reason-native:fp.opam#bb80cbc@d41d8cd9",
-=======
         "@opam/fp@github:bryphe/reason-native:fp.opam#fd0225c@d41d8cd9",
->>>>>>> 79edae57
         "@opam/dune@opam:2.5.1@a0c1e658", "@esy-ocaml/substs@0.0.1@d41d8cd9"
       ],
       "devDependencies": [
         "ocaml@4.9.1000@d41d8cd9", "@opam/reason@opam:3.6.0@2da53ff9",
-<<<<<<< HEAD
-        "@opam/fp@github:facebookexperimental/reason-native:fp.opam#bb80cbc@d41d8cd9",
-=======
         "@opam/fp@github:bryphe/reason-native:fp.opam#fd0225c@d41d8cd9",
->>>>>>> 79edae57
         "@opam/dune@opam:2.5.1@a0c1e658"
       ]
     },
@@ -3158,11 +3057,7 @@
       "dependencies": [
         "ocaml@4.9.1000@d41d8cd9", "@opam/ocamlfind@opam:1.8.1@ff07b0f9",
         "@opam/integers@opam:0.4.0@f7acfaeb",
-<<<<<<< HEAD
-        "@opam/conf-pkg-config@opam:1.1@ff4322c1",
-=======
         "@opam/conf-pkg-config@opam:1.2@5cd99130",
->>>>>>> 79edae57
         "@opam/base-bytes@opam:base@19d0c2ff",
         "@esy-ocaml/substs@0.0.1@d41d8cd9"
       ],
@@ -3198,13 +3093,8 @@
         "@opam/base-unix@opam:base@87d0b2eb"
       ]
     },
-<<<<<<< HEAD
-    "@opam/conf-pkg-config@opam:1.1@ff4322c1": {
-      "id": "@opam/conf-pkg-config@opam:1.1@ff4322c1",
-=======
     "@opam/conf-pkg-config@opam:1.2@5cd99130": {
       "id": "@opam/conf-pkg-config@opam:1.2@5cd99130",
->>>>>>> 79edae57
       "name": "@opam/conf-pkg-config",
       "version": "opam:1.2",
       "source": {
@@ -3381,20 +3271,20 @@
         "ocaml@4.9.1000@d41d8cd9", "@opam/ocamlfind@opam:1.8.1@ff07b0f9"
       ]
     },
-    "@opam/base@opam:v0.13.1@7d937ed0": {
-      "id": "@opam/base@opam:v0.13.1@7d937ed0",
+    "@opam/base@opam:v0.13.2@c3150775": {
+      "id": "@opam/base@opam:v0.13.2@c3150775",
       "name": "@opam/base",
-      "version": "opam:v0.13.1",
-      "source": {
-        "type": "install",
-        "source": [
-          "archive:https://opam.ocaml.org/cache/md5/29/296457416f9a8b75e6edfc3b1140e384#md5:296457416f9a8b75e6edfc3b1140e384",
-          "archive:https://github.com/janestreet/base/archive/v0.13.1.tar.gz#md5:296457416f9a8b75e6edfc3b1140e384"
+      "version": "opam:v0.13.2",
+      "source": {
+        "type": "install",
+        "source": [
+          "archive:https://opam.ocaml.org/cache/md5/f4/f43ce18d98fd0879e77ff671e077e607#md5:f43ce18d98fd0879e77ff671e077e607",
+          "archive:https://github.com/janestreet/base/archive/v0.13.2.tar.gz#md5:f43ce18d98fd0879e77ff671e077e607"
         ],
         "opam": {
           "name": "base",
-          "version": "v0.13.1",
-          "path": "integrationtest.esy.lock/opam/base.v0.13.1"
+          "version": "v0.13.2",
+          "path": "integrationtest.esy.lock/opam/base.v0.13.2"
         }
       },
       "overrides": [],
