--- conflicted
+++ resolved
@@ -1,9 +1,5 @@
 {
-<<<<<<< HEAD
-  "checksum": "164b1f30f4472bc72fd97e7c067513e3",
-=======
-  "checksum": "cf7b9a61ccc1ea83f3ca17ba6067f17c",
->>>>>>> 902e0383
+  "checksum": "3d5246642234035cc1b00fdb4788f0cf",
   "root": "Oni2@link-dev:./package.json",
   "node": {
     "yarn-pkg-config@github:esy-ocaml/yarn-pkg-config#db3a0b6@d41d8cd9": {
@@ -395,7 +391,6 @@
       ],
       "devDependencies": []
     },
-<<<<<<< HEAD
     "reason-libvterm@github:revery-ui/reason-libvterm#11f52f7@d41d8cd9": {
       "id":
         "reason-libvterm@github:revery-ui/reason-libvterm#11f52f7@d41d8cd9",
@@ -414,12 +409,8 @@
       ],
       "devDependencies": []
     },
-    "reason-libvim@github:onivim/reason-libvim#1daf653@d41d8cd9": {
-      "id": "reason-libvim@github:onivim/reason-libvim#1daf653@d41d8cd9",
-=======
     "reason-libvim@github:onivim/reason-libvim#05a1604@d41d8cd9": {
       "id": "reason-libvim@github:onivim/reason-libvim#05a1604@d41d8cd9",
->>>>>>> 902e0383
       "name": "reason-libvim",
       "version": "github:onivim/reason-libvim#05a1604",
       "source": {
@@ -1205,12 +1196,8 @@
         "reason-tree-sitter@github:onivim/reason-tree-sitter#e2c571e@d41d8cd9",
         "reason-textmate@github:onivim/reason-textmate#5f0dc38@d41d8cd9",
         "reason-sdl2@2.10.3017@d41d8cd9",
-<<<<<<< HEAD
         "reason-libvterm@github:revery-ui/reason-libvterm#11f52f7@d41d8cd9",
-        "reason-libvim@github:onivim/reason-libvim#1daf653@d41d8cd9",
-=======
         "reason-libvim@github:onivim/reason-libvim#05a1604@d41d8cd9",
->>>>>>> 902e0383
         "reason-jsonrpc@github:onivim/reason-jsonrpc#ebadf6d@d41d8cd9",
         "ocaml@4.8.1000@d41d8cd9", "isolinear@3.0.0@d41d8cd9",
         "esy-skia@github:revery-ui/esy-skia#91b10c9@d41d8cd9",
