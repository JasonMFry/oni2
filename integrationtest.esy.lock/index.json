--- conflicted
+++ resolved
@@ -1,9 +1,5 @@
 {
-<<<<<<< HEAD
-  "checksum": "7e260805247b68358fc2e25d57ffd236",
-=======
   "checksum": "cd69995de68bfad721dd05a0078a0477",
->>>>>>> a46192af
   "root": "Oni2@link-dev:./package.json",
   "node": {
     "yarn-pkg-config@github:esy-ocaml/yarn-pkg-config#db3a0b63883606dd57c54a7158d560d6cba8cd79@d41d8cd9": {
@@ -1139,8 +1135,7 @@
         "@opam/ppx_deriving@opam:4.5@bb81afdc",
         "@opam/ocamlbuild@opam:0.14.0@6ac75d03",
         "@opam/markup@opam:0.8.2@87975241", "@opam/lwt@opam:4.5.0@677655b4",
-        "@opam/luv@github:aantron/luv:luv.opam#dfab9df@d41d8cd9",
-        "@opam/logs@opam:0.7.0@1d03143e",
+        "@opam/luv@opam:0.5.2@bfb5a32a", "@opam/logs@opam:0.7.0@1d03143e",
         "@opam/fs@github:bryphe/reason-native:fs.opam#fd0225c@d41d8cd9",
         "@opam/fp@github:bryphe/reason-native:fp.opam#fd0225c@d41d8cd9",
         "@opam/fmt@opam:0.8.8@01c3a23c",
@@ -2553,13 +2548,21 @@
         "@opam/dune@opam:2.5.0@aef1678b"
       ]
     },
-    "@opam/luv@github:aantron/luv:luv.opam#dfab9df@d41d8cd9": {
-      "id": "@opam/luv@github:aantron/luv:luv.opam#dfab9df@d41d8cd9",
+    "@opam/luv@opam:0.5.2@bfb5a32a": {
+      "id": "@opam/luv@opam:0.5.2@bfb5a32a",
       "name": "@opam/luv",
-      "version": "github:aantron/luv:luv.opam#dfab9df",
-      "source": {
-        "type": "install",
-        "source": [ "github:aantron/luv:luv.opam#dfab9df" ]
+      "version": "opam:0.5.2",
+      "source": {
+        "type": "install",
+        "source": [
+          "archive:https://opam.ocaml.org/cache/md5/a1/a196396b63bbe9ff9e8b932b58010b18#md5:a196396b63bbe9ff9e8b932b58010b18",
+          "archive:https://github.com/aantron/luv/releases/download/0.5.2/luv-0.5.2.tar.gz#md5:a196396b63bbe9ff9e8b932b58010b18"
+        ],
+        "opam": {
+          "name": "luv",
+          "version": "0.5.2",
+          "path": "integrationtest.esy.lock/opam/luv.0.5.2"
+        }
       },
       "overrides": [],
       "dependencies": [
