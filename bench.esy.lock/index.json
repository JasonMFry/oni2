--- conflicted
+++ resolved
@@ -1,9 +1,5 @@
 {
-<<<<<<< HEAD
-  "checksum": "75ade36bac6725e948af535c02e1cb1b",
-=======
-  "checksum": "f66e048fab3e4bfe44cdbd17bc2bdf03",
->>>>>>> 62e748b7
+  "checksum": "bf13c0f28b9110feae5ba396a10cb266",
   "root": "Oni2@link-dev:./package.json",
   "node": {
     "yarn-pkg-config@github:esy-ocaml/yarn-pkg-config#db3a0b63883606dd57c54a7158d560d6cba8cd79@d41d8cd9": {
@@ -305,8 +301,7 @@
         "@opam/ppx_deriving@opam:4.4.1@208c6c8f",
         "@opam/luv@opam:0.5.1@a530d73c", "@opam/dune@opam:2.5.1@a0c1e658",
         "@opam/decoders-yojson@opam:0.3.0@b9081413",
-        "@glennsl/timber@1.0.0@d41d8cd9",
-        "@esy-ocaml/reason@github:facebook/reason#8f71db0@d41d8cd9"
+        "@glennsl/timber@1.0.0@d41d8cd9", "@esy-ocaml/reason@3.5.2@d41d8cd9"
       ],
       "devDependencies": [ "ocaml@4.8.1000@d41d8cd9" ]
     },
