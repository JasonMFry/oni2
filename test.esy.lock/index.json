--- conflicted
+++ resolved
@@ -1,9 +1,5 @@
 {
-<<<<<<< HEAD
-  "checksum": "e28678c5ce1e5ffe6d1923211d6a0c0c",
-=======
   "checksum": "6acc76d5bc8200f146fc743325a2c3e2",
->>>>>>> 50ef29d9
   "root": "Oni2@link-dev:./package.json",
   "node": {
     "yarn-pkg-config@github:esy-ocaml/yarn-pkg-config#db3a0b6@d41d8cd9": {
@@ -646,14 +642,14 @@
       "dependencies": [ "graceful-fs@4.2.3@d41d8cd9" ],
       "devDependencies": []
     },
-    "isolinear@3.0.0@d41d8cd9": {
-      "id": "isolinear@3.0.0@d41d8cd9",
+    "isolinear@2.3.0@d41d8cd9": {
+      "id": "isolinear@2.3.0@d41d8cd9",
       "name": "isolinear",
-      "version": "3.0.0",
-      "source": {
-        "type": "install",
-        "source": [
-          "archive:https://registry.npmjs.org/isolinear/-/isolinear-3.0.0.tgz#sha1:493bed7c568d883607e7fd7f1a423d5a6f841515"
+      "version": "2.3.0",
+      "source": {
+        "type": "install",
+        "source": [
+          "archive:https://registry.npmjs.org/isolinear/-/isolinear-2.3.0.tgz#sha1:8f24a935b901c3fd097ec264575ca2b50288c5aa"
         ]
       },
       "overrides": [],
@@ -1084,7 +1080,7 @@
         "reason-sdl2@2.10.3017@d41d8cd9",
         "reason-libvim@github:onivim/reason-libvim#1daf653@d41d8cd9",
         "reason-jsonrpc@github:onivim/reason-jsonrpc#ebadf6d@d41d8cd9",
-        "ocaml@4.8.1000@d41d8cd9", "isolinear@3.0.0@d41d8cd9",
+        "ocaml@4.8.1000@d41d8cd9", "isolinear@2.3.0@d41d8cd9",
         "esy-skia@github:revery-ui/esy-skia#91b10c9@d41d8cd9",
         "esy-sdl2@github:revery-ui/esy-sdl2#b63892b@d41d8cd9",
         "esy-macdylibbundler@0.4.5@d41d8cd9",
