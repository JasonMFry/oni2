{
<<<<<<< HEAD
  "checksum": "21e94d6249370e8c9735c1aa491d3256",
  "root": "Oni2@link-dev:./package.json",
  "node": {
    "yarn-pkg-config@github:esy-ocaml/yarn-pkg-config#cca65f99674ed2d954d28788edeb8c57fada5ed0@d41d8cd9": {
      "id":
        "yarn-pkg-config@github:esy-ocaml/yarn-pkg-config#cca65f99674ed2d954d28788edeb8c57fada5ed0@d41d8cd9",
      "name": "yarn-pkg-config",
      "version":
        "github:esy-ocaml/yarn-pkg-config#cca65f99674ed2d954d28788edeb8c57fada5ed0",
      "source": {
        "type": "install",
        "source": [
          "github:esy-ocaml/yarn-pkg-config#cca65f99674ed2d954d28788edeb8c57fada5ed0"
        ]
      },
      "overrides": [],
      "dependencies": [],
      "devDependencies": []
    },
    "yarn-pkg-config@0.29.5@d41d8cd9": {
      "id": "yarn-pkg-config@0.29.5@d41d8cd9",
      "name": "yarn-pkg-config",
      "version": "0.29.5",
      "source": {
        "type": "install",
        "source": [
          "archive:https://registry.npmjs.org/yarn-pkg-config/-/yarn-pkg-config-0.29.5.tgz#sha1:e5695e932cfb8fcae9f8c08aabc08a5ba7996a37"
        ]
      },
      "overrides": [],
      "dependencies": [
        "nopam@git:https://github.com/yunxing/nopam.git#7cd19f068ac9aaf75010cd6961f7c65c779a1d4a@d41d8cd9",
        "dependency-env@git:https://github.com/npm-ml/dependency-env.git#94c75aff3a71587afb570d89bcf2eef7996bb67f@d41d8cd9"
      ],
      "devDependencies": []
    },
=======
  "checksum": "e044e73a039abef91fc25c8de94fc274",
  "root": "Oni2@link-dev:./package.json",
  "node": {
>>>>>>> 64337769
    "xmldom@0.1.31@d41d8cd9": {
      "id": "xmldom@0.1.31@d41d8cd9",
      "name": "xmldom",
      "version": "0.1.31",
      "source": {
        "type": "install",
        "source": [
          "archive:https://registry.npmjs.org/xmldom/-/xmldom-0.1.31.tgz#sha1:b76c9a1bd9f0a9737e5a72dc37231cf38375e2ff"
        ]
      },
      "overrides": [],
      "dependencies": [],
      "devDependencies": []
    },
    "xmlbuilder@9.0.7@d41d8cd9": {
      "id": "xmlbuilder@9.0.7@d41d8cd9",
      "name": "xmlbuilder",
      "version": "9.0.7",
      "source": {
        "type": "install",
        "source": [
          "archive:https://registry.npmjs.org/xmlbuilder/-/xmlbuilder-9.0.7.tgz#sha1:132ee63d2ec5565c557e20f4c22df9aca686b10d"
        ]
      },
      "overrides": [],
      "dependencies": [],
      "devDependencies": []
    },
    "wrappy@1.0.2@d41d8cd9": {
      "id": "wrappy@1.0.2@d41d8cd9",
      "name": "wrappy",
      "version": "1.0.2",
      "source": {
        "type": "install",
        "source": [
          "archive:https://registry.npmjs.org/wrappy/-/wrappy-1.0.2.tgz#sha1:b5243d8f3ec1aa35f1364605bc0d1036e30ab69f"
        ]
      },
      "overrides": [],
      "dependencies": [],
      "devDependencies": []
    },
    "universalify@0.1.2@d41d8cd9": {
      "id": "universalify@0.1.2@d41d8cd9",
      "name": "universalify",
      "version": "0.1.2",
      "source": {
        "type": "install",
        "source": [
          "archive:https://registry.npmjs.org/universalify/-/universalify-0.1.2.tgz#sha1:b646f69be3942dabcecc9d6639c80dc105efaa66"
        ]
      },
      "overrides": [],
      "dependencies": [],
      "devDependencies": []
    },
    "shelljs@0.8.3@d41d8cd9": {
      "id": "shelljs@0.8.3@d41d8cd9",
      "name": "shelljs",
      "version": "0.8.3",
      "source": {
        "type": "install",
        "source": [
          "archive:https://registry.npmjs.org/shelljs/-/shelljs-0.8.3.tgz#sha1:a7f3319520ebf09ee81275b2368adb286659b097"
        ]
      },
      "overrides": [],
      "dependencies": [
        "rechoir@0.6.2@d41d8cd9", "interpret@1.2.0@d41d8cd9",
        "glob@7.1.6@d41d8cd9"
      ],
      "devDependencies": []
    },
    "revery-text-wrap@github:revery-ui/revery-text-wrap#005385c@d41d8cd9": {
      "id":
        "revery-text-wrap@github:revery-ui/revery-text-wrap#005385c@d41d8cd9",
      "name": "revery-text-wrap",
      "version": "github:revery-ui/revery-text-wrap#005385c",
      "source": {
        "type": "install",
        "source": [ "github:revery-ui/revery-text-wrap#005385c" ]
      },
      "overrides": [],
      "dependencies": [ "@opam/dune@opam:1.11.4@a7ccb7ae" ],
      "devDependencies": []
    },
    "revery@github:revery-ui/revery#4181d78@d41d8cd9": {
      "id": "revery@github:revery-ui/revery#4181d78@d41d8cd9",
      "name": "revery",
      "version": "github:revery-ui/revery#4181d78",
      "source": {
        "type": "install",
        "source": [ "github:revery-ui/revery#4181d78" ]
      },
      "overrides": [],
      "dependencies": [
        "revery-text-wrap@github:revery-ui/revery-text-wrap#005385c@d41d8cd9",
        "reperf@1.4.0@d41d8cd9",
        "rench@github:bryphe/rench#4860ef4@d41d8cd9",
        "rebez@github:jchavarri/rebez#46cbc183@d41d8cd9",
<<<<<<< HEAD
        "reason-skia@github:revery-ui/reason-skia#4c1926a@d41d8cd9",
        "reason-sdl2@2.10.3011@d41d8cd9",
=======
        "reason-sdl2@2.10.3012@d41d8cd9",
>>>>>>> 64337769
        "reason-gl-matrix@0.9.9306@d41d8cd9",
        "reason-fontkit@2.8.3@d41d8cd9",
        "reason-font-manager@2.0.1@d41d8cd9", "flex@1.2.2@d41d8cd9",
        "@reason-native/rely@1.3.1@d41d8cd9",
        "@reason-native/console@0.0.3@d41d8cd9",
        "@opam/lwt_ppx@opam:1.2.2@ee59a0be", "@opam/lwt@opam:4.5.0@677655b4",
        "@opam/js_of_ocaml-lwt@opam:3.5.2@6ea3e3c2",
        "@opam/js_of_ocaml-compiler@opam:3.5.0@9ea7292f",
        "@opam/js_of_ocaml@opam:3.5.2@c5bae178",
        "@esy-ocaml/reason@3.5.2@d41d8cd9",
        "@brisk/brisk-reconciler@github:briskml/brisk-reconciler#0a2e476@d41d8cd9"
      ],
      "devDependencies": []
    },
    "resolve@1.14.1@d41d8cd9": {
      "id": "resolve@1.14.1@d41d8cd9",
      "name": "resolve",
      "version": "1.14.1",
      "source": {
        "type": "install",
        "source": [
          "archive:https://registry.npmjs.org/resolve/-/resolve-1.14.1.tgz#sha1:9e018c540fcf0c427d678b9931cbf45e984bcaff"
        ]
      },
      "overrides": [],
      "dependencies": [ "path-parse@1.0.6@d41d8cd9" ],
      "devDependencies": []
    },
    "reperf@1.4.0@d41d8cd9": {
      "id": "reperf@1.4.0@d41d8cd9",
      "name": "reperf",
      "version": "1.4.0",
      "source": {
        "type": "install",
        "source": [
          "archive:https://registry.npmjs.org/reperf/-/reperf-1.4.0.tgz#sha1:a1b6125e1cb7d61654c435b013114991b974dcde"
        ]
      },
      "overrides": [],
      "dependencies": [
        "refmterr@3.3.0@d41d8cd9", "ocaml@4.7.1004@d41d8cd9",
        "@reason-native/pastel@0.1.0@d41d8cd9",
        "@opam/printbox@opam:0.4@8e9022ed",
        "@opam/dune@opam:1.11.4@a7ccb7ae", "@esy-ocaml/reason@3.5.2@d41d8cd9"
      ],
      "devDependencies": []
    },
    "rench@github:bryphe/rench#4860ef4@d41d8cd9": {
      "id": "rench@github:bryphe/rench#4860ef4@d41d8cd9",
      "name": "rench",
      "version": "github:bryphe/rench#4860ef4",
      "source": {
        "type": "install",
        "source": [ "github:bryphe/rench#4860ef4" ]
      },
      "overrides": [],
      "dependencies": [
        "refmterr@3.3.0@d41d8cd9", "ocaml@4.7.1004@d41d8cd9",
        "@reason-native/rely@1.3.1@d41d8cd9",
        "@reason-native/console@0.0.3@d41d8cd9",
        "@opam/lwt@opam:4.5.0@677655b4",
        "@opam/lambda-term@opam:2.0.3@9465cf1c",
        "@opam/fpath@opam:0.7.2@45477b93", "@opam/dune@opam:1.11.4@a7ccb7ae",
        "@esy-ocaml/reason@3.5.2@d41d8cd9"
      ],
      "devDependencies": [ "ocaml@4.7.1004@d41d8cd9" ]
    },
    "refmterr@3.3.0@d41d8cd9": {
      "id": "refmterr@3.3.0@d41d8cd9",
      "name": "refmterr",
      "version": "3.3.0",
      "source": {
        "type": "install",
        "source": [
          "archive:https://registry.npmjs.org/refmterr/-/refmterr-3.3.0.tgz#sha1:45adde80205093c201b491b3c37dd7740c9b036b"
        ]
      },
      "overrides": [],
      "dependencies": [
        "ocaml@4.7.1004@d41d8cd9", "@reason-native/pastel@0.1.0@d41d8cd9",
        "@reason-native/console@0.0.3@d41d8cd9",
        "@opam/re@opam:1.9.0@d4d5e13d", "@opam/dune@opam:1.11.4@a7ccb7ae",
        "@opam/atdgen@opam:2.0.0@46af0360",
        "@esy-ocaml/reason@3.5.2@d41d8cd9"
      ],
      "devDependencies": []
    },
    "rechoir@0.6.2@d41d8cd9": {
      "id": "rechoir@0.6.2@d41d8cd9",
      "name": "rechoir",
      "version": "0.6.2",
      "source": {
        "type": "install",
        "source": [
          "archive:https://registry.npmjs.org/rechoir/-/rechoir-0.6.2.tgz#sha1:85204b54dba82d5742e28c96756ef43af50e3384"
        ]
      },
      "overrides": [],
      "dependencies": [ "resolve@1.14.1@d41d8cd9" ],
      "devDependencies": []
    },
    "rebez@github:jchavarri/rebez#46cbc183@d41d8cd9": {
      "id": "rebez@github:jchavarri/rebez#46cbc183@d41d8cd9",
      "name": "rebez",
      "version": "github:jchavarri/rebez#46cbc183",
      "source": {
        "type": "install",
        "source": [ "github:jchavarri/rebez#46cbc183" ]
      },
      "overrides": [],
      "dependencies": [
        "refmterr@3.3.0@d41d8cd9", "pesy@0.4.1@d41d8cd9",
        "ocaml@4.7.1004@d41d8cd9", "@opam/dune@opam:1.11.4@a7ccb7ae",
        "@esy-ocaml/reason@3.5.2@d41d8cd9"
      ],
      "devDependencies": []
    },
    "reasonFuzz@github:CrossR/reasonFuzz#d36e084@d41d8cd9": {
      "id": "reasonFuzz@github:CrossR/reasonFuzz#d36e084@d41d8cd9",
      "name": "reasonFuzz",
      "version": "github:CrossR/reasonFuzz#d36e084",
      "source": {
        "type": "install",
        "source": [ "github:CrossR/reasonFuzz#d36e084" ]
      },
      "overrides": [],
      "dependencies": [
        "reperf@1.4.0@d41d8cd9", "refmterr@3.3.0@d41d8cd9",
        "ocaml@4.7.1004@d41d8cd9", "@reason-native/rely@1.3.1@d41d8cd9",
        "@reason-native/console@0.0.3@d41d8cd9",
        "@opam/dune@opam:1.11.4@a7ccb7ae", "@esy-ocaml/reason@3.5.2@d41d8cd9"
      ],
      "devDependencies": [ "ocaml@4.7.1004@d41d8cd9" ]
    },
    "reason-tree-sitter@github:onivim/reason-tree-sitter#e2c571e@d41d8cd9": {
      "id":
        "reason-tree-sitter@github:onivim/reason-tree-sitter#e2c571e@d41d8cd9",
      "name": "reason-tree-sitter",
      "version": "github:onivim/reason-tree-sitter#e2c571e",
      "source": {
        "type": "install",
        "source": [ "github:onivim/reason-tree-sitter#e2c571e" ]
      },
      "overrides": [],
      "dependencies": [
        "reperf@1.4.0@d41d8cd9", "refmterr@3.3.0@d41d8cd9",
        "ocaml@4.7.1004@d41d8cd9", "esy-tree-sitter@1.4.1@d41d8cd9",
        "editor-core-types@github:onivim/editor-core-types#16dd98e@d41d8cd9",
        "@reason-native/rely@1.3.1@d41d8cd9",
        "@opam/dune@opam:1.11.4@a7ccb7ae", "@esy-ocaml/reason@3.5.2@d41d8cd9"
      ],
      "devDependencies": [ "ocaml@4.7.1004@d41d8cd9" ]
    },
    "reason-textmate@2.3.0@d41d8cd9": {
      "id": "reason-textmate@2.3.0@d41d8cd9",
      "name": "reason-textmate",
      "version": "2.3.0",
      "source": {
        "type": "install",
        "source": [
          "archive:https://registry.npmjs.org/reason-textmate/-/reason-textmate-2.3.0.tgz#sha1:6195ad3a4aff2fee81e10e86a6df10501478f4fd"
        ]
      },
      "overrides": [],
      "dependencies": [
        "reperf@1.4.0@d41d8cd9",
        "rench@github:bryphe/rench#4860ef4@d41d8cd9",
<<<<<<< HEAD
        "refmterr@3.3.0@d41d8cd9", "reason-oniguruma@2.0.2@d41d8cd9",
=======
        "refmterr@3.3.0@d41d8cd9", "reason-oniguruma@6.94.1000@d41d8cd9",
>>>>>>> 64337769
        "ocaml@4.7.1004@d41d8cd9", "@reason-native/rely@1.3.1@d41d8cd9",
        "@opam/yojson@github:onivim/yojson:yojson.opam#f480aef@d41d8cd9",
        "@opam/ppx_let@opam:v0.11.0@d6ec0fc1",
        "@opam/ppx_deriving_yojson@opam:3.5.1@06a1c37f",
        "@opam/dune@opam:1.11.4@a7ccb7ae", "@esy-ocaml/reason@3.5.2@d41d8cd9"
      ],
      "devDependencies": []
    },
<<<<<<< HEAD
    "reason-skia@github:revery-ui/reason-skia#4c1926a@d41d8cd9": {
      "id": "reason-skia@github:revery-ui/reason-skia#4c1926a@d41d8cd9",
      "name": "reason-skia",
      "version": "github:revery-ui/reason-skia#4c1926a",
      "source": {
        "type": "install",
        "source": [ "github:revery-ui/reason-skia#4c1926a" ]
      },
      "overrides": [],
      "dependencies": [
        "yarn-pkg-config@0.29.5@d41d8cd9", "refmterr@3.3.0@d41d8cd9",
        "esy-skia@0.6.0@d41d8cd9", "esy-freetype2@2.9.1006@d41d8cd9",
        "@opam/lwt@opam:4.5.0@677655b4",
        "@opam/lambda-term@opam:2.0.2@119fb081",
        "@opam/dune@opam:1.11.4@a7ccb7ae",
        "@opam/ctypes-foreign@opam:0.4.0@72ef8de2",
        "@opam/ctypes@opam:0.15.1@f2708d42",
        "@esy-ocaml/reason@3.5.2@d41d8cd9"
      ],
      "devDependencies": []
    },
    "reason-sdl2@2.10.3011@d41d8cd9": {
      "id": "reason-sdl2@2.10.3011@d41d8cd9",
=======
    "reason-sdl2@2.10.3012@d41d8cd9": {
      "id": "reason-sdl2@2.10.3012@d41d8cd9",
>>>>>>> 64337769
      "name": "reason-sdl2",
      "version": "2.10.3012",
      "source": {
        "type": "install",
        "source": [
          "archive:https://registry.npmjs.org/reason-sdl2/-/reason-sdl2-2.10.3012.tgz#sha1:3de856a603dc82ac0d6b36caab5155f59621bfd9"
        ]
      },
      "overrides": [],
      "dependencies": [
        "refmterr@3.3.0@d41d8cd9", "reason-gl-matrix@0.9.9306@d41d8cd9",
<<<<<<< HEAD
        "esy-sdl2@2.0.10005@d41d8cd9",
        "esy-cmake@github:prometheansacrifice/esy-cmake#2a47392def@d41d8cd9",
=======
        "esy-sdl2@github:revery-ui/esy-sdl2#b63892b@d41d8cd9",
        "esy-cmake@github:prometheansacrifice/esy-cmake#2a47392def755@d41d8cd9",
>>>>>>> 64337769
        "@opam/lwt_ppx@opam:1.2.2@ee59a0be", "@opam/lwt@opam:4.5.0@677655b4",
        "@opam/js_of_ocaml-lwt@opam:3.5.2@6ea3e3c2",
        "@opam/js_of_ocaml-compiler@opam:3.5.0@9ea7292f",
        "@opam/js_of_ocaml@opam:3.5.2@c5bae178",
        "@opam/dune@opam:1.11.4@a7ccb7ae", "@esy-ocaml/reason@3.5.2@d41d8cd9"
      ],
      "devDependencies": []
    },
    "reason-oniguruma@6.94.1000@d41d8cd9": {
      "id": "reason-oniguruma@6.94.1000@d41d8cd9",
      "name": "reason-oniguruma",
      "version": "6.94.1000",
      "source": {
        "type": "install",
        "source": [
          "archive:https://registry.npmjs.org/reason-oniguruma/-/reason-oniguruma-6.94.1000.tgz#sha1:b9f542fddf77caf7a199e35cc28ce855289e12ca"
        ]
      },
      "overrides": [],
      "dependencies": [
        "reperf@1.4.0@d41d8cd9", "refmterr@3.3.0@d41d8cd9",
<<<<<<< HEAD
        "ocaml@4.7.1004@d41d8cd9", "esy-oniguruma@5.9.1003@d41d8cd9",
=======
        "ocaml@4.7.1004@d41d8cd9", "esy-oniguruma@6.9.4000@d41d8cd9",
>>>>>>> 64337769
        "@reason-native/rely@1.3.1@d41d8cd9",
        "@opam/dune@opam:1.11.4@a7ccb7ae", "@esy-ocaml/reason@3.5.2@d41d8cd9"
      ],
      "devDependencies": []
    },
    "reason-libvim@github:onivim/reason-libvim#3782892@d41d8cd9": {
      "id": "reason-libvim@github:onivim/reason-libvim#3782892@d41d8cd9",
      "name": "reason-libvim",
      "version": "github:onivim/reason-libvim#3782892",
      "source": {
        "type": "install",
        "source": [ "github:onivim/reason-libvim#3782892" ]
      },
      "overrides": [],
      "dependencies": [
        "refmterr@3.3.0@d41d8cd9", "ocaml@4.7.1004@d41d8cd9",
<<<<<<< HEAD
        "libvim@8.10869.26@d41d8cd9",
=======
        "libvim@8.10869.29@d41d8cd9",
>>>>>>> 64337769
        "editor-core-types@github:onivim/editor-core-types#16dd98e@d41d8cd9",
        "@opam/dune-configurator@opam:1.0.0@4873acd8",
        "@opam/dune@opam:1.11.4@a7ccb7ae", "@esy-ocaml/reason@3.5.2@d41d8cd9"
      ],
      "devDependencies": [ "ocaml@4.7.1004@d41d8cd9" ]
    },
    "reason-jsonrpc@github:bryphe/reason-jsonrpc#95f2427@d41d8cd9": {
      "id": "reason-jsonrpc@github:bryphe/reason-jsonrpc#95f2427@d41d8cd9",
      "name": "reason-jsonrpc",
      "version": "github:bryphe/reason-jsonrpc#95f2427",
      "source": {
        "type": "install",
        "source": [ "github:bryphe/reason-jsonrpc#95f2427" ]
      },
      "overrides": [],
      "dependencies": [
        "refmterr@3.3.0@d41d8cd9", "ocaml@4.7.1004@d41d8cd9",
        "@reason-native/rely@1.3.1@d41d8cd9",
        "@opam/yojson@github:onivim/yojson:yojson.opam#f480aef@d41d8cd9",
        "@opam/merlin@opam:3.3.3@d653b06a", "@opam/lwt@opam:4.5.0@677655b4",
        "@opam/dune@opam:1.11.4@a7ccb7ae", "@esy-ocaml/reason@3.5.2@d41d8cd9"
      ],
      "devDependencies": [
        "ocaml@4.7.1004@d41d8cd9", "@opam/merlin@opam:3.3.3@d653b06a"
      ]
    },
    "reason-gl-matrix@0.9.9306@d41d8cd9": {
      "id": "reason-gl-matrix@0.9.9306@d41d8cd9",
      "name": "reason-gl-matrix",
      "version": "0.9.9306",
      "source": {
        "type": "install",
        "source": [
          "archive:https://registry.npmjs.org/reason-gl-matrix/-/reason-gl-matrix-0.9.9306.tgz#sha1:130c3db5ab9a405a85e3371ab13f99649050489e"
        ]
      },
      "overrides": [],
      "dependencies": [
        "@opam/js_of_ocaml-compiler@opam:3.5.0@9ea7292f",
        "@opam/dune@opam:1.11.4@a7ccb7ae", "@esy-ocaml/reason@3.5.2@d41d8cd9"
      ],
      "devDependencies": []
    },
    "reason-fontkit@2.8.3@d41d8cd9": {
      "id": "reason-fontkit@2.8.3@d41d8cd9",
      "name": "reason-fontkit",
      "version": "2.8.3",
      "source": {
        "type": "install",
        "source": [
          "archive:https://registry.npmjs.org/reason-fontkit/-/reason-fontkit-2.8.3.tgz#sha1:84a0086ea98d071cd783d4b7d6896a80ab547935"
        ]
      },
      "overrides": [],
      "dependencies": [
        "reason-gl-matrix@0.9.9306@d41d8cd9",
        "esy-harfbuzz@1.9.1005@d41d8cd9", "esy-freetype2@2.9.1006@d41d8cd9",
        "@opam/lwt@opam:4.5.0@677655b4", "@opam/dune@opam:1.11.4@a7ccb7ae"
      ],
      "devDependencies": []
    },
    "reason-font-manager@2.0.1@d41d8cd9": {
      "id": "reason-font-manager@2.0.1@d41d8cd9",
      "name": "reason-font-manager",
      "version": "2.0.1",
      "source": {
        "type": "install",
        "source": [
          "archive:https://registry.npmjs.org/reason-font-manager/-/reason-font-manager-2.0.1.tgz#sha1:739cd6de54ad836e810a60afd066fba9fbc15950"
        ]
      },
      "overrides": [],
      "dependencies": [
        "refmterr@3.3.0@d41d8cd9", "ocaml@4.7.1004@d41d8cd9",
        "@reason-native/rely@1.3.1@d41d8cd9",
        "@reason-native/pastel@0.1.0@d41d8cd9",
        "@reason-native/console@0.0.3@d41d8cd9",
        "@esy-ocaml/reason@3.5.2@d41d8cd9"
      ],
      "devDependencies": []
    },
    "rcedit@2.0.0@d41d8cd9": {
      "id": "rcedit@2.0.0@d41d8cd9",
      "name": "rcedit",
      "version": "2.0.0",
      "source": {
        "type": "install",
        "source": [
          "archive:https://registry.npmjs.org/rcedit/-/rcedit-2.0.0.tgz#sha1:dcc85d93aa91a41c1ebc5c6aa1dfc43ea28b7dad"
        ]
      },
      "overrides": [],
      "dependencies": [],
      "devDependencies": []
    },
    "plist@3.0.1@d41d8cd9": {
      "id": "plist@3.0.1@d41d8cd9",
      "name": "plist",
      "version": "3.0.1",
      "source": {
        "type": "install",
        "source": [
          "archive:https://registry.npmjs.org/plist/-/plist-3.0.1.tgz#sha1:a9b931d17c304e8912ef0ba3bdd6182baf2e1f8c"
        ]
      },
      "overrides": [],
      "dependencies": [
        "xmldom@0.1.31@d41d8cd9", "xmlbuilder@9.0.7@d41d8cd9",
        "base64-js@1.3.1@d41d8cd9"
      ],
      "devDependencies": []
    },
    "pesy@0.4.1@d41d8cd9": {
      "id": "pesy@0.4.1@d41d8cd9",
      "name": "pesy",
      "version": "0.4.1",
      "source": {
        "type": "install",
        "source": [
          "archive:https://registry.npmjs.org/pesy/-/pesy-0.4.1.tgz#sha1:37b3faccb3ecdb37f4bf3d95d04ffbd2633247af"
        ]
      },
      "overrides": [],
      "dependencies": [],
      "devDependencies": []
    },
    "path-parse@1.0.6@d41d8cd9": {
      "id": "path-parse@1.0.6@d41d8cd9",
      "name": "path-parse",
      "version": "1.0.6",
      "source": {
        "type": "install",
        "source": [
          "archive:https://registry.npmjs.org/path-parse/-/path-parse-1.0.6.tgz#sha1:d62dbb5679405d72c4737ec58600e9ddcf06d24c"
        ]
      },
      "overrides": [],
      "dependencies": [],
      "devDependencies": []
    },
    "path-is-absolute@1.0.1@d41d8cd9": {
      "id": "path-is-absolute@1.0.1@d41d8cd9",
      "name": "path-is-absolute",
      "version": "1.0.1",
      "source": {
        "type": "install",
        "source": [
          "archive:https://registry.npmjs.org/path-is-absolute/-/path-is-absolute-1.0.1.tgz#sha1:174b9268735534ffbc7ace6bf53a5a9e1b5c5f5f"
        ]
      },
      "overrides": [],
      "dependencies": [],
      "devDependencies": []
    },
    "once@1.4.0@d41d8cd9": {
      "id": "once@1.4.0@d41d8cd9",
      "name": "once",
      "version": "1.4.0",
      "source": {
        "type": "install",
        "source": [
          "archive:https://registry.npmjs.org/once/-/once-1.4.0.tgz#sha1:583b1aa775961d4b113ac17d9c50baef9dd76bd1"
        ]
      },
      "overrides": [],
      "dependencies": [ "wrappy@1.0.2@d41d8cd9" ],
      "devDependencies": []
    },
    "ocaml@4.7.1004@d41d8cd9": {
      "id": "ocaml@4.7.1004@d41d8cd9",
      "name": "ocaml",
      "version": "4.7.1004",
      "source": {
        "type": "install",
        "source": [
          "archive:https://registry.npmjs.org/ocaml/-/ocaml-4.7.1004.tgz#sha1:731ca0ddb4d845d2ed2da8af50f70c5ba9092114"
        ]
      },
      "overrides": [],
      "dependencies": [],
      "devDependencies": []
    },
    "nopam@git:https://github.com/yunxing/nopam.git#7cd19f068ac9aaf75010cd6961f7c65c779a1d4a@d41d8cd9": {
      "id":
        "nopam@git:https://github.com/yunxing/nopam.git#7cd19f068ac9aaf75010cd6961f7c65c779a1d4a@d41d8cd9",
      "name": "nopam",
      "version":
        "git:https://github.com/yunxing/nopam.git#7cd19f068ac9aaf75010cd6961f7c65c779a1d4a",
      "source": {
        "type": "install",
        "source": [
          "git:https://github.com/yunxing/nopam.git#7cd19f068ac9aaf75010cd6961f7c65c779a1d4a"
        ]
      },
      "overrides": [],
      "dependencies": [],
      "devDependencies": []
    },
    "ms@2.0.0@d41d8cd9": {
      "id": "ms@2.0.0@d41d8cd9",
      "name": "ms",
      "version": "2.0.0",
      "source": {
        "type": "install",
        "source": [
          "archive:https://registry.npmjs.org/ms/-/ms-2.0.0.tgz#sha1:5608aeadfc00be6c2901df5f9861788de0d597c8"
        ]
      },
      "overrides": [],
      "dependencies": [],
      "devDependencies": []
    },
    "minimatch@3.0.4@d41d8cd9": {
      "id": "minimatch@3.0.4@d41d8cd9",
      "name": "minimatch",
      "version": "3.0.4",
      "source": {
        "type": "install",
        "source": [
          "archive:https://registry.npmjs.org/minimatch/-/minimatch-3.0.4.tgz#sha1:5166e286457f03306064be5497e8dbb0c3d32083"
        ]
      },
      "overrides": [],
      "dependencies": [ "brace-expansion@1.1.11@d41d8cd9" ],
      "devDependencies": []
    },
    "lodash@4.17.15@d41d8cd9": {
      "id": "lodash@4.17.15@d41d8cd9",
      "name": "lodash",
      "version": "4.17.15",
      "source": {
        "type": "install",
        "source": [
          "archive:https://registry.npmjs.org/lodash/-/lodash-4.17.15.tgz#sha1:b447f6670a0455bbfeedd11392eff330ea097548"
        ]
      },
      "overrides": [],
      "dependencies": [],
      "devDependencies": []
    },
    "libvim@8.10869.29@d41d8cd9": {
      "id": "libvim@8.10869.29@d41d8cd9",
      "name": "libvim",
      "version": "8.10869.29",
      "source": {
        "type": "install",
        "source": [
          "archive:https://registry.npmjs.org/libvim/-/libvim-8.10869.29.tgz#sha1:ef7588b9343ff8434117b6cb12ddcb38634064fd"
        ]
      },
      "overrides": [],
      "dependencies": [],
      "devDependencies": []
    },
    "jsonfile@4.0.0@d41d8cd9": {
      "id": "jsonfile@4.0.0@d41d8cd9",
      "name": "jsonfile",
      "version": "4.0.0",
      "source": {
        "type": "install",
        "source": [
          "archive:https://registry.npmjs.org/jsonfile/-/jsonfile-4.0.0.tgz#sha1:8771aae0799b64076b76640fca058f9c10e33ecb"
        ]
      },
      "overrides": [],
      "dependencies": [ "graceful-fs@4.2.3@d41d8cd9" ],
      "devDependencies": []
    },
    "isolinear@2.2.0@d41d8cd9": {
      "id": "isolinear@2.2.0@d41d8cd9",
      "name": "isolinear",
      "version": "2.2.0",
      "source": {
        "type": "install",
        "source": [
          "archive:https://registry.npmjs.org/isolinear/-/isolinear-2.2.0.tgz#sha1:a490bbb35a9e5e58f29973386b16912e828a5130"
        ]
      },
      "overrides": [],
      "dependencies": [
        "refmterr@3.3.0@d41d8cd9", "ocaml@4.7.1004@d41d8cd9",
        "@opam/dune@opam:1.11.4@a7ccb7ae", "@esy-ocaml/reason@3.5.2@d41d8cd9"
      ],
      "devDependencies": []
    },
    "is-buffer@2.0.4@d41d8cd9": {
      "id": "is-buffer@2.0.4@d41d8cd9",
      "name": "is-buffer",
      "version": "2.0.4",
      "source": {
        "type": "install",
        "source": [
          "archive:https://registry.npmjs.org/is-buffer/-/is-buffer-2.0.4.tgz#sha1:3e572f23c8411a5cfd9557c849e3665e0b290623"
        ]
      },
      "overrides": [],
      "dependencies": [],
      "devDependencies": []
    },
    "interpret@1.2.0@d41d8cd9": {
      "id": "interpret@1.2.0@d41d8cd9",
      "name": "interpret",
      "version": "1.2.0",
      "source": {
        "type": "install",
        "source": [
          "archive:https://registry.npmjs.org/interpret/-/interpret-1.2.0.tgz#sha1:d5061a6224be58e8083985f5014d844359576296"
        ]
      },
      "overrides": [],
      "dependencies": [],
      "devDependencies": []
    },
    "innosetup-compiler@5.5.9@d41d8cd9": {
      "id": "innosetup-compiler@5.5.9@d41d8cd9",
      "name": "innosetup-compiler",
      "version": "5.5.9",
      "source": {
        "type": "install",
        "source": [
          "archive:https://registry.npmjs.org/innosetup-compiler/-/innosetup-compiler-5.5.9.tgz#sha1:fff561a1bb49ce5d3b133ee8b788b5a868f5ee21"
        ]
      },
      "overrides": [],
      "dependencies": [],
      "devDependencies": []
    },
    "inherits@2.0.4@d41d8cd9": {
      "id": "inherits@2.0.4@d41d8cd9",
      "name": "inherits",
      "version": "2.0.4",
      "source": {
        "type": "install",
        "source": [
          "archive:https://registry.npmjs.org/inherits/-/inherits-2.0.4.tgz#sha1:0fa2c64f932917c3433a0ded55363aae37416b7c"
        ]
      },
      "overrides": [],
      "dependencies": [],
      "devDependencies": []
    },
    "inflight@1.0.6@d41d8cd9": {
      "id": "inflight@1.0.6@d41d8cd9",
      "name": "inflight",
      "version": "1.0.6",
      "source": {
        "type": "install",
        "source": [
          "archive:https://registry.npmjs.org/inflight/-/inflight-1.0.6.tgz#sha1:49bd6331d7d02d0c09bc910a1075ba8165b56df9"
        ]
      },
      "overrides": [],
      "dependencies": [ "wrappy@1.0.2@d41d8cd9", "once@1.4.0@d41d8cd9" ],
      "devDependencies": []
    },
    "graceful-fs@4.2.3@d41d8cd9": {
      "id": "graceful-fs@4.2.3@d41d8cd9",
      "name": "graceful-fs",
      "version": "4.2.3",
      "source": {
        "type": "install",
        "source": [
          "archive:https://registry.npmjs.org/graceful-fs/-/graceful-fs-4.2.3.tgz#sha1:4a12ff1b60376ef09862c2093edd908328be8423"
        ]
      },
      "overrides": [],
      "dependencies": [],
      "devDependencies": []
    },
    "glob@7.1.6@d41d8cd9": {
      "id": "glob@7.1.6@d41d8cd9",
      "name": "glob",
      "version": "7.1.6",
      "source": {
        "type": "install",
        "source": [
          "archive:https://registry.npmjs.org/glob/-/glob-7.1.6.tgz#sha1:141f33b81a7c2492e125594307480c46679278a6"
        ]
      },
      "overrides": [],
      "dependencies": [
        "path-is-absolute@1.0.1@d41d8cd9", "once@1.4.0@d41d8cd9",
        "minimatch@3.0.4@d41d8cd9", "inherits@2.0.4@d41d8cd9",
        "inflight@1.0.6@d41d8cd9", "fs.realpath@1.0.0@d41d8cd9"
      ],
      "devDependencies": []
    },
    "fs.realpath@1.0.0@d41d8cd9": {
      "id": "fs.realpath@1.0.0@d41d8cd9",
      "name": "fs.realpath",
      "version": "1.0.0",
      "source": {
        "type": "install",
        "source": [
          "archive:https://registry.npmjs.org/fs.realpath/-/fs.realpath-1.0.0.tgz#sha1:1504ad2523158caa40db4a2787cb01411994ea4f"
        ]
      },
      "overrides": [],
      "dependencies": [],
      "devDependencies": []
    },
    "fs-extra@7.0.1@d41d8cd9": {
      "id": "fs-extra@7.0.1@d41d8cd9",
      "name": "fs-extra",
      "version": "7.0.1",
      "source": {
        "type": "install",
        "source": [
          "archive:https://registry.npmjs.org/fs-extra/-/fs-extra-7.0.1.tgz#sha1:4f189c44aa123b895f722804f55ea23eadc348e9"
        ]
      },
      "overrides": [],
      "dependencies": [
        "universalify@0.1.2@d41d8cd9", "jsonfile@4.0.0@d41d8cd9",
        "graceful-fs@4.2.3@d41d8cd9"
      ],
      "devDependencies": []
    },
    "follow-redirects@1.5.10@d41d8cd9": {
      "id": "follow-redirects@1.5.10@d41d8cd9",
      "name": "follow-redirects",
      "version": "1.5.10",
      "source": {
        "type": "install",
        "source": [
          "archive:https://registry.npmjs.org/follow-redirects/-/follow-redirects-1.5.10.tgz#sha1:7b7a9f9aea2fdff36786a94ff643ed07f4ff5e2a"
        ]
      },
      "overrides": [],
      "dependencies": [ "debug@3.1.0@d41d8cd9" ],
      "devDependencies": []
    },
    "flex@1.2.2@d41d8cd9": {
      "id": "flex@1.2.2@d41d8cd9",
      "name": "flex",
      "version": "1.2.2",
      "source": {
        "type": "install",
        "source": [
          "archive:https://registry.npmjs.org/flex/-/flex-1.2.2.tgz#sha1:6b46058d8c909f9ec1ece18ed21b28ae5e611b3e"
        ]
      },
      "overrides": [],
      "dependencies": [
        "refmterr@3.3.0@d41d8cd9", "@opam/dune@opam:1.11.4@a7ccb7ae",
        "@esy-ocaml/reason@3.5.2@d41d8cd9"
      ],
      "devDependencies": []
    },
    "esy-tree-sitter@1.4.1@d41d8cd9": {
      "id": "esy-tree-sitter@1.4.1@d41d8cd9",
      "name": "esy-tree-sitter",
      "version": "1.4.1",
      "source": {
        "type": "install",
        "source": [
          "archive:https://registry.npmjs.org/esy-tree-sitter/-/esy-tree-sitter-1.4.1.tgz#sha1:67731d4e01fb391ebd1988a4781d41e1532ac6b6"
        ]
      },
      "overrides": [],
      "dependencies": [],
      "devDependencies": []
    },
<<<<<<< HEAD
    "esy-skia@0.6.0@d41d8cd9": {
      "id": "esy-skia@0.6.0@d41d8cd9",
      "name": "esy-skia",
      "version": "0.6.0",
      "source": {
        "type": "install",
        "source": [
          "archive:https://registry.npmjs.org/esy-skia/-/esy-skia-0.6.0.tgz#sha1:8afebb69ad8e60b71da3f45b63b30bdd9315a330"
        ]
      },
      "overrides": [],
      "dependencies": [
        "esy-libjpeg-turbo@github:prometheansacrifice/libjpeg-turbo#50e8e32c48@d41d8cd9",
        "@esy-cross/ninja-build@1.8.2001@d41d8cd9"
      ],
      "devDependencies": []
    },
    "esy-sdl2@2.0.10005@d41d8cd9": {
      "id": "esy-sdl2@2.0.10005@d41d8cd9",
=======
    "esy-sdl2@github:revery-ui/esy-sdl2#b63892b@d41d8cd9": {
      "id": "esy-sdl2@github:revery-ui/esy-sdl2#b63892b@d41d8cd9",
>>>>>>> 64337769
      "name": "esy-sdl2",
      "version": "github:revery-ui/esy-sdl2#b63892b",
      "source": {
        "type": "install",
        "source": [ "github:revery-ui/esy-sdl2#b63892b" ]
      },
      "overrides": [],
      "dependencies": [],
      "devDependencies": []
    },
    "esy-oniguruma@6.9.4000@d41d8cd9": {
      "id": "esy-oniguruma@6.9.4000@d41d8cd9",
      "name": "esy-oniguruma",
      "version": "6.9.4000",
      "source": {
        "type": "install",
        "source": [
          "archive:https://registry.npmjs.org/esy-oniguruma/-/esy-oniguruma-6.9.4000.tgz#sha1:cf7ce7c957094170bb246e2122ba74a35da880ae"
        ]
      },
      "overrides": [],
      "dependencies": [],
      "devDependencies": []
    },
    "esy-nasm@github:prometheansacrifice/esy-nasm#6240bdbb164476558d3738812fbbe48f66cc904a@d41d8cd9": {
      "id":
        "esy-nasm@github:prometheansacrifice/esy-nasm#6240bdbb164476558d3738812fbbe48f66cc904a@d41d8cd9",
      "name": "esy-nasm",
      "version":
        "github:prometheansacrifice/esy-nasm#6240bdbb164476558d3738812fbbe48f66cc904a",
      "source": {
        "type": "install",
        "source": [
          "github:prometheansacrifice/esy-nasm#6240bdbb164476558d3738812fbbe48f66cc904a"
        ]
      },
      "overrides": [],
      "dependencies": [],
      "devDependencies": []
    },
    "esy-macdylibbundler@0.4.5@d41d8cd9": {
      "id": "esy-macdylibbundler@0.4.5@d41d8cd9",
      "name": "esy-macdylibbundler",
      "version": "0.4.5",
      "source": {
        "type": "install",
        "source": [
          "archive:https://registry.npmjs.org/esy-macdylibbundler/-/esy-macdylibbundler-0.4.5.tgz#sha1:f4aeadafe072b8fce9603a6da3cd10fa15c23495"
        ]
      },
      "overrides": [],
      "dependencies": [
<<<<<<< HEAD
        "esy-cmake@github:prometheansacrifice/esy-cmake#2a47392def@d41d8cd9"
      ],
      "devDependencies": []
    },
    "esy-libjpeg-turbo@github:prometheansacrifice/libjpeg-turbo#50e8e32c48@d41d8cd9": {
      "id":
        "esy-libjpeg-turbo@github:prometheansacrifice/libjpeg-turbo#50e8e32c48@d41d8cd9",
      "name": "esy-libjpeg-turbo",
      "version": "github:prometheansacrifice/libjpeg-turbo#50e8e32c48",
      "source": {
        "type": "install",
        "source": [ "github:prometheansacrifice/libjpeg-turbo#50e8e32c48" ]
      },
      "overrides": [],
      "dependencies": [
        "esy-nasm@github:prometheansacrifice/esy-nasm#6240bdbb164476558d3738812fbbe48f66cc904a@d41d8cd9",
        "esy-cmake@github:prometheansacrifice/esy-cmake#2a47392def@d41d8cd9",
        "@esy-cross/ninja-build@1.8.2001@d41d8cd9"
=======
        "esy-cmake@github:prometheansacrifice/esy-cmake#2a47392def755@d41d8cd9"
>>>>>>> 64337769
      ],
      "devDependencies": []
    },
    "esy-harfbuzz@1.9.1005@d41d8cd9": {
      "id": "esy-harfbuzz@1.9.1005@d41d8cd9",
      "name": "esy-harfbuzz",
      "version": "1.9.1005",
      "source": {
        "type": "install",
        "source": [
          "archive:https://registry.npmjs.org/esy-harfbuzz/-/esy-harfbuzz-1.9.1005.tgz#sha1:04651c73d33ce8004e61fde35a7549a7b9e908b6"
        ]
      },
      "overrides": [],
      "dependencies": [
<<<<<<< HEAD
        "esy-cmake@github:prometheansacrifice/esy-cmake#2a47392def@d41d8cd9"
=======
        "esy-cmake@github:prometheansacrifice/esy-cmake#2a47392def755@d41d8cd9"
>>>>>>> 64337769
      ],
      "devDependencies": []
    },
    "esy-freetype2@2.9.1006@d41d8cd9": {
      "id": "esy-freetype2@2.9.1006@d41d8cd9",
      "name": "esy-freetype2",
      "version": "2.9.1006",
      "source": {
        "type": "install",
        "source": [
          "archive:https://registry.npmjs.org/esy-freetype2/-/esy-freetype2-2.9.1006.tgz#sha1:6c32a49543c273b427bbfb56c563e148006978bc"
        ]
      },
      "overrides": [],
      "dependencies": [
<<<<<<< HEAD
        "esy-cmake@github:prometheansacrifice/esy-cmake#2a47392def@d41d8cd9"
      ],
      "devDependencies": []
    },
    "esy-cmake@github:prometheansacrifice/esy-cmake#2a47392def@d41d8cd9": {
      "id":
        "esy-cmake@github:prometheansacrifice/esy-cmake#2a47392def@d41d8cd9",
      "name": "esy-cmake",
      "version": "github:prometheansacrifice/esy-cmake#2a47392def",
      "source": {
        "type": "install",
        "source": [ "github:prometheansacrifice/esy-cmake#2a47392def" ]
=======
        "esy-cmake@github:prometheansacrifice/esy-cmake#2a47392def755@d41d8cd9"
      ],
      "devDependencies": []
    },
    "esy-cmake@github:prometheansacrifice/esy-cmake#2a47392def755@d41d8cd9": {
      "id":
        "esy-cmake@github:prometheansacrifice/esy-cmake#2a47392def755@d41d8cd9",
      "name": "esy-cmake",
      "version": "github:prometheansacrifice/esy-cmake#2a47392def755",
      "source": {
        "type": "install",
        "source": [ "github:prometheansacrifice/esy-cmake#2a47392def755" ]
>>>>>>> 64337769
      },
      "overrides": [],
      "dependencies": [],
      "devDependencies": []
    },
    "editor-core-types@github:onivim/editor-core-types#16dd98e@d41d8cd9": {
      "id":
        "editor-core-types@github:onivim/editor-core-types#16dd98e@d41d8cd9",
      "name": "editor-core-types",
      "version": "github:onivim/editor-core-types#16dd98e",
      "source": {
        "type": "install",
        "source": [ "github:onivim/editor-core-types#16dd98e" ]
      },
      "overrides": [],
      "dependencies": [
        "refmterr@3.3.0@d41d8cd9", "ocaml@4.7.1004@d41d8cd9",
        "@opam/ppx_deriving@opam:4.4@21d6c7a5",
        "@opam/dune@opam:1.11.4@a7ccb7ae", "@esy-ocaml/reason@3.5.2@d41d8cd9"
      ],
      "devDependencies": [ "ocaml@4.7.1004@d41d8cd9" ]
    },
    "dependency-env@git:https://github.com/npm-ml/dependency-env.git#94c75aff3a71587afb570d89bcf2eef7996bb67f@d41d8cd9": {
      "id":
        "dependency-env@git:https://github.com/npm-ml/dependency-env.git#94c75aff3a71587afb570d89bcf2eef7996bb67f@d41d8cd9",
      "name": "dependency-env",
      "version":
        "git:https://github.com/npm-ml/dependency-env.git#94c75aff3a71587afb570d89bcf2eef7996bb67f",
      "source": {
        "type": "install",
        "source": [
          "git:https://github.com/npm-ml/dependency-env.git#94c75aff3a71587afb570d89bcf2eef7996bb67f"
        ]
      },
      "overrides": [],
      "dependencies": [ "resolve@1.14.1@d41d8cd9" ],
      "devDependencies": []
    },
    "debug@3.1.0@d41d8cd9": {
      "id": "debug@3.1.0@d41d8cd9",
      "name": "debug",
      "version": "3.1.0",
      "source": {
        "type": "install",
        "source": [
          "archive:https://registry.npmjs.org/debug/-/debug-3.1.0.tgz#sha1:5bb5a0672628b64149566ba16819e61518c67261"
        ]
      },
      "overrides": [],
      "dependencies": [ "ms@2.0.0@d41d8cd9" ],
      "devDependencies": []
    },
    "concat-map@0.0.1@d41d8cd9": {
      "id": "concat-map@0.0.1@d41d8cd9",
      "name": "concat-map",
      "version": "0.0.1",
      "source": {
        "type": "install",
        "source": [
          "archive:https://registry.npmjs.org/concat-map/-/concat-map-0.0.1.tgz#sha1:d8a96bd77fd68df7793a73036a3ba0d5405d477b"
        ]
      },
      "overrides": [],
      "dependencies": [],
      "devDependencies": []
    },
    "brace-expansion@1.1.11@d41d8cd9": {
      "id": "brace-expansion@1.1.11@d41d8cd9",
      "name": "brace-expansion",
      "version": "1.1.11",
      "source": {
        "type": "install",
        "source": [
          "archive:https://registry.npmjs.org/brace-expansion/-/brace-expansion-1.1.11.tgz#sha1:3c7fcbf529d87226f3d2f52b966ff5271eb441dd"
        ]
      },
      "overrides": [],
      "dependencies": [
        "concat-map@0.0.1@d41d8cd9", "balanced-match@1.0.0@d41d8cd9"
      ],
      "devDependencies": []
    },
    "base64-js@1.3.1@d41d8cd9": {
      "id": "base64-js@1.3.1@d41d8cd9",
      "name": "base64-js",
      "version": "1.3.1",
      "source": {
        "type": "install",
        "source": [
          "archive:https://registry.npmjs.org/base64-js/-/base64-js-1.3.1.tgz#sha1:58ece8cb75dd07e71ed08c736abc5fac4dbf8df1"
        ]
      },
      "overrides": [],
      "dependencies": [],
      "devDependencies": []
    },
    "balanced-match@1.0.0@d41d8cd9": {
      "id": "balanced-match@1.0.0@d41d8cd9",
      "name": "balanced-match",
      "version": "1.0.0",
      "source": {
        "type": "install",
        "source": [
          "archive:https://registry.npmjs.org/balanced-match/-/balanced-match-1.0.0.tgz#sha1:89b4d199ab2bee49de164ea02b89ce462d71b767"
        ]
      },
      "overrides": [],
      "dependencies": [],
      "devDependencies": []
    },
    "axios@0.19.0@d41d8cd9": {
      "id": "axios@0.19.0@d41d8cd9",
      "name": "axios",
      "version": "0.19.0",
      "source": {
        "type": "install",
        "source": [
          "archive:https://registry.npmjs.org/axios/-/axios-0.19.0.tgz#sha1:8e09bff3d9122e133f7b8101c8fbdd00ed3d2ab8"
        ]
      },
      "overrides": [],
      "dependencies": [
        "is-buffer@2.0.4@d41d8cd9", "follow-redirects@1.5.10@d41d8cd9"
      ],
      "devDependencies": []
    },
    "Oni2@link-dev:./package.json": {
      "id": "Oni2@link-dev:./package.json",
      "name": "Oni2",
      "version": "link-dev:./package.json",
      "source": {
        "type": "link-dev",
        "path": ".",
        "manifest": "package.json"
      },
      "overrides": [ "test.json" ],
      "dependencies": [
        "revery@github:revery-ui/revery#4181d78@d41d8cd9",
        "rench@github:bryphe/rench#4860ef4@d41d8cd9",
        "reasonFuzz@github:CrossR/reasonFuzz#d36e084@d41d8cd9",
        "reason-tree-sitter@github:onivim/reason-tree-sitter#e2c571e@d41d8cd9",
        "reason-textmate@2.3.0@d41d8cd9", "reason-sdl2@2.10.3012@d41d8cd9",
        "reason-libvim@github:onivim/reason-libvim#3782892@d41d8cd9",
        "reason-jsonrpc@github:bryphe/reason-jsonrpc#95f2427@d41d8cd9",
        "ocaml@4.7.1004@d41d8cd9", "isolinear@2.2.0@d41d8cd9",
        "esy-sdl2@github:revery-ui/esy-sdl2#b63892b@d41d8cd9",
        "esy-macdylibbundler@0.4.5@d41d8cd9",
        "editor-core-types@github:onivim/editor-core-types#16dd98e@d41d8cd9",
        "axios@0.19.0@d41d8cd9", "@reason-native/rely@1.3.1@d41d8cd9",
        "@opam/yojson@github:onivim/yojson:yojson.opam#f480aef@d41d8cd9",
        "@opam/re@opam:1.9.0@d4d5e13d",
        "@opam/ppx_let@opam:v0.11.0@d6ec0fc1",
        "@opam/ppx_deriving_yojson@opam:3.5.1@06a1c37f",
        "@opam/ppx_deriving@opam:4.4@21d6c7a5",
        "@opam/ocamlbuild@opam:0.14.0@6ac75d03",
        "@opam/lwt@opam:4.5.0@677655b4", "@opam/logs@opam:0.7.0@1d03143e",
        "@opam/fmt@opam:0.8.8@01c3a23c", "@opam/dune@opam:1.11.4@a7ccb7ae",
        "@opam/charInfo_width@opam:1.1.0@9d8d61b2",
        "@opam/camomile@opam:1.0.1@c82ecdb5",
        "@esy-ocaml/reason@3.5.2@d41d8cd9"
      ],
      "devDependencies": [
        "shelljs@0.8.3@d41d8cd9", "reperf@1.4.0@d41d8cd9",
        "rcedit@2.0.0@d41d8cd9", "plist@3.0.1@d41d8cd9",
        "ocaml@4.7.1004@d41d8cd9", "lodash@4.17.15@d41d8cd9",
        "innosetup-compiler@5.5.9@d41d8cd9", "fs-extra@7.0.1@d41d8cd9",
        "@opam/merlin@opam:3.3.3@d653b06a"
      ]
    },
    "@reason-native/rely@1.3.1@d41d8cd9": {
      "id": "@reason-native/rely@1.3.1@d41d8cd9",
      "name": "@reason-native/rely",
      "version": "1.3.1",
      "source": {
        "type": "install",
        "source": [
          "archive:https://registry.npmjs.org/@reason-native/rely/-/rely-1.3.1.tgz#sha1:f57050aac6887196d1a41f0d42c7b5ec0adee271"
        ]
      },
      "overrides": [],
      "dependencies": [
        "refmterr@3.3.0@d41d8cd9", "ocaml@4.7.1004@d41d8cd9",
        "@reason-native/pastel@0.1.0@d41d8cd9",
        "@reason-native/file-context-printer@0.0.3@d41d8cd9",
        "@opam/re@opam:1.9.0@d4d5e13d", "@opam/junit@opam:2.0.1@1b4d302c",
        "@opam/dune@opam:1.11.4@a7ccb7ae", "@esy-ocaml/reason@3.5.2@d41d8cd9"
      ],
      "devDependencies": []
    },
    "@reason-native/pastel@0.1.0@d41d8cd9": {
      "id": "@reason-native/pastel@0.1.0@d41d8cd9",
      "name": "@reason-native/pastel",
      "version": "0.1.0",
      "source": {
        "type": "install",
        "source": [
          "archive:https://registry.npmjs.org/@reason-native/pastel/-/pastel-0.1.0.tgz#sha1:2b262a654b8d807215df74768e628e9b05b3f5e3"
        ]
      },
      "overrides": [],
      "dependencies": [
        "ocaml@4.7.1004@d41d8cd9", "@opam/dune@opam:1.11.4@a7ccb7ae",
        "@esy-ocaml/reason@3.5.2@d41d8cd9"
      ],
      "devDependencies": []
    },
    "@reason-native/file-context-printer@0.0.3@d41d8cd9": {
      "id": "@reason-native/file-context-printer@0.0.3@d41d8cd9",
      "name": "@reason-native/file-context-printer",
      "version": "0.0.3",
      "source": {
        "type": "install",
        "source": [
          "archive:https://registry.npmjs.org/@reason-native/file-context-printer/-/file-context-printer-0.0.3.tgz#sha1:b92eec7b10107ccb27528f9eea9bb51252bca491"
        ]
      },
      "overrides": [],
      "dependencies": [
        "ocaml@4.7.1004@d41d8cd9", "@reason-native/pastel@0.1.0@d41d8cd9",
        "@opam/re@opam:1.9.0@d4d5e13d", "@opam/dune@opam:1.11.4@a7ccb7ae",
        "@esy-ocaml/reason@3.5.2@d41d8cd9"
      ],
      "devDependencies": []
    },
    "@reason-native/console@0.0.3@d41d8cd9": {
      "id": "@reason-native/console@0.0.3@d41d8cd9",
      "name": "@reason-native/console",
      "version": "0.0.3",
      "source": {
        "type": "install",
        "source": [
          "archive:https://registry.npmjs.org/@reason-native/console/-/console-0.0.3.tgz#sha1:b9b6bdf800e13361cfb4daccb540316c3a11ce38"
        ]
      },
      "overrides": [],
      "dependencies": [
        "ocaml@4.7.1004@d41d8cd9", "@opam/dune@opam:1.11.4@a7ccb7ae",
        "@esy-ocaml/reason@3.5.2@d41d8cd9"
      ],
      "devDependencies": []
    },
    "@opam/zed@opam:2.0.4@f9f7c80f": {
      "id": "@opam/zed@opam:2.0.4@f9f7c80f",
      "name": "@opam/zed",
      "version": "opam:2.0.4",
      "source": {
        "type": "install",
        "source": [
          "archive:https://opam.ocaml.org/cache/md5/c6/c65b4de9f1374e72a8f80cc9cf752d90#md5:c65b4de9f1374e72a8f80cc9cf752d90",
          "archive:https://github.com/ocaml-community/zed/releases/download/2.0.4/zed-2.0.4.tbz#md5:c65b4de9f1374e72a8f80cc9cf752d90"
        ],
        "opam": {
          "name": "zed",
          "version": "2.0.4",
          "path": "test.esy.lock/opam/zed.2.0.4"
        }
      },
      "overrides": [],
      "dependencies": [
        "ocaml@4.7.1004@d41d8cd9", "@opam/react@opam:1.2.1@0e11855f",
        "@opam/dune@opam:1.11.4@a7ccb7ae",
        "@opam/charInfo_width@opam:1.1.0@9d8d61b2",
        "@opam/camomile@opam:1.0.1@c82ecdb5",
        "@opam/base-bytes@opam:base@19d0c2ff",
        "@esy-ocaml/substs@0.0.1@d41d8cd9"
      ],
      "devDependencies": [
        "ocaml@4.7.1004@d41d8cd9", "@opam/react@opam:1.2.1@0e11855f",
        "@opam/dune@opam:1.11.4@a7ccb7ae",
        "@opam/charInfo_width@opam:1.1.0@9d8d61b2",
        "@opam/camomile@opam:1.0.1@c82ecdb5",
        "@opam/base-bytes@opam:base@19d0c2ff"
      ]
    },
    "@opam/yojson@github:onivim/yojson:yojson.opam#f480aef@d41d8cd9": {
      "id": "@opam/yojson@github:onivim/yojson:yojson.opam#f480aef@d41d8cd9",
      "name": "@opam/yojson",
      "version": "github:onivim/yojson:yojson.opam#f480aef",
      "source": {
        "type": "install",
        "source": [ "github:onivim/yojson:yojson.opam#f480aef" ]
      },
      "overrides": [],
      "dependencies": [
        "ocaml@4.7.1004@d41d8cd9", "@opam/easy-format@opam:1.3.1@54402780",
        "@opam/dune@opam:1.11.4@a7ccb7ae", "@opam/cppo@opam:1.6.6@f4f83858",
        "@opam/biniou@opam:1.2.0@b5796419",
        "@esy-ocaml/substs@0.0.1@d41d8cd9"
      ],
      "devDependencies": [
        "ocaml@4.7.1004@d41d8cd9", "@opam/easy-format@opam:1.3.1@54402780",
        "@opam/dune@opam:1.11.4@a7ccb7ae", "@opam/biniou@opam:1.2.0@b5796419"
      ]
    },
    "@opam/uutf@opam:1.0.2@4440868f": {
      "id": "@opam/uutf@opam:1.0.2@4440868f",
      "name": "@opam/uutf",
      "version": "opam:1.0.2",
      "source": {
        "type": "install",
        "source": [
          "archive:https://opam.ocaml.org/cache/md5/a7/a7c542405a39630c689a82bd7ef2292c#md5:a7c542405a39630c689a82bd7ef2292c",
          "archive:http://erratique.ch/software/uutf/releases/uutf-1.0.2.tbz#md5:a7c542405a39630c689a82bd7ef2292c"
        ],
        "opam": {
          "name": "uutf",
          "version": "1.0.2",
          "path": "test.esy.lock/opam/uutf.1.0.2"
        }
      },
      "overrides": [],
      "dependencies": [
        "ocaml@4.7.1004@d41d8cd9", "@opam/uchar@opam:0.0.2@c8218eea",
        "@opam/topkg@opam:1.0.1@a42c631e",
        "@opam/ocamlfind@opam:1.8.0@ad1ed40a",
        "@opam/ocamlbuild@opam:0.14.0@6ac75d03",
        "@opam/cmdliner@opam:1.0.2@8ab0598a",
        "@esy-ocaml/substs@0.0.1@d41d8cd9"
      ],
      "devDependencies": [
        "ocaml@4.7.1004@d41d8cd9", "@opam/uchar@opam:0.0.2@c8218eea"
      ]
    },
    "@opam/uchar@opam:0.0.2@c8218eea": {
      "id": "@opam/uchar@opam:0.0.2@c8218eea",
      "name": "@opam/uchar",
      "version": "opam:0.0.2",
      "source": {
        "type": "install",
        "source": [
          "archive:https://opam.ocaml.org/cache/md5/c9/c9ba2c738d264c420c642f7bb1cf4a36#md5:c9ba2c738d264c420c642f7bb1cf4a36",
          "archive:https://github.com/ocaml/uchar/releases/download/v0.0.2/uchar-0.0.2.tbz#md5:c9ba2c738d264c420c642f7bb1cf4a36"
        ],
        "opam": {
          "name": "uchar",
          "version": "0.0.2",
          "path": "test.esy.lock/opam/uchar.0.0.2"
        }
      },
      "overrides": [],
      "dependencies": [
        "ocaml@4.7.1004@d41d8cd9", "@opam/ocamlbuild@opam:0.14.0@6ac75d03",
        "@esy-ocaml/substs@0.0.1@d41d8cd9"
      ],
      "devDependencies": [ "ocaml@4.7.1004@d41d8cd9" ]
    },
    "@opam/tyxml@opam:4.3.0@c1da25f1": {
      "id": "@opam/tyxml@opam:4.3.0@c1da25f1",
      "name": "@opam/tyxml",
      "version": "opam:4.3.0",
      "source": {
        "type": "install",
        "source": [
          "archive:https://opam.ocaml.org/cache/md5/fd/fd834a567f813bf447cab5f4c3a723e2#md5:fd834a567f813bf447cab5f4c3a723e2",
          "archive:https://github.com/ocsigen/tyxml/releases/download/4.3.0/tyxml-4.3.0.tbz#md5:fd834a567f813bf447cab5f4c3a723e2"
        ],
        "opam": {
          "name": "tyxml",
          "version": "4.3.0",
          "path": "test.esy.lock/opam/tyxml.4.3.0"
        }
      },
      "overrides": [],
      "dependencies": [
        "ocaml@4.7.1004@d41d8cd9", "@opam/uutf@opam:1.0.2@4440868f",
        "@opam/seq@opam:base@d8d7de1d", "@opam/re@opam:1.9.0@d4d5e13d",
        "@opam/dune@opam:1.11.4@a7ccb7ae", "@esy-ocaml/substs@0.0.1@d41d8cd9"
      ],
      "devDependencies": [
        "ocaml@4.7.1004@d41d8cd9", "@opam/uutf@opam:1.0.2@4440868f",
        "@opam/seq@opam:base@d8d7de1d", "@opam/re@opam:1.9.0@d4d5e13d",
        "@opam/dune@opam:1.11.4@a7ccb7ae"
      ]
    },
    "@opam/topkg@opam:1.0.1@a42c631e": {
      "id": "@opam/topkg@opam:1.0.1@a42c631e",
      "name": "@opam/topkg",
      "version": "opam:1.0.1",
      "source": {
        "type": "install",
        "source": [
          "archive:https://opam.ocaml.org/cache/md5/16/16b90e066d8972a5ef59655e7c28b3e9#md5:16b90e066d8972a5ef59655e7c28b3e9",
          "archive:http://erratique.ch/software/topkg/releases/topkg-1.0.1.tbz#md5:16b90e066d8972a5ef59655e7c28b3e9"
        ],
        "opam": {
          "name": "topkg",
          "version": "1.0.1",
          "path": "test.esy.lock/opam/topkg.1.0.1"
        }
      },
      "overrides": [],
      "dependencies": [
        "ocaml@4.7.1004@d41d8cd9", "@opam/ocamlfind@opam:1.8.0@ad1ed40a",
        "@opam/ocamlbuild@opam:0.14.0@6ac75d03",
        "@esy-ocaml/substs@0.0.1@d41d8cd9"
      ],
      "devDependencies": [
        "ocaml@4.7.1004@d41d8cd9", "@opam/ocamlbuild@opam:0.14.0@6ac75d03"
      ]
    },
    "@opam/stdlib-shims@opam:0.1.0@d957c903": {
      "id": "@opam/stdlib-shims@opam:0.1.0@d957c903",
      "name": "@opam/stdlib-shims",
      "version": "opam:0.1.0",
      "source": {
        "type": "install",
        "source": [
          "archive:https://opam.ocaml.org/cache/md5/12/12b5704eed70c6bff5ac39a16db1425d#md5:12b5704eed70c6bff5ac39a16db1425d",
          "archive:https://github.com/ocaml/stdlib-shims/releases/download/0.1.0/stdlib-shims-0.1.0.tbz#md5:12b5704eed70c6bff5ac39a16db1425d"
        ],
        "opam": {
          "name": "stdlib-shims",
          "version": "0.1.0",
          "path": "test.esy.lock/opam/stdlib-shims.0.1.0"
        }
      },
      "overrides": [],
      "dependencies": [
        "ocaml@4.7.1004@d41d8cd9", "@opam/dune@opam:1.11.4@a7ccb7ae",
        "@esy-ocaml/substs@0.0.1@d41d8cd9"
      ],
      "devDependencies": [
        "ocaml@4.7.1004@d41d8cd9", "@opam/dune@opam:1.11.4@a7ccb7ae"
      ]
    },
    "@opam/stdio@opam:v0.11.0@4aaa7d88": {
      "id": "@opam/stdio@opam:v0.11.0@4aaa7d88",
      "name": "@opam/stdio",
      "version": "opam:v0.11.0",
      "source": {
        "type": "install",
        "source": [
          "archive:https://opam.ocaml.org/cache/md5/2d/2db42ee38c91b3ff7126c2634c407b99#md5:2db42ee38c91b3ff7126c2634c407b99",
          "archive:https://ocaml.janestreet.com/ocaml-core/v0.11/files/stdio-v0.11.0.tar.gz#md5:2db42ee38c91b3ff7126c2634c407b99"
        ],
        "opam": {
          "name": "stdio",
          "version": "v0.11.0",
          "path": "test.esy.lock/opam/stdio.v0.11.0"
        }
      },
      "overrides": [],
      "dependencies": [
        "ocaml@4.7.1004@d41d8cd9", "@opam/jbuilder@opam:transition@20522f05",
        "@opam/base@opam:v0.11.1@36e7ad4c",
        "@esy-ocaml/substs@0.0.1@d41d8cd9"
      ],
      "devDependencies": [
        "ocaml@4.7.1004@d41d8cd9", "@opam/jbuilder@opam:transition@20522f05",
        "@opam/base@opam:v0.11.1@36e7ad4c"
      ]
    },
    "@opam/sexplib0@opam:v0.11.0@effd73f0": {
      "id": "@opam/sexplib0@opam:v0.11.0@effd73f0",
      "name": "@opam/sexplib0",
      "version": "opam:v0.11.0",
      "source": {
        "type": "install",
        "source": [
          "archive:https://opam.ocaml.org/cache/md5/1c/1c14ba30b471e49f1b23fea5ff99ea6b#md5:1c14ba30b471e49f1b23fea5ff99ea6b",
          "archive:https://ocaml.janestreet.com/ocaml-core/v0.11/files/sexplib0-v0.11.0.tar.gz#md5:1c14ba30b471e49f1b23fea5ff99ea6b"
        ],
        "opam": {
          "name": "sexplib0",
          "version": "v0.11.0",
          "path": "test.esy.lock/opam/sexplib0.v0.11.0"
        }
      },
      "overrides": [],
      "dependencies": [
        "ocaml@4.7.1004@d41d8cd9", "@opam/jbuilder@opam:transition@20522f05",
        "@esy-ocaml/substs@0.0.1@d41d8cd9"
      ],
      "devDependencies": [
        "ocaml@4.7.1004@d41d8cd9", "@opam/jbuilder@opam:transition@20522f05"
      ]
    },
    "@opam/seq@opam:base@d8d7de1d": {
      "id": "@opam/seq@opam:base@d8d7de1d",
      "name": "@opam/seq",
      "version": "opam:base",
      "source": {
        "type": "install",
        "source": [ "no-source:" ],
        "opam": {
          "name": "seq",
          "version": "base",
          "path": "test.esy.lock/opam/seq.base"
        }
      },
      "overrides": [],
      "dependencies": [
        "ocaml@4.7.1004@d41d8cd9", "@esy-ocaml/substs@0.0.1@d41d8cd9"
      ],
      "devDependencies": [ "ocaml@4.7.1004@d41d8cd9" ]
    },
    "@opam/result@opam:1.4@dc720aef": {
      "id": "@opam/result@opam:1.4@dc720aef",
      "name": "@opam/result",
      "version": "opam:1.4",
      "source": {
        "type": "install",
        "source": [
          "archive:https://opam.ocaml.org/cache/md5/d3/d3162dbc501a2af65c8c71e0866541da#md5:d3162dbc501a2af65c8c71e0866541da",
          "archive:https://github.com/janestreet/result/archive/1.4.tar.gz#md5:d3162dbc501a2af65c8c71e0866541da"
        ],
        "opam": {
          "name": "result",
          "version": "1.4",
          "path": "test.esy.lock/opam/result.1.4"
        }
      },
      "overrides": [],
      "dependencies": [
        "ocaml@4.7.1004@d41d8cd9", "@opam/dune@opam:1.11.4@a7ccb7ae",
        "@esy-ocaml/substs@0.0.1@d41d8cd9"
      ],
      "devDependencies": [
        "ocaml@4.7.1004@d41d8cd9", "@opam/dune@opam:1.11.4@a7ccb7ae"
      ]
    },
    "@opam/react@opam:1.2.1@0e11855f": {
      "id": "@opam/react@opam:1.2.1@0e11855f",
      "name": "@opam/react",
      "version": "opam:1.2.1",
      "source": {
        "type": "install",
        "source": [
          "archive:https://opam.ocaml.org/cache/md5/ce/ce1454438ce4e9d2931248d3abba1fcc#md5:ce1454438ce4e9d2931248d3abba1fcc",
          "archive:http://erratique.ch/software/react/releases/react-1.2.1.tbz#md5:ce1454438ce4e9d2931248d3abba1fcc"
        ],
        "opam": {
          "name": "react",
          "version": "1.2.1",
          "path": "test.esy.lock/opam/react.1.2.1"
        }
      },
      "overrides": [],
      "dependencies": [
        "ocaml@4.7.1004@d41d8cd9", "@opam/topkg@opam:1.0.1@a42c631e",
        "@opam/ocamlfind@opam:1.8.0@ad1ed40a",
        "@opam/ocamlbuild@opam:0.14.0@6ac75d03",
        "@esy-ocaml/substs@0.0.1@d41d8cd9"
      ],
      "devDependencies": [ "ocaml@4.7.1004@d41d8cd9" ]
    },
    "@opam/re@opam:1.9.0@d4d5e13d": {
      "id": "@opam/re@opam:1.9.0@d4d5e13d",
      "name": "@opam/re",
      "version": "opam:1.9.0",
      "source": {
        "type": "install",
        "source": [
          "archive:https://opam.ocaml.org/cache/md5/bd/bddaed4f386a22cace7850c9c7dac296#md5:bddaed4f386a22cace7850c9c7dac296",
          "archive:https://github.com/ocaml/ocaml-re/releases/download/1.9.0/re-1.9.0.tbz#md5:bddaed4f386a22cace7850c9c7dac296"
        ],
        "opam": {
          "name": "re",
          "version": "1.9.0",
          "path": "test.esy.lock/opam/re.1.9.0"
        }
      },
      "overrides": [],
      "dependencies": [
        "ocaml@4.7.1004@d41d8cd9", "@opam/seq@opam:base@d8d7de1d",
        "@opam/dune@opam:1.11.4@a7ccb7ae", "@esy-ocaml/substs@0.0.1@d41d8cd9"
      ],
      "devDependencies": [
        "ocaml@4.7.1004@d41d8cd9", "@opam/seq@opam:base@d8d7de1d",
        "@opam/dune@opam:1.11.4@a7ccb7ae"
      ]
    },
    "@opam/ptime@opam:0.8.5@0051d642": {
      "id": "@opam/ptime@opam:0.8.5@0051d642",
      "name": "@opam/ptime",
      "version": "opam:0.8.5",
      "source": {
        "type": "install",
        "source": [
          "archive:https://opam.ocaml.org/cache/md5/4d/4d48055d623ecf2db792439b3e96a520#md5:4d48055d623ecf2db792439b3e96a520",
          "archive:https://erratique.ch/software/ptime/releases/ptime-0.8.5.tbz#md5:4d48055d623ecf2db792439b3e96a520"
        ],
        "opam": {
          "name": "ptime",
          "version": "0.8.5",
          "path": "test.esy.lock/opam/ptime.0.8.5"
        }
      },
      "overrides": [],
      "dependencies": [
        "ocaml@4.7.1004@d41d8cd9", "@opam/topkg@opam:1.0.1@a42c631e",
        "@opam/result@opam:1.4@dc720aef",
        "@opam/ocamlfind@opam:1.8.0@ad1ed40a",
        "@opam/ocamlbuild@opam:0.14.0@6ac75d03",
        "@opam/js_of_ocaml@opam:3.5.2@c5bae178",
        "@esy-ocaml/substs@0.0.1@d41d8cd9"
      ],
      "devDependencies": [
        "ocaml@4.7.1004@d41d8cd9", "@opam/result@opam:1.4@dc720aef"
      ]
    },
    "@opam/printbox@opam:0.4@8e9022ed": {
      "id": "@opam/printbox@opam:0.4@8e9022ed",
      "name": "@opam/printbox",
      "version": "opam:0.4",
      "source": {
        "type": "install",
        "source": [
          "archive:https://opam.ocaml.org/cache/md5/c3/c32598a4923c055fba05d747d24b7d4f#md5:c32598a4923c055fba05d747d24b7d4f",
          "archive:https://github.com/c-cube/printbox/archive/0.4.tar.gz#md5:c32598a4923c055fba05d747d24b7d4f"
        ],
        "opam": {
          "name": "printbox",
          "version": "0.4",
          "path": "test.esy.lock/opam/printbox.0.4"
        }
      },
      "overrides": [],
      "dependencies": [
        "ocaml@4.7.1004@d41d8cd9", "@opam/uutf@opam:1.0.2@4440868f",
        "@opam/tyxml@opam:4.3.0@c1da25f1", "@opam/dune@opam:1.11.4@a7ccb7ae",
        "@opam/base-bytes@opam:base@19d0c2ff",
        "@esy-ocaml/substs@0.0.1@d41d8cd9"
      ],
      "devDependencies": [
        "ocaml@4.7.1004@d41d8cd9", "@opam/dune@opam:1.11.4@a7ccb7ae",
        "@opam/base-bytes@opam:base@19d0c2ff"
      ]
    },
    "@opam/ppxlib@opam:0.8.1@e7b0b240": {
      "id": "@opam/ppxlib@opam:0.8.1@e7b0b240",
      "name": "@opam/ppxlib",
      "version": "opam:0.8.1",
      "source": {
        "type": "install",
        "source": [
          "archive:https://opam.ocaml.org/cache/sha256/a5/a5cb79ee83bba80304b65bc47f2985382bef89668b1b46f9ffb3734c2f2f7521#sha256:a5cb79ee83bba80304b65bc47f2985382bef89668b1b46f9ffb3734c2f2f7521",
          "archive:https://github.com/ocaml-ppx/ppxlib/releases/download/0.8.1/ppxlib-0.8.1.tbz#sha256:a5cb79ee83bba80304b65bc47f2985382bef89668b1b46f9ffb3734c2f2f7521"
        ],
        "opam": {
          "name": "ppxlib",
          "version": "0.8.1",
          "path": "test.esy.lock/opam/ppxlib.0.8.1"
        }
      },
      "overrides": [],
      "dependencies": [
        "ocaml@4.7.1004@d41d8cd9", "@opam/stdio@opam:v0.11.0@4aaa7d88",
        "@opam/ppx_derivers@opam:1.2.1@ecf0aa45",
        "@opam/ocaml-migrate-parsetree@opam:1.5.0@3e319dbc",
        "@opam/ocaml-compiler-libs@opam:v0.12.1@5c34eb0d",
        "@opam/dune@opam:1.11.4@a7ccb7ae",
        "@opam/base@opam:v0.11.1@36e7ad4c",
        "@esy-ocaml/substs@0.0.1@d41d8cd9"
      ],
      "devDependencies": [
        "ocaml@4.7.1004@d41d8cd9", "@opam/stdio@opam:v0.11.0@4aaa7d88",
        "@opam/ppx_derivers@opam:1.2.1@ecf0aa45",
        "@opam/ocaml-migrate-parsetree@opam:1.5.0@3e319dbc",
        "@opam/ocaml-compiler-libs@opam:v0.12.1@5c34eb0d",
        "@opam/dune@opam:1.11.4@a7ccb7ae", "@opam/base@opam:v0.11.1@36e7ad4c"
      ]
    },
    "@opam/ppxfind@opam:1.3@262387fc": {
      "id": "@opam/ppxfind@opam:1.3@262387fc",
      "name": "@opam/ppxfind",
      "version": "opam:1.3",
      "source": {
        "type": "install",
        "source": [
          "archive:https://opam.ocaml.org/cache/sha256/d4/d49db026d0e74212c4b475b4e628aa57508c7452a0682d8c96e80c130ab892e4#sha256:d49db026d0e74212c4b475b4e628aa57508c7452a0682d8c96e80c130ab892e4",
          "archive:https://github.com/diml/ppxfind/releases/download/1.3/ppxfind-1.3.tbz#sha256:d49db026d0e74212c4b475b4e628aa57508c7452a0682d8c96e80c130ab892e4"
        ],
        "opam": {
          "name": "ppxfind",
          "version": "1.3",
          "path": "test.esy.lock/opam/ppxfind.1.3"
        }
      },
      "overrides": [],
      "dependencies": [
        "ocaml@4.7.1004@d41d8cd9", "@opam/ocamlfind@opam:1.8.0@ad1ed40a",
        "@opam/ocaml-migrate-parsetree@opam:1.5.0@3e319dbc",
        "@opam/dune@opam:1.11.4@a7ccb7ae", "@esy-ocaml/substs@0.0.1@d41d8cd9"
      ],
      "devDependencies": [
        "ocaml@4.7.1004@d41d8cd9", "@opam/ocamlfind@opam:1.8.0@ad1ed40a",
        "@opam/ocaml-migrate-parsetree@opam:1.5.0@3e319dbc",
        "@opam/dune@opam:1.11.4@a7ccb7ae"
      ]
    },
    "@opam/ppx_tools_versioned@opam:5.2.3@4994ec80": {
      "id": "@opam/ppx_tools_versioned@opam:5.2.3@4994ec80",
      "name": "@opam/ppx_tools_versioned",
      "version": "opam:5.2.3",
      "source": {
        "type": "install",
        "source": [
          "archive:https://opam.ocaml.org/cache/md5/b1/b1455e5a4a1bcd9ddbfcf712ccbd4262#md5:b1455e5a4a1bcd9ddbfcf712ccbd4262",
          "archive:https://github.com/ocaml-ppx/ppx_tools_versioned/archive/5.2.3.tar.gz#md5:b1455e5a4a1bcd9ddbfcf712ccbd4262"
        ],
        "opam": {
          "name": "ppx_tools_versioned",
          "version": "5.2.3",
          "path": "test.esy.lock/opam/ppx_tools_versioned.5.2.3"
        }
      },
      "overrides": [],
      "dependencies": [
        "ocaml@4.7.1004@d41d8cd9",
        "@opam/ocaml-migrate-parsetree@opam:1.5.0@3e319dbc",
        "@opam/dune@opam:1.11.4@a7ccb7ae", "@esy-ocaml/substs@0.0.1@d41d8cd9"
      ],
      "devDependencies": [
        "ocaml@4.7.1004@d41d8cd9",
        "@opam/ocaml-migrate-parsetree@opam:1.5.0@3e319dbc",
        "@opam/dune@opam:1.11.4@a7ccb7ae"
      ]
    },
    "@opam/ppx_tools@opam:5.1+4.06.0@a9357225": {
      "id": "@opam/ppx_tools@opam:5.1+4.06.0@a9357225",
      "name": "@opam/ppx_tools",
      "version": "opam:5.1+4.06.0",
      "source": {
        "type": "install",
        "source": [
          "archive:https://opam.ocaml.org/cache/md5/6b/6ba2e9690b1f579ba562b86022d1c308#md5:6ba2e9690b1f579ba562b86022d1c308",
          "archive:https://github.com/ocaml-ppx/ppx_tools/archive/5.1+4.06.0.tar.gz#md5:6ba2e9690b1f579ba562b86022d1c308"
        ],
        "opam": {
          "name": "ppx_tools",
          "version": "5.1+4.06.0",
          "path": "test.esy.lock/opam/ppx_tools.5.1+4.06.0"
        }
      },
      "overrides": [],
      "dependencies": [
        "ocaml@4.7.1004@d41d8cd9", "@opam/ocamlfind@opam:1.8.0@ad1ed40a",
        "@esy-ocaml/substs@0.0.1@d41d8cd9"
      ],
      "devDependencies": [
        "ocaml@4.7.1004@d41d8cd9", "@opam/ocamlfind@opam:1.8.0@ad1ed40a"
      ]
    },
    "@opam/ppx_let@opam:v0.11.0@d6ec0fc1": {
      "id": "@opam/ppx_let@opam:v0.11.0@d6ec0fc1",
      "name": "@opam/ppx_let",
      "version": "opam:v0.11.0",
      "source": {
        "type": "install",
        "source": [
          "archive:https://opam.ocaml.org/cache/md5/40/40d1798d7724816c65eb5cdabd20f150#md5:40d1798d7724816c65eb5cdabd20f150",
          "archive:https://ocaml.janestreet.com/ocaml-core/v0.11/files/ppx_let-v0.11.0.tar.gz#md5:40d1798d7724816c65eb5cdabd20f150"
        ],
        "opam": {
          "name": "ppx_let",
          "version": "v0.11.0",
          "path": "test.esy.lock/opam/ppx_let.v0.11.0"
        }
      },
      "overrides": [],
      "dependencies": [
        "ocaml@4.7.1004@d41d8cd9", "@opam/ppxlib@opam:0.8.1@e7b0b240",
        "@opam/ocaml-migrate-parsetree@opam:1.5.0@3e319dbc",
        "@opam/jbuilder@opam:transition@20522f05",
        "@opam/base@opam:v0.11.1@36e7ad4c",
        "@esy-ocaml/substs@0.0.1@d41d8cd9"
      ],
      "devDependencies": [
        "ocaml@4.7.1004@d41d8cd9", "@opam/ppxlib@opam:0.8.1@e7b0b240",
        "@opam/ocaml-migrate-parsetree@opam:1.5.0@3e319dbc",
        "@opam/jbuilder@opam:transition@20522f05",
        "@opam/base@opam:v0.11.1@36e7ad4c"
      ]
    },
    "@opam/ppx_deriving_yojson@opam:3.5.1@06a1c37f": {
      "id": "@opam/ppx_deriving_yojson@opam:3.5.1@06a1c37f",
      "name": "@opam/ppx_deriving_yojson",
      "version": "opam:3.5.1",
      "source": {
        "type": "install",
        "source": [
          "archive:https://opam.ocaml.org/cache/sha256/ae/aefe9c673f2f0ee2beb9edcca5a4e332a9fe9266c81bc554b8df5cd375568994#sha256:aefe9c673f2f0ee2beb9edcca5a4e332a9fe9266c81bc554b8df5cd375568994",
          "archive:https://github.com/ocaml-ppx/ppx_deriving_yojson/archive/v3.5.1.tar.gz#sha256:aefe9c673f2f0ee2beb9edcca5a4e332a9fe9266c81bc554b8df5cd375568994"
        ],
        "opam": {
          "name": "ppx_deriving_yojson",
          "version": "3.5.1",
          "path": "test.esy.lock/opam/ppx_deriving_yojson.3.5.1"
        }
      },
      "overrides": [],
      "dependencies": [
        "ocaml@4.7.1004@d41d8cd9",
        "@opam/yojson@github:onivim/yojson:yojson.opam#f480aef@d41d8cd9",
        "@opam/result@opam:1.4@dc720aef", "@opam/ppxfind@opam:1.3@262387fc",
        "@opam/ppx_tools@opam:5.1+4.06.0@a9357225",
        "@opam/ppx_deriving@opam:4.4@21d6c7a5",
        "@opam/dune@opam:1.11.4@a7ccb7ae", "@opam/cppo@opam:1.6.6@f4f83858",
        "@esy-ocaml/substs@0.0.1@d41d8cd9"
      ],
      "devDependencies": [
        "ocaml@4.7.1004@d41d8cd9",
        "@opam/yojson@github:onivim/yojson:yojson.opam#f480aef@d41d8cd9",
        "@opam/result@opam:1.4@dc720aef",
        "@opam/ppx_deriving@opam:4.4@21d6c7a5",
        "@opam/dune@opam:1.11.4@a7ccb7ae"
      ]
    },
    "@opam/ppx_deriving@opam:4.4@21d6c7a5": {
      "id": "@opam/ppx_deriving@opam:4.4@21d6c7a5",
      "name": "@opam/ppx_deriving",
      "version": "opam:4.4",
      "source": {
        "type": "install",
        "source": [
          "archive:https://opam.ocaml.org/cache/sha256/c2/c2d85af4cb65a1f163f624590fb0395a164bbfd0d05082092526b669e66bcc34#sha256:c2d85af4cb65a1f163f624590fb0395a164bbfd0d05082092526b669e66bcc34",
          "archive:https://github.com/ocaml-ppx/ppx_deriving/archive/v4.4.tar.gz#sha256:c2d85af4cb65a1f163f624590fb0395a164bbfd0d05082092526b669e66bcc34"
        ],
        "opam": {
          "name": "ppx_deriving",
          "version": "4.4",
          "path": "test.esy.lock/opam/ppx_deriving.4.4"
        }
      },
      "overrides": [],
      "dependencies": [
        "ocaml@4.7.1004@d41d8cd9", "@opam/result@opam:1.4@dc720aef",
        "@opam/ppxfind@opam:1.3@262387fc",
        "@opam/ppx_tools@opam:5.1+4.06.0@a9357225",
        "@opam/ppx_derivers@opam:1.2.1@ecf0aa45",
        "@opam/ocaml-migrate-parsetree@opam:1.5.0@3e319dbc",
        "@opam/dune@opam:1.11.4@a7ccb7ae", "@opam/cppo@opam:1.6.6@f4f83858",
        "@esy-ocaml/substs@0.0.1@d41d8cd9"
      ],
      "devDependencies": [
        "ocaml@4.7.1004@d41d8cd9", "@opam/result@opam:1.4@dc720aef",
        "@opam/ppx_tools@opam:5.1+4.06.0@a9357225",
        "@opam/ppx_derivers@opam:1.2.1@ecf0aa45",
        "@opam/ocaml-migrate-parsetree@opam:1.5.0@3e319dbc",
        "@opam/dune@opam:1.11.4@a7ccb7ae"
      ]
    },
    "@opam/ppx_derivers@opam:1.2.1@ecf0aa45": {
      "id": "@opam/ppx_derivers@opam:1.2.1@ecf0aa45",
      "name": "@opam/ppx_derivers",
      "version": "opam:1.2.1",
      "source": {
        "type": "install",
        "source": [
          "archive:https://opam.ocaml.org/cache/md5/5d/5dc2bf130c1db3c731fe0fffc5648b41#md5:5dc2bf130c1db3c731fe0fffc5648b41",
          "archive:https://github.com/ocaml-ppx/ppx_derivers/archive/1.2.1.tar.gz#md5:5dc2bf130c1db3c731fe0fffc5648b41"
        ],
        "opam": {
          "name": "ppx_derivers",
          "version": "1.2.1",
          "path": "test.esy.lock/opam/ppx_derivers.1.2.1"
        }
      },
      "overrides": [],
      "dependencies": [
        "ocaml@4.7.1004@d41d8cd9", "@opam/dune@opam:1.11.4@a7ccb7ae",
        "@esy-ocaml/substs@0.0.1@d41d8cd9"
      ],
      "devDependencies": [
        "ocaml@4.7.1004@d41d8cd9", "@opam/dune@opam:1.11.4@a7ccb7ae"
      ]
    },
    "@opam/ocplib-endian@opam:1.0@aa720242": {
      "id": "@opam/ocplib-endian@opam:1.0@aa720242",
      "name": "@opam/ocplib-endian",
      "version": "opam:1.0",
      "source": {
        "type": "install",
        "source": [
          "archive:https://opam.ocaml.org/cache/md5/74/74b45ba33e189283170a748c2a3ed477#md5:74b45ba33e189283170a748c2a3ed477",
          "archive:https://github.com/OCamlPro/ocplib-endian/archive/1.0.tar.gz#md5:74b45ba33e189283170a748c2a3ed477"
        ],
        "opam": {
          "name": "ocplib-endian",
          "version": "1.0",
          "path": "test.esy.lock/opam/ocplib-endian.1.0"
        }
      },
      "overrides": [
        {
          "opamoverride":
            "test.esy.lock/overrides/opam__s__ocplib_endian_opam__c__1.0_opam_override"
        }
      ],
      "dependencies": [
        "ocaml@4.7.1004@d41d8cd9", "@opam/ocamlfind@opam:1.8.0@ad1ed40a",
        "@opam/ocamlbuild@opam:0.14.0@6ac75d03",
        "@opam/cppo@opam:1.6.6@f4f83858",
        "@opam/base-bytes@opam:base@19d0c2ff",
        "@esy-ocaml/substs@0.0.1@d41d8cd9"
      ],
      "devDependencies": [
        "ocaml@4.7.1004@d41d8cd9", "@opam/ocamlfind@opam:1.8.0@ad1ed40a",
        "@opam/cppo@opam:1.6.6@f4f83858",
        "@opam/base-bytes@opam:base@19d0c2ff"
      ]
    },
    "@opam/ocamlfind@opam:1.8.0@ad1ed40a": {
      "id": "@opam/ocamlfind@opam:1.8.0@ad1ed40a",
      "name": "@opam/ocamlfind",
      "version": "opam:1.8.0",
      "source": {
        "type": "install",
        "source": [
          "archive:https://opam.ocaml.org/cache/md5/a7/a710c559667672077a93d34eb6a42e5b#md5:a710c559667672077a93d34eb6a42e5b",
          "archive:http://download2.camlcity.org/download/findlib-1.8.0.tar.gz#md5:a710c559667672077a93d34eb6a42e5b",
          "archive:http://download.camlcity.org/download/findlib-1.8.0.tar.gz#md5:a710c559667672077a93d34eb6a42e5b"
        ],
        "opam": {
          "name": "ocamlfind",
          "version": "1.8.0",
          "path": "test.esy.lock/opam/ocamlfind.1.8.0"
        }
      },
      "overrides": [
        {
          "opamoverride":
            "test.esy.lock/overrides/opam__s__ocamlfind_opam__c__1.8.0_opam_override"
        }
      ],
      "dependencies": [
        "ocaml@4.7.1004@d41d8cd9", "@opam/conf-m4@opam:1@3b2b148a",
        "@esy-ocaml/substs@0.0.1@d41d8cd9"
      ],
      "devDependencies": [ "ocaml@4.7.1004@d41d8cd9" ]
    },
    "@opam/ocamlbuild@opam:0.14.0@6ac75d03": {
      "id": "@opam/ocamlbuild@opam:0.14.0@6ac75d03",
      "name": "@opam/ocamlbuild",
      "version": "opam:0.14.0",
      "source": {
        "type": "install",
        "source": [
          "archive:https://opam.ocaml.org/cache/sha256/87/87b29ce96958096c0a1a8eeafeb6268077b2d11e1bf2b3de0f5ebc9cf8d42e78#sha256:87b29ce96958096c0a1a8eeafeb6268077b2d11e1bf2b3de0f5ebc9cf8d42e78",
          "archive:https://github.com/ocaml/ocamlbuild/archive/0.14.0.tar.gz#sha256:87b29ce96958096c0a1a8eeafeb6268077b2d11e1bf2b3de0f5ebc9cf8d42e78"
        ],
        "opam": {
          "name": "ocamlbuild",
          "version": "0.14.0",
          "path": "test.esy.lock/opam/ocamlbuild.0.14.0"
        }
      },
      "overrides": [
        {
          "opamoverride":
            "test.esy.lock/overrides/opam__s__ocamlbuild_opam__c__0.14.0_opam_override"
        }
      ],
      "dependencies": [
        "ocaml@4.7.1004@d41d8cd9", "@esy-ocaml/substs@0.0.1@d41d8cd9"
      ],
      "devDependencies": [ "ocaml@4.7.1004@d41d8cd9" ]
    },
    "@opam/ocaml-migrate-parsetree@opam:1.5.0@3e319dbc": {
      "id": "@opam/ocaml-migrate-parsetree@opam:1.5.0@3e319dbc",
      "name": "@opam/ocaml-migrate-parsetree",
      "version": "opam:1.5.0",
      "source": {
        "type": "install",
        "source": [
          "archive:https://opam.ocaml.org/cache/sha256/7f/7f56679c9561552762666de5b6b81c8e4cc2e9fd92272e2269878a2eb534e3c0#sha256:7f56679c9561552762666de5b6b81c8e4cc2e9fd92272e2269878a2eb534e3c0",
          "archive:https://github.com/ocaml-ppx/ocaml-migrate-parsetree/releases/download/v1.5.0/ocaml-migrate-parsetree-v1.5.0.tbz#sha256:7f56679c9561552762666de5b6b81c8e4cc2e9fd92272e2269878a2eb534e3c0"
        ],
        "opam": {
          "name": "ocaml-migrate-parsetree",
          "version": "1.5.0",
          "path": "test.esy.lock/opam/ocaml-migrate-parsetree.1.5.0"
        }
      },
      "overrides": [],
      "dependencies": [
        "ocaml@4.7.1004@d41d8cd9", "@opam/result@opam:1.4@dc720aef",
        "@opam/ppx_derivers@opam:1.2.1@ecf0aa45",
        "@opam/dune@opam:1.11.4@a7ccb7ae", "@esy-ocaml/substs@0.0.1@d41d8cd9"
      ],
      "devDependencies": [
        "ocaml@4.7.1004@d41d8cd9", "@opam/result@opam:1.4@dc720aef",
        "@opam/ppx_derivers@opam:1.2.1@ecf0aa45",
        "@opam/dune@opam:1.11.4@a7ccb7ae"
      ]
    },
    "@opam/ocaml-compiler-libs@opam:v0.12.1@5c34eb0d": {
      "id": "@opam/ocaml-compiler-libs@opam:v0.12.1@5c34eb0d",
      "name": "@opam/ocaml-compiler-libs",
      "version": "opam:v0.12.1",
      "source": {
        "type": "install",
        "source": [
          "archive:https://opam.ocaml.org/cache/md5/2f/2f929af7c764a3f681a5671f271210c4#md5:2f929af7c764a3f681a5671f271210c4",
          "archive:https://github.com/janestreet/ocaml-compiler-libs/archive/v0.12.1.tar.gz#md5:2f929af7c764a3f681a5671f271210c4"
        ],
        "opam": {
          "name": "ocaml-compiler-libs",
          "version": "v0.12.1",
          "path": "test.esy.lock/opam/ocaml-compiler-libs.v0.12.1"
        }
      },
      "overrides": [],
      "dependencies": [
        "ocaml@4.7.1004@d41d8cd9", "@opam/dune@opam:1.11.4@a7ccb7ae",
        "@esy-ocaml/substs@0.0.1@d41d8cd9"
      ],
      "devDependencies": [
        "ocaml@4.7.1004@d41d8cd9", "@opam/dune@opam:1.11.4@a7ccb7ae"
      ]
    },
    "@opam/mmap@opam:1.1.0@b85334ff": {
      "id": "@opam/mmap@opam:1.1.0@b85334ff",
      "name": "@opam/mmap",
      "version": "opam:1.1.0",
      "source": {
        "type": "install",
        "source": [
          "archive:https://opam.ocaml.org/cache/md5/8c/8c5d5fbc537296dc525867535fb878ba#md5:8c5d5fbc537296dc525867535fb878ba",
          "archive:https://github.com/mirage/mmap/releases/download/v1.1.0/mmap-v1.1.0.tbz#md5:8c5d5fbc537296dc525867535fb878ba"
        ],
        "opam": {
          "name": "mmap",
          "version": "1.1.0",
          "path": "test.esy.lock/opam/mmap.1.1.0"
        }
      },
      "overrides": [],
      "dependencies": [
        "ocaml@4.7.1004@d41d8cd9", "@opam/dune@opam:1.11.4@a7ccb7ae",
        "@esy-ocaml/substs@0.0.1@d41d8cd9"
      ],
      "devDependencies": [
        "ocaml@4.7.1004@d41d8cd9", "@opam/dune@opam:1.11.4@a7ccb7ae"
      ]
    },
    "@opam/merlin-extend@opam:0.4@64c45329": {
      "id": "@opam/merlin-extend@opam:0.4@64c45329",
      "name": "@opam/merlin-extend",
      "version": "opam:0.4",
      "source": {
        "type": "install",
        "source": [
          "archive:https://opam.ocaml.org/cache/md5/06/0663a58f2c45fad71615fbf0f6dd2e51#md5:0663a58f2c45fad71615fbf0f6dd2e51",
          "archive:https://github.com/let-def/merlin-extend/archive/v0.4.tar.gz#md5:0663a58f2c45fad71615fbf0f6dd2e51"
        ],
        "opam": {
          "name": "merlin-extend",
          "version": "0.4",
          "path": "test.esy.lock/opam/merlin-extend.0.4"
        }
      },
      "overrides": [],
      "dependencies": [
        "ocaml@4.7.1004@d41d8cd9", "@opam/dune@opam:1.11.4@a7ccb7ae",
        "@opam/cppo@opam:1.6.6@f4f83858", "@esy-ocaml/substs@0.0.1@d41d8cd9"
      ],
      "devDependencies": [
        "ocaml@4.7.1004@d41d8cd9", "@opam/dune@opam:1.11.4@a7ccb7ae"
      ]
    },
    "@opam/merlin@opam:3.3.3@d653b06a": {
      "id": "@opam/merlin@opam:3.3.3@d653b06a",
      "name": "@opam/merlin",
      "version": "opam:3.3.3",
      "source": {
        "type": "install",
        "source": [
          "archive:https://opam.ocaml.org/cache/sha256/72/72909ef47eea1f6fca13b4109a34dccf8fe3923a3c026f1ed1db9eb5ee9aae15#sha256:72909ef47eea1f6fca13b4109a34dccf8fe3923a3c026f1ed1db9eb5ee9aae15",
          "archive:https://github.com/ocaml/merlin/releases/download/v3.3.3/merlin-v3.3.3.tbz#sha256:72909ef47eea1f6fca13b4109a34dccf8fe3923a3c026f1ed1db9eb5ee9aae15"
        ],
        "opam": {
          "name": "merlin",
          "version": "3.3.3",
          "path": "test.esy.lock/opam/merlin.3.3.3"
        }
      },
      "overrides": [],
      "dependencies": [
        "ocaml@4.7.1004@d41d8cd9",
        "@opam/yojson@github:onivim/yojson:yojson.opam#f480aef@d41d8cd9",
        "@opam/ocamlfind@opam:1.8.0@ad1ed40a",
        "@opam/dune@opam:1.11.4@a7ccb7ae", "@esy-ocaml/substs@0.0.1@d41d8cd9"
      ],
      "devDependencies": [
        "ocaml@4.7.1004@d41d8cd9",
        "@opam/yojson@github:onivim/yojson:yojson.opam#f480aef@d41d8cd9",
        "@opam/ocamlfind@opam:1.8.0@ad1ed40a",
        "@opam/dune@opam:1.11.4@a7ccb7ae"
      ]
    },
    "@opam/menhir@opam:20190924@004407ff": {
      "id": "@opam/menhir@opam:20190924@004407ff",
      "name": "@opam/menhir",
      "version": "opam:20190924",
      "source": {
        "type": "install",
        "source": [
          "archive:https://opam.ocaml.org/cache/md5/67/677f1997fb73177d5a00fa1b8d61c3ef#md5:677f1997fb73177d5a00fa1b8d61c3ef",
          "archive:https://gitlab.inria.fr/fpottier/menhir/repository/20190924/archive.tar.gz#md5:677f1997fb73177d5a00fa1b8d61c3ef"
        ],
        "opam": {
          "name": "menhir",
          "version": "20190924",
          "path": "test.esy.lock/opam/menhir.20190924"
        }
      },
      "overrides": [],
      "dependencies": [
        "ocaml@4.7.1004@d41d8cd9", "@opam/ocamlfind@opam:1.8.0@ad1ed40a",
        "@opam/ocamlbuild@opam:0.14.0@6ac75d03",
        "@esy-ocaml/substs@0.0.1@d41d8cd9"
      ],
      "devDependencies": [ "ocaml@4.7.1004@d41d8cd9" ]
    },
    "@opam/lwt_react@opam:1.1.3@72987fcf": {
      "id": "@opam/lwt_react@opam:1.1.3@72987fcf",
      "name": "@opam/lwt_react",
      "version": "opam:1.1.3",
      "source": {
        "type": "install",
        "source": [
          "archive:https://opam.ocaml.org/cache/md5/1a/1a72b5ae4245707c12656632a25fc18c#md5:1a72b5ae4245707c12656632a25fc18c",
          "archive:https://github.com/ocsigen/lwt/archive/4.3.0.tar.gz#md5:1a72b5ae4245707c12656632a25fc18c"
        ],
        "opam": {
          "name": "lwt_react",
          "version": "1.1.3",
          "path": "test.esy.lock/opam/lwt_react.1.1.3"
        }
      },
      "overrides": [],
      "dependencies": [
        "ocaml@4.7.1004@d41d8cd9", "@opam/react@opam:1.2.1@0e11855f",
        "@opam/lwt@opam:4.5.0@677655b4", "@opam/dune@opam:1.11.4@a7ccb7ae",
        "@esy-ocaml/substs@0.0.1@d41d8cd9"
      ],
      "devDependencies": [
        "ocaml@4.7.1004@d41d8cd9", "@opam/react@opam:1.2.1@0e11855f",
        "@opam/lwt@opam:4.5.0@677655b4", "@opam/dune@opam:1.11.4@a7ccb7ae"
      ]
    },
    "@opam/lwt_ppx@opam:1.2.2@ee59a0be": {
      "id": "@opam/lwt_ppx@opam:1.2.2@ee59a0be",
      "name": "@opam/lwt_ppx",
      "version": "opam:1.2.2",
      "source": {
        "type": "install",
        "source": [
          "archive:https://opam.ocaml.org/cache/md5/2c/2ce7827948adc611319f9449e4519070#md5:2ce7827948adc611319f9449e4519070",
          "archive:https://github.com/ocsigen/lwt/archive/4.2.0.tar.gz#md5:2ce7827948adc611319f9449e4519070"
        ],
        "opam": {
          "name": "lwt_ppx",
          "version": "1.2.2",
          "path": "test.esy.lock/opam/lwt_ppx.1.2.2"
        }
      },
      "overrides": [],
      "dependencies": [
        "ocaml@4.7.1004@d41d8cd9",
        "@opam/ppx_tools_versioned@opam:5.2.3@4994ec80",
        "@opam/ocaml-migrate-parsetree@opam:1.5.0@3e319dbc",
        "@opam/lwt@opam:4.5.0@677655b4", "@opam/dune@opam:1.11.4@a7ccb7ae",
        "@esy-ocaml/substs@0.0.1@d41d8cd9"
      ],
      "devDependencies": [
        "ocaml@4.7.1004@d41d8cd9",
        "@opam/ppx_tools_versioned@opam:5.2.3@4994ec80",
        "@opam/ocaml-migrate-parsetree@opam:1.5.0@3e319dbc",
        "@opam/lwt@opam:4.5.0@677655b4", "@opam/dune@opam:1.11.4@a7ccb7ae"
      ]
    },
    "@opam/lwt_log@opam:1.1.1@2d7a797f": {
      "id": "@opam/lwt_log@opam:1.1.1@2d7a797f",
      "name": "@opam/lwt_log",
      "version": "opam:1.1.1",
      "source": {
        "type": "install",
        "source": [
          "archive:https://opam.ocaml.org/cache/md5/02/02e93be62288037870ae5b1ce099fe59#md5:02e93be62288037870ae5b1ce099fe59",
          "archive:https://github.com/aantron/lwt_log/archive/1.1.1.tar.gz#md5:02e93be62288037870ae5b1ce099fe59"
        ],
        "opam": {
          "name": "lwt_log",
          "version": "1.1.1",
          "path": "test.esy.lock/opam/lwt_log.1.1.1"
        }
      },
      "overrides": [],
      "dependencies": [
        "@opam/lwt@opam:4.5.0@677655b4", "@opam/dune@opam:1.11.4@a7ccb7ae",
        "@esy-ocaml/substs@0.0.1@d41d8cd9"
      ],
      "devDependencies": [
        "@opam/lwt@opam:4.5.0@677655b4", "@opam/dune@opam:1.11.4@a7ccb7ae"
      ]
    },
    "@opam/lwt@opam:4.5.0@677655b4": {
      "id": "@opam/lwt@opam:4.5.0@677655b4",
      "name": "@opam/lwt",
      "version": "opam:4.5.0",
      "source": {
        "type": "install",
        "source": [
          "archive:https://opam.ocaml.org/cache/md5/1b/1b2fa7df39a70be1925acdabb8b3f8aa#md5:1b2fa7df39a70be1925acdabb8b3f8aa",
          "archive:https://github.com/ocsigen/lwt/archive/4.5.0.tar.gz#md5:1b2fa7df39a70be1925acdabb8b3f8aa"
        ],
        "opam": {
          "name": "lwt",
          "version": "4.5.0",
          "path": "test.esy.lock/opam/lwt.4.5.0"
        }
      },
      "overrides": [],
      "dependencies": [
        "ocaml@4.7.1004@d41d8cd9", "@opam/seq@opam:base@d8d7de1d",
        "@opam/result@opam:1.4@dc720aef",
        "@opam/ocplib-endian@opam:1.0@aa720242",
        "@opam/mmap@opam:1.1.0@b85334ff",
        "@opam/dune-configurator@opam:1.0.0@4873acd8",
        "@opam/dune@opam:1.11.4@a7ccb7ae", "@opam/cppo@opam:1.6.6@f4f83858",
        "@opam/base-unix@opam:base@87d0b2eb",
        "@opam/base-threads@opam:base@36803084",
        "@esy-ocaml/substs@0.0.1@d41d8cd9"
      ],
      "devDependencies": [
        "ocaml@4.7.1004@d41d8cd9", "@opam/seq@opam:base@d8d7de1d",
        "@opam/result@opam:1.4@dc720aef",
        "@opam/ocplib-endian@opam:1.0@aa720242",
        "@opam/mmap@opam:1.1.0@b85334ff",
        "@opam/dune-configurator@opam:1.0.0@4873acd8",
        "@opam/dune@opam:1.11.4@a7ccb7ae"
      ]
    },
    "@opam/logs@opam:0.7.0@1d03143e": {
      "id": "@opam/logs@opam:0.7.0@1d03143e",
      "name": "@opam/logs",
      "version": "opam:0.7.0",
      "source": {
        "type": "install",
        "source": [
          "archive:https://opam.ocaml.org/cache/md5/2b/2bf021ca13331775e33cf34ab60246f7#md5:2bf021ca13331775e33cf34ab60246f7",
          "archive:https://erratique.ch/software/logs/releases/logs-0.7.0.tbz#md5:2bf021ca13331775e33cf34ab60246f7"
        ],
        "opam": {
          "name": "logs",
          "version": "0.7.0",
          "path": "test.esy.lock/opam/logs.0.7.0"
        }
      },
      "overrides": [],
      "dependencies": [
        "ocaml@4.7.1004@d41d8cd9", "@opam/topkg@opam:1.0.1@a42c631e",
        "@opam/ocamlfind@opam:1.8.0@ad1ed40a",
        "@opam/ocamlbuild@opam:0.14.0@6ac75d03",
        "@opam/lwt@opam:4.5.0@677655b4",
        "@opam/js_of_ocaml@opam:3.5.2@c5bae178",
        "@opam/fmt@opam:0.8.8@01c3a23c",
        "@opam/cmdliner@opam:1.0.2@8ab0598a",
        "@opam/base-threads@opam:base@36803084",
        "@esy-ocaml/substs@0.0.1@d41d8cd9"
      ],
      "devDependencies": [ "ocaml@4.7.1004@d41d8cd9" ]
    },
    "@opam/lambda-term@opam:2.0.3@9465cf1c": {
      "id": "@opam/lambda-term@opam:2.0.3@9465cf1c",
      "name": "@opam/lambda-term",
      "version": "opam:2.0.3",
      "source": {
        "type": "install",
        "source": [
          "archive:https://opam.ocaml.org/cache/md5/90/903b6cc234598d67c7c905dfb5230209#md5:903b6cc234598d67c7c905dfb5230209",
          "archive:https://github.com/ocaml-community/lambda-term/releases/download/2.0.3/lambda-term-2.0.3.tbz#md5:903b6cc234598d67c7c905dfb5230209"
        ],
        "opam": {
          "name": "lambda-term",
          "version": "2.0.3",
          "path": "test.esy.lock/opam/lambda-term.2.0.3"
        }
      },
      "overrides": [],
      "dependencies": [
        "ocaml@4.7.1004@d41d8cd9", "@opam/zed@opam:2.0.4@f9f7c80f",
        "@opam/react@opam:1.2.1@0e11855f",
        "@opam/lwt_react@opam:1.1.3@72987fcf",
        "@opam/lwt_log@opam:1.1.1@2d7a797f", "@opam/lwt@opam:4.5.0@677655b4",
        "@opam/dune@opam:1.11.4@a7ccb7ae",
        "@opam/camomile@opam:1.0.1@c82ecdb5",
        "@esy-ocaml/substs@0.0.1@d41d8cd9"
      ],
      "devDependencies": [
        "ocaml@4.7.1004@d41d8cd9", "@opam/zed@opam:2.0.4@f9f7c80f",
        "@opam/react@opam:1.2.1@0e11855f",
        "@opam/lwt_react@opam:1.1.3@72987fcf",
        "@opam/lwt_log@opam:1.1.1@2d7a797f", "@opam/lwt@opam:4.5.0@677655b4",
        "@opam/dune@opam:1.11.4@a7ccb7ae",
        "@opam/camomile@opam:1.0.1@c82ecdb5"
      ]
    },
    "@opam/junit@opam:2.0.1@1b4d302c": {
      "id": "@opam/junit@opam:2.0.1@1b4d302c",
      "name": "@opam/junit",
      "version": "opam:2.0.1",
      "source": {
        "type": "install",
        "source": [
          "archive:https://opam.ocaml.org/cache/md5/40/40224fb3d4f5e47dc5ff4605587d383b#md5:40224fb3d4f5e47dc5ff4605587d383b",
          "archive:https://github.com/Khady/ocaml-junit/releases/download/2.0.1/junit-2.0.1.tbz#md5:40224fb3d4f5e47dc5ff4605587d383b"
        ],
        "opam": {
          "name": "junit",
          "version": "2.0.1",
          "path": "test.esy.lock/opam/junit.2.0.1"
        }
      },
      "overrides": [],
      "dependencies": [
        "@opam/tyxml@opam:4.3.0@c1da25f1", "@opam/ptime@opam:0.8.5@0051d642",
        "@opam/dune@opam:1.11.4@a7ccb7ae", "@esy-ocaml/substs@0.0.1@d41d8cd9"
      ],
      "devDependencies": [
        "@opam/tyxml@opam:4.3.0@c1da25f1", "@opam/ptime@opam:0.8.5@0051d642",
        "@opam/dune@opam:1.11.4@a7ccb7ae"
      ]
    },
    "@opam/js_of_ocaml-ppx@opam:3.5.2@db6331d4": {
      "id": "@opam/js_of_ocaml-ppx@opam:3.5.2@db6331d4",
      "name": "@opam/js_of_ocaml-ppx",
      "version": "opam:3.5.2",
      "source": {
        "type": "install",
        "source": [
          "archive:https://opam.ocaml.org/cache/sha256/82/8275a923385e87a33183d35fe5a8d9c1f88780b05069fa39046bb65ecd9cecb7#sha256:8275a923385e87a33183d35fe5a8d9c1f88780b05069fa39046bb65ecd9cecb7",
          "archive:https://github.com/ocsigen/js_of_ocaml/releases/download/3.5.2/js_of_ocaml-3.5.2.tbz#sha256:8275a923385e87a33183d35fe5a8d9c1f88780b05069fa39046bb65ecd9cecb7"
        ],
        "opam": {
          "name": "js_of_ocaml-ppx",
          "version": "3.5.2",
          "path": "test.esy.lock/opam/js_of_ocaml-ppx.3.5.2"
        }
      },
      "overrides": [],
      "dependencies": [
        "ocaml@4.7.1004@d41d8cd9",
        "@opam/ppx_tools_versioned@opam:5.2.3@4994ec80",
        "@opam/ocaml-migrate-parsetree@opam:1.5.0@3e319dbc",
        "@opam/js_of_ocaml@opam:3.5.2@c5bae178",
        "@opam/dune@opam:1.11.4@a7ccb7ae", "@esy-ocaml/substs@0.0.1@d41d8cd9"
      ],
      "devDependencies": [
        "ocaml@4.7.1004@d41d8cd9",
        "@opam/ppx_tools_versioned@opam:5.2.3@4994ec80",
        "@opam/ocaml-migrate-parsetree@opam:1.5.0@3e319dbc",
        "@opam/js_of_ocaml@opam:3.5.2@c5bae178",
        "@opam/dune@opam:1.11.4@a7ccb7ae"
      ]
    },
    "@opam/js_of_ocaml-lwt@opam:3.5.2@6ea3e3c2": {
      "id": "@opam/js_of_ocaml-lwt@opam:3.5.2@6ea3e3c2",
      "name": "@opam/js_of_ocaml-lwt",
      "version": "opam:3.5.2",
      "source": {
        "type": "install",
        "source": [
          "archive:https://opam.ocaml.org/cache/sha256/82/8275a923385e87a33183d35fe5a8d9c1f88780b05069fa39046bb65ecd9cecb7#sha256:8275a923385e87a33183d35fe5a8d9c1f88780b05069fa39046bb65ecd9cecb7",
          "archive:https://github.com/ocsigen/js_of_ocaml/releases/download/3.5.2/js_of_ocaml-3.5.2.tbz#sha256:8275a923385e87a33183d35fe5a8d9c1f88780b05069fa39046bb65ecd9cecb7"
        ],
        "opam": {
          "name": "js_of_ocaml-lwt",
          "version": "3.5.2",
          "path": "test.esy.lock/opam/js_of_ocaml-lwt.3.5.2"
        }
      },
      "overrides": [],
      "dependencies": [
        "ocaml@4.7.1004@d41d8cd9", "@opam/lwt_log@opam:1.1.1@2d7a797f",
        "@opam/lwt@opam:4.5.0@677655b4",
        "@opam/js_of_ocaml-ppx@opam:3.5.2@db6331d4",
        "@opam/js_of_ocaml@opam:3.5.2@c5bae178",
        "@opam/dune@opam:1.11.4@a7ccb7ae", "@esy-ocaml/substs@0.0.1@d41d8cd9"
      ],
      "devDependencies": [
        "ocaml@4.7.1004@d41d8cd9", "@opam/lwt@opam:4.5.0@677655b4",
        "@opam/js_of_ocaml-ppx@opam:3.5.2@db6331d4",
        "@opam/js_of_ocaml@opam:3.5.2@c5bae178",
        "@opam/dune@opam:1.11.4@a7ccb7ae"
      ]
    },
    "@opam/js_of_ocaml-compiler@opam:3.5.0@9ea7292f": {
      "id": "@opam/js_of_ocaml-compiler@opam:3.5.0@9ea7292f",
      "name": "@opam/js_of_ocaml-compiler",
      "version": "opam:3.5.0",
      "source": {
        "type": "install",
        "source": [
          "archive:https://opam.ocaml.org/cache/sha256/c1/c19903c11a7e7657a4bb92de9ad910e6daf5afc9da7222dcd8fe8da8867f05b7#sha256:c19903c11a7e7657a4bb92de9ad910e6daf5afc9da7222dcd8fe8da8867f05b7",
          "archive:https://github.com/ocsigen/js_of_ocaml/releases/download/3.5.0/js_of_ocaml-3.5.0.tbz#sha256:c19903c11a7e7657a4bb92de9ad910e6daf5afc9da7222dcd8fe8da8867f05b7"
        ],
        "opam": {
          "name": "js_of_ocaml-compiler",
          "version": "3.5.0",
          "path": "test.esy.lock/opam/js_of_ocaml-compiler.3.5.0"
        }
      },
      "overrides": [],
      "dependencies": [
        "ocaml@4.7.1004@d41d8cd9",
        "@opam/yojson@github:onivim/yojson:yojson.opam#f480aef@d41d8cd9",
        "@opam/ocamlfind@opam:1.8.0@ad1ed40a",
        "@opam/ocaml-migrate-parsetree@opam:1.5.0@3e319dbc",
        "@opam/dune@opam:1.11.4@a7ccb7ae",
        "@opam/cmdliner@opam:1.0.2@8ab0598a",
        "@esy-ocaml/substs@0.0.1@d41d8cd9"
      ],
      "devDependencies": [
        "ocaml@4.7.1004@d41d8cd9",
        "@opam/yojson@github:onivim/yojson:yojson.opam#f480aef@d41d8cd9",
        "@opam/ocaml-migrate-parsetree@opam:1.5.0@3e319dbc",
        "@opam/dune@opam:1.11.4@a7ccb7ae",
        "@opam/cmdliner@opam:1.0.2@8ab0598a"
      ]
    },
    "@opam/js_of_ocaml@opam:3.5.2@c5bae178": {
      "id": "@opam/js_of_ocaml@opam:3.5.2@c5bae178",
      "name": "@opam/js_of_ocaml",
      "version": "opam:3.5.2",
      "source": {
        "type": "install",
        "source": [
          "archive:https://opam.ocaml.org/cache/sha256/82/8275a923385e87a33183d35fe5a8d9c1f88780b05069fa39046bb65ecd9cecb7#sha256:8275a923385e87a33183d35fe5a8d9c1f88780b05069fa39046bb65ecd9cecb7",
          "archive:https://github.com/ocsigen/js_of_ocaml/releases/download/3.5.2/js_of_ocaml-3.5.2.tbz#sha256:8275a923385e87a33183d35fe5a8d9c1f88780b05069fa39046bb65ecd9cecb7"
        ],
        "opam": {
          "name": "js_of_ocaml",
          "version": "3.5.2",
          "path": "test.esy.lock/opam/js_of_ocaml.3.5.2"
        }
      },
      "overrides": [],
      "dependencies": [
        "ocaml@4.7.1004@d41d8cd9", "@opam/uchar@opam:0.0.2@c8218eea",
        "@opam/ppx_tools_versioned@opam:5.2.3@4994ec80",
        "@opam/ocaml-migrate-parsetree@opam:1.5.0@3e319dbc",
        "@opam/js_of_ocaml-compiler@opam:3.5.0@9ea7292f",
        "@opam/dune@opam:1.11.4@a7ccb7ae", "@esy-ocaml/substs@0.0.1@d41d8cd9"
      ],
      "devDependencies": [
        "ocaml@4.7.1004@d41d8cd9", "@opam/uchar@opam:0.0.2@c8218eea",
        "@opam/ppx_tools_versioned@opam:5.2.3@4994ec80",
        "@opam/ocaml-migrate-parsetree@opam:1.5.0@3e319dbc",
        "@opam/js_of_ocaml-compiler@opam:3.5.0@9ea7292f",
        "@opam/dune@opam:1.11.4@a7ccb7ae"
      ]
    },
    "@opam/jbuilder@opam:transition@20522f05": {
      "id": "@opam/jbuilder@opam:transition@20522f05",
      "name": "@opam/jbuilder",
      "version": "opam:transition",
      "source": {
        "type": "install",
        "source": [ "no-source:" ],
        "opam": {
          "name": "jbuilder",
          "version": "transition",
          "path": "test.esy.lock/opam/jbuilder.transition"
        }
      },
      "overrides": [],
      "dependencies": [
        "ocaml@4.7.1004@d41d8cd9", "@opam/dune@opam:1.11.4@a7ccb7ae",
        "@esy-ocaml/substs@0.0.1@d41d8cd9"
      ],
      "devDependencies": [
        "ocaml@4.7.1004@d41d8cd9", "@opam/dune@opam:1.11.4@a7ccb7ae"
      ]
    },
    "@opam/integers@opam:0.3.0@d6eefd3a": {
      "id": "@opam/integers@opam:0.3.0@d6eefd3a",
      "name": "@opam/integers",
      "version": "opam:0.3.0",
      "source": {
        "type": "install",
        "source": [
          "archive:https://opam.ocaml.org/cache/md5/28/28715567848f07aa688a09496041731b#md5:28715567848f07aa688a09496041731b",
          "archive:https://github.com/ocamllabs/ocaml-integers/archive/0.3.0.tar.gz#md5:28715567848f07aa688a09496041731b"
        ],
        "opam": {
          "name": "integers",
          "version": "0.3.0",
          "path": "test.esy.lock/opam/integers.0.3.0"
        }
      },
      "overrides": [],
      "dependencies": [
        "ocaml@4.7.1004@d41d8cd9", "@opam/dune@opam:1.11.4@a7ccb7ae",
        "@esy-ocaml/substs@0.0.1@d41d8cd9"
      ],
      "devDependencies": [
        "ocaml@4.7.1004@d41d8cd9", "@opam/dune@opam:1.11.4@a7ccb7ae"
      ]
    },
    "@opam/fpath@opam:0.7.2@45477b93": {
      "id": "@opam/fpath@opam:0.7.2@45477b93",
      "name": "@opam/fpath",
      "version": "opam:0.7.2",
      "source": {
        "type": "install",
        "source": [
          "archive:https://opam.ocaml.org/cache/md5/52/52c7ecb0bf180088336f3c645875fa41#md5:52c7ecb0bf180088336f3c645875fa41",
          "archive:http://erratique.ch/software/fpath/releases/fpath-0.7.2.tbz#md5:52c7ecb0bf180088336f3c645875fa41"
        ],
        "opam": {
          "name": "fpath",
          "version": "0.7.2",
          "path": "test.esy.lock/opam/fpath.0.7.2"
        }
      },
      "overrides": [],
      "dependencies": [
        "ocaml@4.7.1004@d41d8cd9", "@opam/topkg@opam:1.0.1@a42c631e",
        "@opam/result@opam:1.4@dc720aef",
        "@opam/ocamlfind@opam:1.8.0@ad1ed40a",
        "@opam/ocamlbuild@opam:0.14.0@6ac75d03",
        "@opam/astring@opam:0.8.3@4e5e17d5",
        "@esy-ocaml/substs@0.0.1@d41d8cd9"
      ],
      "devDependencies": [
        "ocaml@4.7.1004@d41d8cd9", "@opam/result@opam:1.4@dc720aef",
        "@opam/astring@opam:0.8.3@4e5e17d5"
      ]
    },
    "@opam/fmt@opam:0.8.8@01c3a23c": {
      "id": "@opam/fmt@opam:0.8.8@01c3a23c",
      "name": "@opam/fmt",
      "version": "opam:0.8.8",
      "source": {
        "type": "install",
        "source": [
          "archive:https://opam.ocaml.org/cache/md5/47/473490fcfdf3ff0a8ccee226b873d4b2#md5:473490fcfdf3ff0a8ccee226b873d4b2",
          "archive:https://erratique.ch/software/fmt/releases/fmt-0.8.8.tbz#md5:473490fcfdf3ff0a8ccee226b873d4b2"
        ],
        "opam": {
          "name": "fmt",
          "version": "0.8.8",
          "path": "test.esy.lock/opam/fmt.0.8.8"
        }
      },
      "overrides": [],
      "dependencies": [
        "ocaml@4.7.1004@d41d8cd9", "@opam/topkg@opam:1.0.1@a42c631e",
        "@opam/stdlib-shims@opam:0.1.0@d957c903",
        "@opam/seq@opam:base@d8d7de1d",
        "@opam/ocamlfind@opam:1.8.0@ad1ed40a",
        "@opam/ocamlbuild@opam:0.14.0@6ac75d03",
        "@opam/cmdliner@opam:1.0.2@8ab0598a",
        "@opam/base-unix@opam:base@87d0b2eb",
        "@esy-ocaml/substs@0.0.1@d41d8cd9"
      ],
      "devDependencies": [
        "ocaml@4.7.1004@d41d8cd9", "@opam/stdlib-shims@opam:0.1.0@d957c903",
        "@opam/seq@opam:base@d8d7de1d"
      ]
    },
    "@opam/easy-format@opam:1.3.1@54402780": {
      "id": "@opam/easy-format@opam:1.3.1@54402780",
      "name": "@opam/easy-format",
      "version": "opam:1.3.1",
      "source": {
        "type": "install",
        "source": [
          "archive:https://opam.ocaml.org/cache/md5/4e/4e163700fb88fdcd6b8976c3a216c8ea#md5:4e163700fb88fdcd6b8976c3a216c8ea",
          "archive:https://github.com/mjambon/easy-format/archive/v1.3.1.tar.gz#md5:4e163700fb88fdcd6b8976c3a216c8ea"
        ],
        "opam": {
          "name": "easy-format",
          "version": "1.3.1",
          "path": "test.esy.lock/opam/easy-format.1.3.1"
        }
      },
      "overrides": [],
      "dependencies": [
        "ocaml@4.7.1004@d41d8cd9", "@opam/jbuilder@opam:transition@20522f05",
        "@esy-ocaml/substs@0.0.1@d41d8cd9"
      ],
      "devDependencies": [
        "ocaml@4.7.1004@d41d8cd9", "@opam/jbuilder@opam:transition@20522f05"
      ]
    },
    "@opam/dune-configurator@opam:1.0.0@4873acd8": {
      "id": "@opam/dune-configurator@opam:1.0.0@4873acd8",
      "name": "@opam/dune-configurator",
      "version": "opam:1.0.0",
      "source": {
        "type": "install",
        "source": [ "no-source:" ],
        "opam": {
          "name": "dune-configurator",
          "version": "1.0.0",
          "path": "test.esy.lock/opam/dune-configurator.1.0.0"
        }
      },
      "overrides": [],
      "dependencies": [
        "@opam/dune@opam:1.11.4@a7ccb7ae", "@esy-ocaml/substs@0.0.1@d41d8cd9"
      ],
      "devDependencies": [ "@opam/dune@opam:1.11.4@a7ccb7ae" ]
    },
    "@opam/dune@opam:1.11.4@a7ccb7ae": {
      "id": "@opam/dune@opam:1.11.4@a7ccb7ae",
      "name": "@opam/dune",
      "version": "opam:1.11.4",
      "source": {
        "type": "install",
        "source": [
          "archive:https://opam.ocaml.org/cache/sha256/77/77cb5f483221b266ded2b85fc84173ae0089a25134a086be922e82c131456ce6#sha256:77cb5f483221b266ded2b85fc84173ae0089a25134a086be922e82c131456ce6",
          "archive:https://github.com/ocaml/dune/releases/download/1.11.4/dune-build-info-1.11.4.tbz#sha256:77cb5f483221b266ded2b85fc84173ae0089a25134a086be922e82c131456ce6"
        ],
        "opam": {
          "name": "dune",
          "version": "1.11.4",
          "path": "test.esy.lock/opam/dune.1.11.4"
        }
      },
      "overrides": [],
      "dependencies": [
        "ocaml@4.7.1004@d41d8cd9", "@opam/base-unix@opam:base@87d0b2eb",
        "@opam/base-threads@opam:base@36803084",
        "@esy-ocaml/substs@0.0.1@d41d8cd9"
      ],
      "devDependencies": [
        "ocaml@4.7.1004@d41d8cd9", "@opam/base-unix@opam:base@87d0b2eb",
        "@opam/base-threads@opam:base@36803084"
      ]
    },
    "@opam/ctypes-foreign@opam:0.4.0@72ef8de2": {
      "id": "@opam/ctypes-foreign@opam:0.4.0@72ef8de2",
      "name": "@opam/ctypes-foreign",
      "version": "opam:0.4.0",
      "source": {
        "type": "install",
        "source": [ "no-source:" ],
        "opam": {
          "name": "ctypes-foreign",
          "version": "0.4.0",
          "path": "test.esy.lock/opam/ctypes-foreign.0.4.0"
        }
      },
      "overrides": [],
      "dependencies": [
        "ocaml@4.7.1004@d41d8cd9", "@esy-ocaml/substs@0.0.1@d41d8cd9"
      ],
      "devDependencies": [ "ocaml@4.7.1004@d41d8cd9" ]
    },
    "@opam/ctypes@opam:0.15.1@f2708d42": {
      "id": "@opam/ctypes@opam:0.15.1@f2708d42",
      "name": "@opam/ctypes",
      "version": "opam:0.15.1",
      "source": {
        "type": "install",
        "source": [
          "archive:https://opam.ocaml.org/cache/md5/e8/e87b2646f7597e00b8b9a1f5f8e36ee6#md5:e87b2646f7597e00b8b9a1f5f8e36ee6",
          "archive:https://github.com/ocamllabs/ocaml-ctypes/archive/0.15.1.tar.gz#md5:e87b2646f7597e00b8b9a1f5f8e36ee6"
        ],
        "opam": {
          "name": "ctypes",
          "version": "0.15.1",
          "path": "test.esy.lock/opam/ctypes.0.15.1"
        }
      },
      "overrides": [
        {
          "opamoverride":
            "test.esy.lock/overrides/opam__s__ctypes_opam__c__0.15.1_opam_override"
        }
      ],
      "dependencies": [
        "ocaml@4.7.1004@d41d8cd9", "@opam/ocamlfind@opam:1.8.0@ad1ed40a",
        "@opam/integers@opam:0.3.0@d6eefd3a",
        "@opam/ctypes-foreign@opam:0.4.0@72ef8de2",
        "@opam/conf-pkg-config@opam:1.1@67c69c0c",
        "@opam/base-bytes@opam:base@19d0c2ff",
        "@esy-ocaml/substs@0.0.1@d41d8cd9",
        "@esy-ocaml/libffi@3.2.10@d41d8cd9"
      ],
      "devDependencies": [
        "ocaml@4.7.1004@d41d8cd9", "@opam/integers@opam:0.3.0@d6eefd3a",
        "@opam/base-bytes@opam:base@19d0c2ff"
      ]
    },
    "@opam/cppo@opam:1.6.6@f4f83858": {
      "id": "@opam/cppo@opam:1.6.6@f4f83858",
      "name": "@opam/cppo",
      "version": "opam:1.6.6",
      "source": {
        "type": "install",
        "source": [
          "archive:https://opam.ocaml.org/cache/sha256/e7/e7272996a7789175b87bb998efd079794a8db6625aae990d73f7b4484a07b8a0#sha256:e7272996a7789175b87bb998efd079794a8db6625aae990d73f7b4484a07b8a0",
          "archive:https://github.com/ocaml-community/cppo/releases/download/v1.6.6/cppo-v1.6.6.tbz#sha256:e7272996a7789175b87bb998efd079794a8db6625aae990d73f7b4484a07b8a0"
        ],
        "opam": {
          "name": "cppo",
          "version": "1.6.6",
          "path": "test.esy.lock/opam/cppo.1.6.6"
        }
      },
      "overrides": [],
      "dependencies": [
        "ocaml@4.7.1004@d41d8cd9", "@opam/dune@opam:1.11.4@a7ccb7ae",
        "@opam/base-unix@opam:base@87d0b2eb",
        "@esy-ocaml/substs@0.0.1@d41d8cd9"
      ],
      "devDependencies": [
        "ocaml@4.7.1004@d41d8cd9", "@opam/dune@opam:1.11.4@a7ccb7ae",
        "@opam/base-unix@opam:base@87d0b2eb"
      ]
    },
    "@opam/conf-which@opam:1@61ea698f": {
      "id": "@opam/conf-which@opam:1@61ea698f",
      "name": "@opam/conf-which",
      "version": "opam:1",
      "source": {
        "type": "install",
        "source": [ "no-source:" ],
        "opam": {
          "name": "conf-which",
          "version": "1",
          "path": "test.esy.lock/opam/conf-which.1"
        }
      },
      "overrides": [],
      "dependencies": [ "@esy-ocaml/substs@0.0.1@d41d8cd9" ],
      "devDependencies": []
    },
    "@opam/conf-pkg-config@opam:1.1@67c69c0c": {
      "id": "@opam/conf-pkg-config@opam:1.1@67c69c0c",
      "name": "@opam/conf-pkg-config",
      "version": "opam:1.1",
      "source": {
        "type": "install",
        "source": [ "no-source:" ],
        "opam": {
          "name": "conf-pkg-config",
          "version": "1.1",
          "path": "test.esy.lock/opam/conf-pkg-config.1.1"
        }
      },
      "overrides": [
        {
          "opamoverride":
            "test.esy.lock/overrides/opam__s__conf_pkg_config_opam__c__1.1_opam_override"
        }
      ],
      "dependencies": [
        "yarn-pkg-config@github:esy-ocaml/yarn-pkg-config#cca65f99674ed2d954d28788edeb8c57fada5ed0@d41d8cd9",
        "@esy-ocaml/substs@0.0.1@d41d8cd9"
      ],
      "devDependencies": []
    },
    "@opam/conf-m4@opam:1@3b2b148a": {
      "id": "@opam/conf-m4@opam:1@3b2b148a",
      "name": "@opam/conf-m4",
      "version": "opam:1",
      "source": {
        "type": "install",
        "source": [ "no-source:" ],
        "opam": {
          "name": "conf-m4",
          "version": "1",
          "path": "test.esy.lock/opam/conf-m4.1"
        }
      },
      "overrides": [],
      "dependencies": [ "@esy-ocaml/substs@0.0.1@d41d8cd9" ],
      "devDependencies": []
    },
    "@opam/cmdliner@opam:1.0.2@8ab0598a": {
      "id": "@opam/cmdliner@opam:1.0.2@8ab0598a",
      "name": "@opam/cmdliner",
      "version": "opam:1.0.2",
      "source": {
        "type": "install",
        "source": [
          "archive:https://opam.ocaml.org/cache/md5/ab/ab2f0130e88e8dcd723ac6154c98a881#md5:ab2f0130e88e8dcd723ac6154c98a881",
          "archive:http://erratique.ch/software/cmdliner/releases/cmdliner-1.0.2.tbz#md5:ab2f0130e88e8dcd723ac6154c98a881"
        ],
        "opam": {
          "name": "cmdliner",
          "version": "1.0.2",
          "path": "test.esy.lock/opam/cmdliner.1.0.2"
        }
      },
      "overrides": [],
      "dependencies": [
        "ocaml@4.7.1004@d41d8cd9", "@opam/topkg@opam:1.0.1@a42c631e",
        "@opam/result@opam:1.4@dc720aef",
        "@opam/ocamlfind@opam:1.8.0@ad1ed40a",
        "@opam/ocamlbuild@opam:0.14.0@6ac75d03",
        "@esy-ocaml/substs@0.0.1@d41d8cd9"
      ],
      "devDependencies": [
        "ocaml@4.7.1004@d41d8cd9", "@opam/result@opam:1.4@dc720aef"
      ]
    },
    "@opam/charInfo_width@opam:1.1.0@9d8d61b2": {
      "id": "@opam/charInfo_width@opam:1.1.0@9d8d61b2",
      "name": "@opam/charInfo_width",
      "version": "opam:1.1.0",
      "source": {
        "type": "install",
        "source": [
          "archive:https://opam.ocaml.org/cache/md5/c4/c4ab038e06f06a29692c05fdd7c268c5#md5:c4ab038e06f06a29692c05fdd7c268c5",
          "archive:https://bitbucket.org/zandoye/charinfo_width/get/1.1.0.tar.gz#md5:c4ab038e06f06a29692c05fdd7c268c5"
        ],
        "opam": {
          "name": "charInfo_width",
          "version": "1.1.0",
          "path": "test.esy.lock/opam/charInfo_width.1.1.0"
        }
      },
      "overrides": [],
      "dependencies": [
        "ocaml@4.7.1004@d41d8cd9", "@opam/result@opam:1.4@dc720aef",
        "@opam/dune@opam:1.11.4@a7ccb7ae",
        "@opam/camomile@opam:1.0.1@c82ecdb5",
        "@esy-ocaml/substs@0.0.1@d41d8cd9"
      ],
      "devDependencies": [
        "ocaml@4.7.1004@d41d8cd9", "@opam/result@opam:1.4@dc720aef",
        "@opam/dune@opam:1.11.4@a7ccb7ae",
        "@opam/camomile@opam:1.0.1@c82ecdb5"
      ]
    },
    "@opam/camomile@opam:1.0.1@c82ecdb5": {
      "id": "@opam/camomile@opam:1.0.1@c82ecdb5",
      "name": "@opam/camomile",
      "version": "opam:1.0.1",
      "source": {
        "type": "install",
        "source": [
          "archive:https://opam.ocaml.org/cache/md5/82/82e016653431353a07f22c259adc6e05#md5:82e016653431353a07f22c259adc6e05",
          "archive:https://github.com/yoriyuki/Camomile/releases/download/1.0.1/camomile-1.0.1.tbz#md5:82e016653431353a07f22c259adc6e05"
        ],
        "opam": {
          "name": "camomile",
          "version": "1.0.1",
          "path": "test.esy.lock/opam/camomile.1.0.1"
        }
      },
      "overrides": [],
      "dependencies": [
        "ocaml@4.7.1004@d41d8cd9", "@opam/jbuilder@opam:transition@20522f05",
        "@esy-ocaml/substs@0.0.1@d41d8cd9"
      ],
      "devDependencies": [
        "ocaml@4.7.1004@d41d8cd9", "@opam/jbuilder@opam:transition@20522f05"
      ]
    },
    "@opam/biniou@opam:1.2.0@b5796419": {
      "id": "@opam/biniou@opam:1.2.0@b5796419",
      "name": "@opam/biniou",
      "version": "opam:1.2.0",
      "source": {
        "type": "install",
        "source": [
          "archive:https://opam.ocaml.org/cache/md5/f3/f3e92358e832ed94eaf23ce622ccc2f9#md5:f3e92358e832ed94eaf23ce622ccc2f9",
          "archive:https://github.com/mjambon/biniou/archive/v1.2.0.tar.gz#md5:f3e92358e832ed94eaf23ce622ccc2f9"
        ],
        "opam": {
          "name": "biniou",
          "version": "1.2.0",
          "path": "test.esy.lock/opam/biniou.1.2.0"
        }
      },
      "overrides": [],
      "dependencies": [
        "ocaml@4.7.1004@d41d8cd9", "@opam/jbuilder@opam:transition@20522f05",
        "@opam/easy-format@opam:1.3.1@54402780",
        "@opam/conf-which@opam:1@61ea698f",
        "@esy-ocaml/substs@0.0.1@d41d8cd9"
      ],
      "devDependencies": [
        "ocaml@4.7.1004@d41d8cd9", "@opam/jbuilder@opam:transition@20522f05",
        "@opam/easy-format@opam:1.3.1@54402780"
      ]
    },
    "@opam/base-unix@opam:base@87d0b2eb": {
      "id": "@opam/base-unix@opam:base@87d0b2eb",
      "name": "@opam/base-unix",
      "version": "opam:base",
      "source": {
        "type": "install",
        "source": [ "no-source:" ],
        "opam": {
          "name": "base-unix",
          "version": "base",
          "path": "test.esy.lock/opam/base-unix.base"
        }
      },
      "overrides": [],
      "dependencies": [ "@esy-ocaml/substs@0.0.1@d41d8cd9" ],
      "devDependencies": []
    },
    "@opam/base-threads@opam:base@36803084": {
      "id": "@opam/base-threads@opam:base@36803084",
      "name": "@opam/base-threads",
      "version": "opam:base",
      "source": {
        "type": "install",
        "source": [ "no-source:" ],
        "opam": {
          "name": "base-threads",
          "version": "base",
          "path": "test.esy.lock/opam/base-threads.base"
        }
      },
      "overrides": [],
      "dependencies": [ "@esy-ocaml/substs@0.0.1@d41d8cd9" ],
      "devDependencies": []
    },
    "@opam/base-bytes@opam:base@19d0c2ff": {
      "id": "@opam/base-bytes@opam:base@19d0c2ff",
      "name": "@opam/base-bytes",
      "version": "opam:base",
      "source": {
        "type": "install",
        "source": [ "no-source:" ],
        "opam": {
          "name": "base-bytes",
          "version": "base",
          "path": "test.esy.lock/opam/base-bytes.base"
        }
      },
      "overrides": [],
      "dependencies": [
        "ocaml@4.7.1004@d41d8cd9", "@opam/ocamlfind@opam:1.8.0@ad1ed40a",
        "@esy-ocaml/substs@0.0.1@d41d8cd9"
      ],
      "devDependencies": [
        "ocaml@4.7.1004@d41d8cd9", "@opam/ocamlfind@opam:1.8.0@ad1ed40a"
      ]
    },
    "@opam/base@opam:v0.11.1@36e7ad4c": {
      "id": "@opam/base@opam:v0.11.1@36e7ad4c",
      "name": "@opam/base",
      "version": "opam:v0.11.1",
      "source": {
        "type": "install",
        "source": [
          "archive:https://opam.ocaml.org/cache/md5/e7/e7e7dc5db3f1fea19d74a31bbd4ac621#md5:e7e7dc5db3f1fea19d74a31bbd4ac621",
          "archive:https://github.com/janestreet/base/releases/download/v0.11.1/base-v0.11.1.tbz#md5:e7e7dc5db3f1fea19d74a31bbd4ac621"
        ],
        "opam": {
          "name": "base",
          "version": "v0.11.1",
          "path": "test.esy.lock/opam/base.v0.11.1"
        }
      },
      "overrides": [
        {
          "opamoverride":
            "test.esy.lock/overrides/opam__s__base_opam__c__v0.11.1_opam_override"
        }
      ],
      "dependencies": [
        "ocaml@4.7.1004@d41d8cd9", "@opam/sexplib0@opam:v0.11.0@effd73f0",
        "@opam/jbuilder@opam:transition@20522f05",
        "@esy-ocaml/substs@0.0.1@d41d8cd9"
      ],
      "devDependencies": [
        "ocaml@4.7.1004@d41d8cd9", "@opam/sexplib0@opam:v0.11.0@effd73f0",
        "@opam/jbuilder@opam:transition@20522f05"
      ]
    },
    "@opam/atdgen-runtime@opam:2.0.0@60f6faab": {
      "id": "@opam/atdgen-runtime@opam:2.0.0@60f6faab",
      "name": "@opam/atdgen-runtime",
      "version": "opam:2.0.0",
      "source": {
        "type": "install",
        "source": [
          "archive:https://opam.ocaml.org/cache/md5/14/14e47609397c524ea0eae7c3f14f7ccf#md5:14e47609397c524ea0eae7c3f14f7ccf",
          "archive:https://github.com/mjambon/atd/releases/download/2.0.0/atd-2.0.0.tbz#md5:14e47609397c524ea0eae7c3f14f7ccf"
        ],
        "opam": {
          "name": "atdgen-runtime",
          "version": "2.0.0",
          "path": "test.esy.lock/opam/atdgen-runtime.2.0.0"
        }
      },
      "overrides": [],
      "dependencies": [
        "ocaml@4.7.1004@d41d8cd9",
        "@opam/yojson@github:onivim/yojson:yojson.opam#f480aef@d41d8cd9",
        "@opam/jbuilder@opam:transition@20522f05",
        "@opam/biniou@opam:1.2.0@b5796419",
        "@esy-ocaml/substs@0.0.1@d41d8cd9"
      ],
      "devDependencies": [
        "ocaml@4.7.1004@d41d8cd9",
        "@opam/yojson@github:onivim/yojson:yojson.opam#f480aef@d41d8cd9",
        "@opam/jbuilder@opam:transition@20522f05",
        "@opam/biniou@opam:1.2.0@b5796419"
      ]
    },
    "@opam/atdgen@opam:2.0.0@46af0360": {
      "id": "@opam/atdgen@opam:2.0.0@46af0360",
      "name": "@opam/atdgen",
      "version": "opam:2.0.0",
      "source": {
        "type": "install",
        "source": [
          "archive:https://opam.ocaml.org/cache/md5/14/14e47609397c524ea0eae7c3f14f7ccf#md5:14e47609397c524ea0eae7c3f14f7ccf",
          "archive:https://github.com/mjambon/atd/releases/download/2.0.0/atd-2.0.0.tbz#md5:14e47609397c524ea0eae7c3f14f7ccf"
        ],
        "opam": {
          "name": "atdgen",
          "version": "2.0.0",
          "path": "test.esy.lock/opam/atdgen.2.0.0"
        }
      },
      "overrides": [],
      "dependencies": [
        "ocaml@4.7.1004@d41d8cd9",
        "@opam/yojson@github:onivim/yojson:yojson.opam#f480aef@d41d8cd9",
        "@opam/jbuilder@opam:transition@20522f05",
        "@opam/biniou@opam:1.2.0@b5796419",
        "@opam/atdgen-runtime@opam:2.0.0@60f6faab",
        "@opam/atd@opam:2.0.0@e0ddd12f", "@esy-ocaml/substs@0.0.1@d41d8cd9"
      ],
      "devDependencies": [
        "ocaml@4.7.1004@d41d8cd9",
        "@opam/yojson@github:onivim/yojson:yojson.opam#f480aef@d41d8cd9",
        "@opam/jbuilder@opam:transition@20522f05",
        "@opam/biniou@opam:1.2.0@b5796419",
        "@opam/atdgen-runtime@opam:2.0.0@60f6faab",
        "@opam/atd@opam:2.0.0@e0ddd12f"
      ]
    },
    "@opam/atd@opam:2.0.0@e0ddd12f": {
      "id": "@opam/atd@opam:2.0.0@e0ddd12f",
      "name": "@opam/atd",
      "version": "opam:2.0.0",
      "source": {
        "type": "install",
        "source": [
          "archive:https://opam.ocaml.org/cache/md5/14/14e47609397c524ea0eae7c3f14f7ccf#md5:14e47609397c524ea0eae7c3f14f7ccf",
          "archive:https://github.com/mjambon/atd/releases/download/2.0.0/atd-2.0.0.tbz#md5:14e47609397c524ea0eae7c3f14f7ccf"
        ],
        "opam": {
          "name": "atd",
          "version": "2.0.0",
          "path": "test.esy.lock/opam/atd.2.0.0"
        }
      },
      "overrides": [],
      "dependencies": [
        "ocaml@4.7.1004@d41d8cd9", "@opam/menhir@opam:20190924@004407ff",
        "@opam/jbuilder@opam:transition@20522f05",
        "@opam/easy-format@opam:1.3.1@54402780",
        "@esy-ocaml/substs@0.0.1@d41d8cd9"
      ],
      "devDependencies": [
        "ocaml@4.7.1004@d41d8cd9", "@opam/jbuilder@opam:transition@20522f05",
        "@opam/easy-format@opam:1.3.1@54402780"
      ]
    },
    "@opam/astring@opam:0.8.3@4e5e17d5": {
      "id": "@opam/astring@opam:0.8.3@4e5e17d5",
      "name": "@opam/astring",
      "version": "opam:0.8.3",
      "source": {
        "type": "install",
        "source": [
          "archive:https://opam.ocaml.org/cache/md5/c5/c5bf6352b9ac27fbeab342740f4fa870#md5:c5bf6352b9ac27fbeab342740f4fa870",
          "archive:http://erratique.ch/software/astring/releases/astring-0.8.3.tbz#md5:c5bf6352b9ac27fbeab342740f4fa870"
        ],
        "opam": {
          "name": "astring",
          "version": "0.8.3",
          "path": "test.esy.lock/opam/astring.0.8.3"
        }
      },
      "overrides": [],
      "dependencies": [
        "ocaml@4.7.1004@d41d8cd9", "@opam/topkg@opam:1.0.1@a42c631e",
        "@opam/ocamlfind@opam:1.8.0@ad1ed40a",
        "@opam/ocamlbuild@opam:0.14.0@6ac75d03",
        "@opam/base-bytes@opam:base@19d0c2ff",
        "@esy-ocaml/substs@0.0.1@d41d8cd9"
      ],
      "devDependencies": [
        "ocaml@4.7.1004@d41d8cd9", "@opam/base-bytes@opam:base@19d0c2ff"
      ]
    },
    "@esy-ocaml/substs@0.0.1@d41d8cd9": {
      "id": "@esy-ocaml/substs@0.0.1@d41d8cd9",
      "name": "@esy-ocaml/substs",
      "version": "0.0.1",
      "source": {
        "type": "install",
        "source": [
          "archive:https://registry.npmjs.org/@esy-ocaml/substs/-/substs-0.0.1.tgz#sha1:59ebdbbaedcda123fc7ed8fb2b302b7d819e9a46"
        ]
      },
      "overrides": [],
      "dependencies": [],
      "devDependencies": []
    },
    "@esy-ocaml/reason@3.5.2@d41d8cd9": {
      "id": "@esy-ocaml/reason@3.5.2@d41d8cd9",
      "name": "@esy-ocaml/reason",
      "version": "3.5.2",
      "source": {
        "type": "install",
        "source": [
          "archive:https://registry.npmjs.org/@esy-ocaml/reason/-/reason-3.5.2.tgz#sha1:ac48b63fd66fbbc1d77ab6a2b7e3a1ba21a8f40b"
        ]
      },
      "overrides": [],
      "dependencies": [
        "ocaml@4.7.1004@d41d8cd9", "@opam/result@opam:1.4@dc720aef",
        "@opam/ocamlfind@opam:1.8.0@ad1ed40a",
        "@opam/ocaml-migrate-parsetree@opam:1.5.0@3e319dbc",
        "@opam/merlin-extend@opam:0.4@64c45329",
        "@opam/menhir@opam:20190924@004407ff",
        "@opam/dune@opam:1.11.4@a7ccb7ae"
      ],
      "devDependencies": []
    },
    "@esy-ocaml/libffi@3.2.10@d41d8cd9": {
      "id": "@esy-ocaml/libffi@3.2.10@d41d8cd9",
      "name": "@esy-ocaml/libffi",
      "version": "3.2.10",
      "source": {
        "type": "install",
        "source": [
          "archive:https://registry.npmjs.org/@esy-ocaml/libffi/-/libffi-3.2.10.tgz#sha1:72697f135ee228b94294ec32f0d5b0fa313de403"
        ]
      },
      "overrides": [],
      "dependencies": [],
      "devDependencies": []
    },
    "@esy-cross/ninja-build@1.8.2001@d41d8cd9": {
      "id": "@esy-cross/ninja-build@1.8.2001@d41d8cd9",
      "name": "@esy-cross/ninja-build",
      "version": "1.8.2001",
      "source": {
        "type": "install",
        "source": [
          "archive:https://registry.npmjs.org/@esy-cross/ninja-build/-/ninja-build-1.8.2001.tgz#sha1:d223b3b9e73e14ef2f241ddc522fa330f94b8602"
        ]
      },
      "overrides": [],
      "dependencies": [],
      "devDependencies": []
    },
    "@brisk/brisk-reconciler@github:briskml/brisk-reconciler#0a2e476@d41d8cd9": {
      "id":
        "@brisk/brisk-reconciler@github:briskml/brisk-reconciler#0a2e476@d41d8cd9",
      "name": "@brisk/brisk-reconciler",
      "version": "github:briskml/brisk-reconciler#0a2e476",
      "source": {
        "type": "install",
        "source": [ "github:briskml/brisk-reconciler#0a2e476" ]
      },
      "overrides": [],
      "dependencies": [
        "ocaml@4.7.1004@d41d8cd9", "@opam/ppxlib@opam:0.8.1@e7b0b240",
        "@opam/dune@opam:1.11.4@a7ccb7ae", "@esy-ocaml/reason@3.5.2@d41d8cd9"
      ],
      "devDependencies": [ "ocaml@4.7.1004@d41d8cd9" ]
    }
  }
}<|MERGE_RESOLUTION|>--- conflicted
+++ resolved
@@ -1,46 +1,7 @@
 {
-<<<<<<< HEAD
-  "checksum": "21e94d6249370e8c9735c1aa491d3256",
-  "root": "Oni2@link-dev:./package.json",
-  "node": {
-    "yarn-pkg-config@github:esy-ocaml/yarn-pkg-config#cca65f99674ed2d954d28788edeb8c57fada5ed0@d41d8cd9": {
-      "id":
-        "yarn-pkg-config@github:esy-ocaml/yarn-pkg-config#cca65f99674ed2d954d28788edeb8c57fada5ed0@d41d8cd9",
-      "name": "yarn-pkg-config",
-      "version":
-        "github:esy-ocaml/yarn-pkg-config#cca65f99674ed2d954d28788edeb8c57fada5ed0",
-      "source": {
-        "type": "install",
-        "source": [
-          "github:esy-ocaml/yarn-pkg-config#cca65f99674ed2d954d28788edeb8c57fada5ed0"
-        ]
-      },
-      "overrides": [],
-      "dependencies": [],
-      "devDependencies": []
-    },
-    "yarn-pkg-config@0.29.5@d41d8cd9": {
-      "id": "yarn-pkg-config@0.29.5@d41d8cd9",
-      "name": "yarn-pkg-config",
-      "version": "0.29.5",
-      "source": {
-        "type": "install",
-        "source": [
-          "archive:https://registry.npmjs.org/yarn-pkg-config/-/yarn-pkg-config-0.29.5.tgz#sha1:e5695e932cfb8fcae9f8c08aabc08a5ba7996a37"
-        ]
-      },
-      "overrides": [],
-      "dependencies": [
-        "nopam@git:https://github.com/yunxing/nopam.git#7cd19f068ac9aaf75010cd6961f7c65c779a1d4a@d41d8cd9",
-        "dependency-env@git:https://github.com/npm-ml/dependency-env.git#94c75aff3a71587afb570d89bcf2eef7996bb67f@d41d8cd9"
-      ],
-      "devDependencies": []
-    },
-=======
   "checksum": "e044e73a039abef91fc25c8de94fc274",
   "root": "Oni2@link-dev:./package.json",
   "node": {
->>>>>>> 64337769
     "xmldom@0.1.31@d41d8cd9": {
       "id": "xmldom@0.1.31@d41d8cd9",
       "name": "xmldom",
@@ -114,39 +75,20 @@
       ],
       "devDependencies": []
     },
-    "revery-text-wrap@github:revery-ui/revery-text-wrap#005385c@d41d8cd9": {
-      "id":
-        "revery-text-wrap@github:revery-ui/revery-text-wrap#005385c@d41d8cd9",
-      "name": "revery-text-wrap",
-      "version": "github:revery-ui/revery-text-wrap#005385c",
-      "source": {
-        "type": "install",
-        "source": [ "github:revery-ui/revery-text-wrap#005385c" ]
-      },
-      "overrides": [],
-      "dependencies": [ "@opam/dune@opam:1.11.4@a7ccb7ae" ],
-      "devDependencies": []
-    },
-    "revery@github:revery-ui/revery#4181d78@d41d8cd9": {
-      "id": "revery@github:revery-ui/revery#4181d78@d41d8cd9",
+    "revery@github:revery-ui/revery#d2fd73b@d41d8cd9": {
+      "id": "revery@github:revery-ui/revery#d2fd73b@d41d8cd9",
       "name": "revery",
-      "version": "github:revery-ui/revery#4181d78",
-      "source": {
-        "type": "install",
-        "source": [ "github:revery-ui/revery#4181d78" ]
-      },
-      "overrides": [],
-      "dependencies": [
-        "revery-text-wrap@github:revery-ui/revery-text-wrap#005385c@d41d8cd9",
+      "version": "github:revery-ui/revery#d2fd73b",
+      "source": {
+        "type": "install",
+        "source": [ "github:revery-ui/revery#d2fd73b" ]
+      },
+      "overrides": [],
+      "dependencies": [
         "reperf@1.4.0@d41d8cd9",
         "rench@github:bryphe/rench#4860ef4@d41d8cd9",
         "rebez@github:jchavarri/rebez#46cbc183@d41d8cd9",
-<<<<<<< HEAD
-        "reason-skia@github:revery-ui/reason-skia#4c1926a@d41d8cd9",
-        "reason-sdl2@2.10.3011@d41d8cd9",
-=======
         "reason-sdl2@2.10.3012@d41d8cd9",
->>>>>>> 64337769
         "reason-gl-matrix@0.9.9306@d41d8cd9",
         "reason-fontkit@2.8.3@d41d8cd9",
         "reason-font-manager@2.0.1@d41d8cd9", "flex@1.2.2@d41d8cd9",
@@ -314,11 +256,7 @@
       "dependencies": [
         "reperf@1.4.0@d41d8cd9",
         "rench@github:bryphe/rench#4860ef4@d41d8cd9",
-<<<<<<< HEAD
-        "refmterr@3.3.0@d41d8cd9", "reason-oniguruma@2.0.2@d41d8cd9",
-=======
         "refmterr@3.3.0@d41d8cd9", "reason-oniguruma@6.94.1000@d41d8cd9",
->>>>>>> 64337769
         "ocaml@4.7.1004@d41d8cd9", "@reason-native/rely@1.3.1@d41d8cd9",
         "@opam/yojson@github:onivim/yojson:yojson.opam#f480aef@d41d8cd9",
         "@opam/ppx_let@opam:v0.11.0@d6ec0fc1",
@@ -327,34 +265,8 @@
       ],
       "devDependencies": []
     },
-<<<<<<< HEAD
-    "reason-skia@github:revery-ui/reason-skia#4c1926a@d41d8cd9": {
-      "id": "reason-skia@github:revery-ui/reason-skia#4c1926a@d41d8cd9",
-      "name": "reason-skia",
-      "version": "github:revery-ui/reason-skia#4c1926a",
-      "source": {
-        "type": "install",
-        "source": [ "github:revery-ui/reason-skia#4c1926a" ]
-      },
-      "overrides": [],
-      "dependencies": [
-        "yarn-pkg-config@0.29.5@d41d8cd9", "refmterr@3.3.0@d41d8cd9",
-        "esy-skia@0.6.0@d41d8cd9", "esy-freetype2@2.9.1006@d41d8cd9",
-        "@opam/lwt@opam:4.5.0@677655b4",
-        "@opam/lambda-term@opam:2.0.2@119fb081",
-        "@opam/dune@opam:1.11.4@a7ccb7ae",
-        "@opam/ctypes-foreign@opam:0.4.0@72ef8de2",
-        "@opam/ctypes@opam:0.15.1@f2708d42",
-        "@esy-ocaml/reason@3.5.2@d41d8cd9"
-      ],
-      "devDependencies": []
-    },
-    "reason-sdl2@2.10.3011@d41d8cd9": {
-      "id": "reason-sdl2@2.10.3011@d41d8cd9",
-=======
     "reason-sdl2@2.10.3012@d41d8cd9": {
       "id": "reason-sdl2@2.10.3012@d41d8cd9",
->>>>>>> 64337769
       "name": "reason-sdl2",
       "version": "2.10.3012",
       "source": {
@@ -366,13 +278,8 @@
       "overrides": [],
       "dependencies": [
         "refmterr@3.3.0@d41d8cd9", "reason-gl-matrix@0.9.9306@d41d8cd9",
-<<<<<<< HEAD
-        "esy-sdl2@2.0.10005@d41d8cd9",
-        "esy-cmake@github:prometheansacrifice/esy-cmake#2a47392def@d41d8cd9",
-=======
         "esy-sdl2@github:revery-ui/esy-sdl2#b63892b@d41d8cd9",
         "esy-cmake@github:prometheansacrifice/esy-cmake#2a47392def755@d41d8cd9",
->>>>>>> 64337769
         "@opam/lwt_ppx@opam:1.2.2@ee59a0be", "@opam/lwt@opam:4.5.0@677655b4",
         "@opam/js_of_ocaml-lwt@opam:3.5.2@6ea3e3c2",
         "@opam/js_of_ocaml-compiler@opam:3.5.0@9ea7292f",
@@ -394,11 +301,7 @@
       "overrides": [],
       "dependencies": [
         "reperf@1.4.0@d41d8cd9", "refmterr@3.3.0@d41d8cd9",
-<<<<<<< HEAD
-        "ocaml@4.7.1004@d41d8cd9", "esy-oniguruma@5.9.1003@d41d8cd9",
-=======
         "ocaml@4.7.1004@d41d8cd9", "esy-oniguruma@6.9.4000@d41d8cd9",
->>>>>>> 64337769
         "@reason-native/rely@1.3.1@d41d8cd9",
         "@opam/dune@opam:1.11.4@a7ccb7ae", "@esy-ocaml/reason@3.5.2@d41d8cd9"
       ],
@@ -415,11 +318,7 @@
       "overrides": [],
       "dependencies": [
         "refmterr@3.3.0@d41d8cd9", "ocaml@4.7.1004@d41d8cd9",
-<<<<<<< HEAD
-        "libvim@8.10869.26@d41d8cd9",
-=======
         "libvim@8.10869.29@d41d8cd9",
->>>>>>> 64337769
         "editor-core-types@github:onivim/editor-core-types#16dd98e@d41d8cd9",
         "@opam/dune-configurator@opam:1.0.0@4873acd8",
         "@opam/dune@opam:1.11.4@a7ccb7ae", "@esy-ocaml/reason@3.5.2@d41d8cd9"
@@ -602,22 +501,6 @@
       "dependencies": [],
       "devDependencies": []
     },
-    "nopam@git:https://github.com/yunxing/nopam.git#7cd19f068ac9aaf75010cd6961f7c65c779a1d4a@d41d8cd9": {
-      "id":
-        "nopam@git:https://github.com/yunxing/nopam.git#7cd19f068ac9aaf75010cd6961f7c65c779a1d4a@d41d8cd9",
-      "name": "nopam",
-      "version":
-        "git:https://github.com/yunxing/nopam.git#7cd19f068ac9aaf75010cd6961f7c65c779a1d4a",
-      "source": {
-        "type": "install",
-        "source": [
-          "git:https://github.com/yunxing/nopam.git#7cd19f068ac9aaf75010cd6961f7c65c779a1d4a"
-        ]
-      },
-      "overrides": [],
-      "dependencies": [],
-      "devDependencies": []
-    },
     "ms@2.0.0@d41d8cd9": {
       "id": "ms@2.0.0@d41d8cd9",
       "name": "ms",
@@ -883,30 +766,8 @@
       "dependencies": [],
       "devDependencies": []
     },
-<<<<<<< HEAD
-    "esy-skia@0.6.0@d41d8cd9": {
-      "id": "esy-skia@0.6.0@d41d8cd9",
-      "name": "esy-skia",
-      "version": "0.6.0",
-      "source": {
-        "type": "install",
-        "source": [
-          "archive:https://registry.npmjs.org/esy-skia/-/esy-skia-0.6.0.tgz#sha1:8afebb69ad8e60b71da3f45b63b30bdd9315a330"
-        ]
-      },
-      "overrides": [],
-      "dependencies": [
-        "esy-libjpeg-turbo@github:prometheansacrifice/libjpeg-turbo#50e8e32c48@d41d8cd9",
-        "@esy-cross/ninja-build@1.8.2001@d41d8cd9"
-      ],
-      "devDependencies": []
-    },
-    "esy-sdl2@2.0.10005@d41d8cd9": {
-      "id": "esy-sdl2@2.0.10005@d41d8cd9",
-=======
     "esy-sdl2@github:revery-ui/esy-sdl2#b63892b@d41d8cd9": {
       "id": "esy-sdl2@github:revery-ui/esy-sdl2#b63892b@d41d8cd9",
->>>>>>> 64337769
       "name": "esy-sdl2",
       "version": "github:revery-ui/esy-sdl2#b63892b",
       "source": {
@@ -931,22 +792,6 @@
       "dependencies": [],
       "devDependencies": []
     },
-    "esy-nasm@github:prometheansacrifice/esy-nasm#6240bdbb164476558d3738812fbbe48f66cc904a@d41d8cd9": {
-      "id":
-        "esy-nasm@github:prometheansacrifice/esy-nasm#6240bdbb164476558d3738812fbbe48f66cc904a@d41d8cd9",
-      "name": "esy-nasm",
-      "version":
-        "github:prometheansacrifice/esy-nasm#6240bdbb164476558d3738812fbbe48f66cc904a",
-      "source": {
-        "type": "install",
-        "source": [
-          "github:prometheansacrifice/esy-nasm#6240bdbb164476558d3738812fbbe48f66cc904a"
-        ]
-      },
-      "overrides": [],
-      "dependencies": [],
-      "devDependencies": []
-    },
     "esy-macdylibbundler@0.4.5@d41d8cd9": {
       "id": "esy-macdylibbundler@0.4.5@d41d8cd9",
       "name": "esy-macdylibbundler",
@@ -959,28 +804,7 @@
       },
       "overrides": [],
       "dependencies": [
-<<<<<<< HEAD
-        "esy-cmake@github:prometheansacrifice/esy-cmake#2a47392def@d41d8cd9"
-      ],
-      "devDependencies": []
-    },
-    "esy-libjpeg-turbo@github:prometheansacrifice/libjpeg-turbo#50e8e32c48@d41d8cd9": {
-      "id":
-        "esy-libjpeg-turbo@github:prometheansacrifice/libjpeg-turbo#50e8e32c48@d41d8cd9",
-      "name": "esy-libjpeg-turbo",
-      "version": "github:prometheansacrifice/libjpeg-turbo#50e8e32c48",
-      "source": {
-        "type": "install",
-        "source": [ "github:prometheansacrifice/libjpeg-turbo#50e8e32c48" ]
-      },
-      "overrides": [],
-      "dependencies": [
-        "esy-nasm@github:prometheansacrifice/esy-nasm#6240bdbb164476558d3738812fbbe48f66cc904a@d41d8cd9",
-        "esy-cmake@github:prometheansacrifice/esy-cmake#2a47392def@d41d8cd9",
-        "@esy-cross/ninja-build@1.8.2001@d41d8cd9"
-=======
         "esy-cmake@github:prometheansacrifice/esy-cmake#2a47392def755@d41d8cd9"
->>>>>>> 64337769
       ],
       "devDependencies": []
     },
@@ -996,11 +820,7 @@
       },
       "overrides": [],
       "dependencies": [
-<<<<<<< HEAD
-        "esy-cmake@github:prometheansacrifice/esy-cmake#2a47392def@d41d8cd9"
-=======
         "esy-cmake@github:prometheansacrifice/esy-cmake#2a47392def755@d41d8cd9"
->>>>>>> 64337769
       ],
       "devDependencies": []
     },
@@ -1016,20 +836,6 @@
       },
       "overrides": [],
       "dependencies": [
-<<<<<<< HEAD
-        "esy-cmake@github:prometheansacrifice/esy-cmake#2a47392def@d41d8cd9"
-      ],
-      "devDependencies": []
-    },
-    "esy-cmake@github:prometheansacrifice/esy-cmake#2a47392def@d41d8cd9": {
-      "id":
-        "esy-cmake@github:prometheansacrifice/esy-cmake#2a47392def@d41d8cd9",
-      "name": "esy-cmake",
-      "version": "github:prometheansacrifice/esy-cmake#2a47392def",
-      "source": {
-        "type": "install",
-        "source": [ "github:prometheansacrifice/esy-cmake#2a47392def" ]
-=======
         "esy-cmake@github:prometheansacrifice/esy-cmake#2a47392def755@d41d8cd9"
       ],
       "devDependencies": []
@@ -1042,7 +848,6 @@
       "source": {
         "type": "install",
         "source": [ "github:prometheansacrifice/esy-cmake#2a47392def755" ]
->>>>>>> 64337769
       },
       "overrides": [],
       "dependencies": [],
@@ -1065,22 +870,6 @@
       ],
       "devDependencies": [ "ocaml@4.7.1004@d41d8cd9" ]
     },
-    "dependency-env@git:https://github.com/npm-ml/dependency-env.git#94c75aff3a71587afb570d89bcf2eef7996bb67f@d41d8cd9": {
-      "id":
-        "dependency-env@git:https://github.com/npm-ml/dependency-env.git#94c75aff3a71587afb570d89bcf2eef7996bb67f@d41d8cd9",
-      "name": "dependency-env",
-      "version":
-        "git:https://github.com/npm-ml/dependency-env.git#94c75aff3a71587afb570d89bcf2eef7996bb67f",
-      "source": {
-        "type": "install",
-        "source": [
-          "git:https://github.com/npm-ml/dependency-env.git#94c75aff3a71587afb570d89bcf2eef7996bb67f"
-        ]
-      },
-      "overrides": [],
-      "dependencies": [ "resolve@1.14.1@d41d8cd9" ],
-      "devDependencies": []
-    },
     "debug@3.1.0@d41d8cd9": {
       "id": "debug@3.1.0@d41d8cd9",
       "name": "debug",
@@ -1180,7 +969,7 @@
       },
       "overrides": [ "test.json" ],
       "dependencies": [
-        "revery@github:revery-ui/revery#4181d78@d41d8cd9",
+        "revery@github:revery-ui/revery#d2fd73b@d41d8cd9",
         "rench@github:bryphe/rench#4860ef4@d41d8cd9",
         "reasonFuzz@github:CrossR/reasonFuzz#d36e084@d41d8cd9",
         "reason-tree-sitter@github:onivim/reason-tree-sitter#e2c571e@d41d8cd9",
@@ -2521,31 +2310,6 @@
         "ocaml@4.7.1004@d41d8cd9", "@opam/dune@opam:1.11.4@a7ccb7ae"
       ]
     },
-    "@opam/integers@opam:0.3.0@d6eefd3a": {
-      "id": "@opam/integers@opam:0.3.0@d6eefd3a",
-      "name": "@opam/integers",
-      "version": "opam:0.3.0",
-      "source": {
-        "type": "install",
-        "source": [
-          "archive:https://opam.ocaml.org/cache/md5/28/28715567848f07aa688a09496041731b#md5:28715567848f07aa688a09496041731b",
-          "archive:https://github.com/ocamllabs/ocaml-integers/archive/0.3.0.tar.gz#md5:28715567848f07aa688a09496041731b"
-        ],
-        "opam": {
-          "name": "integers",
-          "version": "0.3.0",
-          "path": "test.esy.lock/opam/integers.0.3.0"
-        }
-      },
-      "overrides": [],
-      "dependencies": [
-        "ocaml@4.7.1004@d41d8cd9", "@opam/dune@opam:1.11.4@a7ccb7ae",
-        "@esy-ocaml/substs@0.0.1@d41d8cd9"
-      ],
-      "devDependencies": [
-        "ocaml@4.7.1004@d41d8cd9", "@opam/dune@opam:1.11.4@a7ccb7ae"
-      ]
-    },
     "@opam/fpath@opam:0.7.2@45477b93": {
       "id": "@opam/fpath@opam:0.7.2@45477b93",
       "name": "@opam/fpath",
@@ -2679,61 +2443,6 @@
         "@opam/base-threads@opam:base@36803084"
       ]
     },
-    "@opam/ctypes-foreign@opam:0.4.0@72ef8de2": {
-      "id": "@opam/ctypes-foreign@opam:0.4.0@72ef8de2",
-      "name": "@opam/ctypes-foreign",
-      "version": "opam:0.4.0",
-      "source": {
-        "type": "install",
-        "source": [ "no-source:" ],
-        "opam": {
-          "name": "ctypes-foreign",
-          "version": "0.4.0",
-          "path": "test.esy.lock/opam/ctypes-foreign.0.4.0"
-        }
-      },
-      "overrides": [],
-      "dependencies": [
-        "ocaml@4.7.1004@d41d8cd9", "@esy-ocaml/substs@0.0.1@d41d8cd9"
-      ],
-      "devDependencies": [ "ocaml@4.7.1004@d41d8cd9" ]
-    },
-    "@opam/ctypes@opam:0.15.1@f2708d42": {
-      "id": "@opam/ctypes@opam:0.15.1@f2708d42",
-      "name": "@opam/ctypes",
-      "version": "opam:0.15.1",
-      "source": {
-        "type": "install",
-        "source": [
-          "archive:https://opam.ocaml.org/cache/md5/e8/e87b2646f7597e00b8b9a1f5f8e36ee6#md5:e87b2646f7597e00b8b9a1f5f8e36ee6",
-          "archive:https://github.com/ocamllabs/ocaml-ctypes/archive/0.15.1.tar.gz#md5:e87b2646f7597e00b8b9a1f5f8e36ee6"
-        ],
-        "opam": {
-          "name": "ctypes",
-          "version": "0.15.1",
-          "path": "test.esy.lock/opam/ctypes.0.15.1"
-        }
-      },
-      "overrides": [
-        {
-          "opamoverride":
-            "test.esy.lock/overrides/opam__s__ctypes_opam__c__0.15.1_opam_override"
-        }
-      ],
-      "dependencies": [
-        "ocaml@4.7.1004@d41d8cd9", "@opam/ocamlfind@opam:1.8.0@ad1ed40a",
-        "@opam/integers@opam:0.3.0@d6eefd3a",
-        "@opam/ctypes-foreign@opam:0.4.0@72ef8de2",
-        "@opam/conf-pkg-config@opam:1.1@67c69c0c",
-        "@opam/base-bytes@opam:base@19d0c2ff",
-        "@esy-ocaml/substs@0.0.1@d41d8cd9",
-        "@esy-ocaml/libffi@3.2.10@d41d8cd9"
-      ],
-      "devDependencies": [
-        "ocaml@4.7.1004@d41d8cd9", "@opam/integers@opam:0.3.0@d6eefd3a",
-        "@opam/base-bytes@opam:base@19d0c2ff"
-      ]
-    },
     "@opam/cppo@opam:1.6.6@f4f83858": {
       "id": "@opam/cppo@opam:1.6.6@f4f83858",
       "name": "@opam/cppo",
@@ -2776,31 +2485,6 @@
       },
       "overrides": [],
       "dependencies": [ "@esy-ocaml/substs@0.0.1@d41d8cd9" ],
-      "devDependencies": []
-    },
-    "@opam/conf-pkg-config@opam:1.1@67c69c0c": {
-      "id": "@opam/conf-pkg-config@opam:1.1@67c69c0c",
-      "name": "@opam/conf-pkg-config",
-      "version": "opam:1.1",
-      "source": {
-        "type": "install",
-        "source": [ "no-source:" ],
-        "opam": {
-          "name": "conf-pkg-config",
-          "version": "1.1",
-          "path": "test.esy.lock/opam/conf-pkg-config.1.1"
-        }
-      },
-      "overrides": [
-        {
-          "opamoverride":
-            "test.esy.lock/overrides/opam__s__conf_pkg_config_opam__c__1.1_opam_override"
-        }
-      ],
-      "dependencies": [
-        "yarn-pkg-config@github:esy-ocaml/yarn-pkg-config#cca65f99674ed2d954d28788edeb8c57fada5ed0@d41d8cd9",
-        "@esy-ocaml/substs@0.0.1@d41d8cd9"
-      ],
       "devDependencies": []
     },
     "@opam/conf-m4@opam:1@3b2b148a": {
@@ -3174,34 +2858,6 @@
       ],
       "devDependencies": []
     },
-    "@esy-ocaml/libffi@3.2.10@d41d8cd9": {
-      "id": "@esy-ocaml/libffi@3.2.10@d41d8cd9",
-      "name": "@esy-ocaml/libffi",
-      "version": "3.2.10",
-      "source": {
-        "type": "install",
-        "source": [
-          "archive:https://registry.npmjs.org/@esy-ocaml/libffi/-/libffi-3.2.10.tgz#sha1:72697f135ee228b94294ec32f0d5b0fa313de403"
-        ]
-      },
-      "overrides": [],
-      "dependencies": [],
-      "devDependencies": []
-    },
-    "@esy-cross/ninja-build@1.8.2001@d41d8cd9": {
-      "id": "@esy-cross/ninja-build@1.8.2001@d41d8cd9",
-      "name": "@esy-cross/ninja-build",
-      "version": "1.8.2001",
-      "source": {
-        "type": "install",
-        "source": [
-          "archive:https://registry.npmjs.org/@esy-cross/ninja-build/-/ninja-build-1.8.2001.tgz#sha1:d223b3b9e73e14ef2f241ddc522fa330f94b8602"
-        ]
-      },
-      "overrides": [],
-      "dependencies": [],
-      "devDependencies": []
-    },
     "@brisk/brisk-reconciler@github:briskml/brisk-reconciler#0a2e476@d41d8cd9": {
       "id":
         "@brisk/brisk-reconciler@github:briskml/brisk-reconciler#0a2e476@d41d8cd9",
