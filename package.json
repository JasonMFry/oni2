--- conflicted
+++ resolved
@@ -232,18 +232,11 @@
     "@opam/merlin-extend": "0.4",
     "rench": "github:bryphe/rench#4860ef4",
     "reason-tree-sitter": "github:onivim/reason-tree-sitter#e2c571e",
-<<<<<<< HEAD
-    "revery": "github:revery-ui/revery#4181d78",
-    "reason-libvim": "onivim/reason-libvim#4919011",
-    "editor-core-types": "onivim/editor-core-types#16dd98e",
-    "esy-cmake": "prometheansacrifice/esy-cmake#2a47392def"
-=======
     "revery": "github:revery-ui/revery#d2fd73b",
     "reason-libvim": "onivim/reason-libvim#3782892",
     "editor-core-types": "onivim/editor-core-types#16dd98e",
     "esy-cmake": "prometheansacrifice/esy-cmake#2a47392def755",
     "esy-sdl2": "revery-ui/esy-sdl2#b63892b"
->>>>>>> 64337769
   },
   "devDependencies": {
     "ocaml": "~4.7.0",
