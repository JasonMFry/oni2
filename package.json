--- conflicted
+++ resolved
@@ -229,12 +229,8 @@
     "rench": "github:bryphe/rench#4860ef4",
     "reason-tree-sitter": "github:onivim/reason-tree-sitter#4947ead",
     "@esy-ocaml/reason": "github:facebook/reason#474900e",
-<<<<<<< HEAD
-    "revery": "github:revery-ui/revery#86bf216",
-    "reason-oniguruma": "link:../reason-oniguruma"
-=======
+    "reason-oniguruma": "link:../reason-oniguruma",
     "revery": "github:revery-ui/revery#9ef07f3"
->>>>>>> bdc496e0
   },
   "devDependencies": {
     "ocaml": "~4.7.0",
