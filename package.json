--- conflicted
+++ resolved
@@ -238,19 +238,7 @@
   "resolutions": {
     "@esy-ocaml/libffi": "onivim/libffi#590b041",
     "@opam/yojson": "onivim/yojson:yojson.opam#f480aef",
-<<<<<<< HEAD
-    "rebez": "jchavarri/rebez#46cbc183",
-    "pesy": "0.4.1",
-    "@opam/ppx_tools_versioned": "5.2.3",
-    "@opam/ocamlfind": "1.8.1",
-    "@opam/biniou": "1.2.0",
-    "@opam/easy-format": "1.3.1",
-    "@opam/lwt_ppx": "1.2.2",
-    "@opam/merlin-extend": "0.4",
-    "revery": "revery-ui/revery#8366264",
-=======
     "revery": "revery-ui/revery#c3b0947",
->>>>>>> 1b526115
     "editor-core-types": "onivim/editor-core-types#6a8afaf",
     "esy-cmake": "prometheansacrifice/esy-cmake#2a47392def755",
     "esy-skia": "revery-ui/esy-skia#d60e5fe",
