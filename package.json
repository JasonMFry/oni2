{
  "name": "Oni2",
  "version": "0.4.0",
  "description": "Lightweight code editor",
  "license": "MIT",
  "esy": {
    "build": "refmterr dune build -p Oni2 -j4",
    "buildEnv": {
      "MACOSX_DEPLOYMENT_TARGET": "10.12"
    },
    "install": [
      "esy-installer Oni2.install",
      "bash -c \"#{os == 'windows' ? 'cp /usr/x86_64-w64-mingw32/sys-root/mingw/bin/*.dll \\'$cur__bin\\'': 'echo'}\"",
      "bash -c \"cp #{esy-sdl2.bin}/*.dll \\'$cur__bin\\' #{os == 'windows' ? '' : '2>/dev/null || true'}\"",
      "bash -c \"cp #{esy-skia.bin}/skia.dll \\'$cur__bin\\' #{os == 'windows' ? '' : '2>/dev/null || true'}\""
    ]
  },
  "build": {
    "productName": "Onivim2",
    "fileAssociations": [
      {
        "name": "C source",
        "role": "Editor",
        "ext": [
          ".c"
        ]
      },
      {
        "name": "C++ source",
        "role": "Editor",
        "ext": [
          ".cpp",
          ".cc",
          ".cxx",
          ".hpp",
          ".hh",
          ".hxx",
          ".h",
          ".ino",
          ".inl",
          ".ipp"
        ]
      },
      {
        "name": "Cascading style sheet",
        "role": "Editor",
        "ext": [
          ".css"
        ]
      },
      {
        "name": "HTML document",
        "role": "Editor",
        "ext": [
          ".html",
          ".htm",
          ".shtml",
          ".xhtml",
          ".mdoc",
          ".jsp",
          ".asp",
          ".aspx",
          ".jshtm",
          ".volt",
          ".ejs",
          ".rhtml"
        ]
      },
      {
        "name": "Java source",
        "role": "Editor",
        "ext": [
          ".java",
          ".jav"
        ]
      },
      {
        "name": "Javascript source",
        "role": "Editor",
        "ext": [
          ".js",
          ".es6",
          ".mjs",
          ".pac"
        ]
      },
      {
        "name": "JSON",
        "role": "Editor",
        "ext": [
          ".json",
          ".bowerrc",
          ".jshintrc",
          ".jscsrc",
          ".eslintrc",
          ".swcrc",
          ".webmanifest",
          ".js.map",
          ".css.map"
        ]
      },
      {
        "name": "JSON with Comments",
        "role": "Editor",
        "ext": [
          ".hintrc",
          ".babelrc",
          ".jsonc"
        ]
      },
      {
        "name": "Markdown Source",
        "role": "Editor",
        "ext": [
          ".md",
          ".mkd",
          ".mdwn",
          ".mdown",
          ".markdown",
          ".markdn",
          ".mdtxt",
          ".mdtext",
          ".workbook"
        ]
      },
      {
        "name": "Python Source",
        "role": "Editor",
        "ext": [
          ".py",
          ".rpy",
          ".pyw",
          ".cpy",
          ".gyp",
          ".gypi",
          ".snakefile",
          ".smk",
          ".pyi",
          ".ipy"
        ]
      },
      {
        "name": "Shell source",
        "role": "Editor",
        "ext": [
          ".sh",
          ".bash",
          ".bashrc",
          ".bash_aliases",
          ".bash_profile",
          ".bash_login",
          ".ebuild",
          ".install",
          ".profile",
          ".bash_logout",
          ".zsh",
          ".zshrc",
          ".zprofile",
          ".zlogin",
          ".zlogout",
          ".zshenv",
          ".zsh-theme",
          ".ksh"
        ]
      },
      {
        "name": "Typescript",
        "role": "Editor",
        "ext": [
          ".ts"
        ]
      },
      {
        "name": "Typescript React",
        "role": "Editor",
        "ext": [
          ".tsx"
        ]
      }
    ]
  },
  "scripts": {
    "bootstrap": "esy node ./scripts/bootstrap.js",
    "format": "esy dune build @fmt --auto-promote",
    "checkhealth": "esy x Oni2 -f --checkhealth",
    "check": "esy b dune build @check",
    "run": "esy x Oni2",
    "watch": "dune build --watch -p Oni2 -j4",
    "create-release": "esy node ./scripts/release.js",
    "create-win-setup": "esy node ./scripts/windows/BuildSetupTemplate.js",
    "test": "esy @test run",
    "clean-extensions": "esy b bash ./scripts/clean-extensions.sh"
  },
  "dependencies": {
    "@esy-ocaml/reason": "3.5.2",
    "@opam/charInfo_width": "*",
    "@opam/dune": "^2.0.0",
    "@opam/lwt": "*",
    "@opam/ocamlbuild": "*",
    "@opam/ppx_deriving": "*",
    "@opam/ppx_deriving_yojson": "*",
    "@opam/ppx_let": "v0.12.0",
    "@opam/yojson": "1.7.0",
    "axios": "^0.19.0",
    "esy-macdylibbundler": "*",
    "isolinear": "^3.0.0",
    "ocaml": "~4.7.0",
    "reason-sdl2": "^2.10.2020",
    "reason-jsonrpc": "1.5.0",
    "reason-libvim": "onivim/reason-libvim#e791e3a",
    "reason-native-crash-utils": "onivim/reason-native-crash-utils#ae1fd34",
    "reasonFuzz": "*",
    "rench": "1.7.1",
    "revery": "0.30.0",
    "revery-terminal": "*",
    "reason-tree-sitter": "^1.0.1001",
<<<<<<< HEAD
    "reason-textmate": "^3.1.0",
    "reason-vscode-exthost": "*",
=======
    "reason-textmate": "^3.1.1",
>>>>>>> a35498c9
    "esy-sdl2": "*",
    "esy-skia": "*",
    "@opam/fmt": "^0.8.8",
    "@opam/logs": "^0.7.0",
    "@opam/re": "*",
    "editor-core-types": "*",
    "editor-input": "*",
    "@glennsl/timber": "1.0.0",
    "refmterr": "*",
    "@esy-ocaml/libffi": "*",
    "@opam/decoders-yojson": "*",
    "@opam/uutf": "*",
    "@opam/uucp": "*",
    "@opam/luv": "~0.5.1"
  },
  "resolutions": {
    "@opam/yojson": "onivim/yojson:yojson.opam#f480aef",
    "rebez": "jchavarri/rebez#46cbc183",
    "pesy": "0.4.1",
    "@opam/ppx_tools_versioned": "5.2.3",
    "@opam/ocamlfind": "1.8.1",
    "@opam/biniou": "1.2.0",
    "@opam/easy-format": "1.3.1",
    "@opam/lwt_ppx": "1.2.2",
    "@opam/merlin-extend": "0.4",
    "revery": "revery-ui/revery#18aa22d",
    "editor-core-types": "onivim/editor-core-types#6a8afaf",
    "esy-cmake": "prometheansacrifice/esy-cmake#2a47392def755",
    "esy-skia": "revery-ui/esy-skia#07c13a9",
    "rench": "bryphe/rench#a976fe5",
    "@esy-ocaml/reason": "facebook/reason#8f71db0",
    "reasonFuzz": "CrossR/reasonFuzz#1ad6f5d",
    "reason-harfbuzz": "revery-ui/reason-harfbuzz#eca58ea",
    "@esy-ocaml/libffi": "onivim/libffi#590b041",
    "esy-oniguruma": "onivim/esy-oniguruma#4698ce4",
    "editor-input": "onivim/editor-input#c494950",
    "isolinear": "revery-ui/isolinear#b17ce17",
    "revery-terminal": "revery-ui/revery-terminal#4e8ca1c",
    "reason-vscode-exthost": "onivim/reason-vscode-exthost#ab8624b"
  },
  "devDependencies": {
    "ocaml": "~4.8",
    "reperf": "^1.5.0",
    "fs-extra": "7.0.1",
    "lodash": "*",
    "shelljs": "*",
    "innosetup-compiler": "5.5.9",
    "plist": "3.0.1",
    "rcedit": "2.0.0",
    "@opam/ocaml-lsp-server": "ocaml/ocaml-lsp:ocaml-lsp-server.opam#04733ed"
  }
}<|MERGE_RESOLUTION|>--- conflicted
+++ resolved
@@ -214,12 +214,8 @@
     "revery": "0.30.0",
     "revery-terminal": "*",
     "reason-tree-sitter": "^1.0.1001",
-<<<<<<< HEAD
-    "reason-textmate": "^3.1.0",
+    "reason-textmate": "^3.1.1",
     "reason-vscode-exthost": "*",
-=======
-    "reason-textmate": "^3.1.1",
->>>>>>> a35498c9
     "esy-sdl2": "*",
     "esy-skia": "*",
     "@opam/fmt": "^0.8.8",
