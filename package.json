{
  "name": "Oni2",
  "version": "0.3.0",
  "description": "Lightweight code editor",
  "license": "MIT",
  "esy": {
    "build": "refmterr dune build -p Oni2 -j4",
    "install": [
      "esy-installer Oni2.install",
      "bash -c \"#{os == 'windows' ? 'cp /usr/x86_64-w64-mingw32/sys-root/mingw/bin/*.dll \\'$cur__bin\\'': 'echo'}\"",
      "bash -c \"cp #{esy-sdl2.bin}/*.dll \\'$cur__bin\\' #{os == 'windows' ? '' : '2>/dev/null || true'}\"",
      "bash -c \"cp #{esy-skia.bin}/skia.dll \\'$cur__bin\\' #{os == 'windows' ? '' : '2>/dev/null || true'}\"",
      "bash -c \"cp #{@esy-ocaml/libffi.bin}/*.dll \\'$cur__bin\\' #{os == 'windows' ? '' : '2>/dev/null || true'}\""
    ]
  },
  "build": {
    "productName": "Onivim2",
    "fileAssociations": [
      {
        "name": "C source",
        "role": "Editor",
        "ext": [
          ".c"
        ]
      },
      {
        "name": "C++ source",
        "role": "Editor",
        "ext": [
          ".cpp",
          ".cc",
          ".cxx",
          ".hpp",
          ".hh",
          ".hxx",
          ".h",
          ".ino",
          ".inl",
          ".ipp"
        ]
      },
      {
        "name": "Cascading style sheet",
        "role": "Editor",
        "ext": [
          ".css"
        ]
      },
      {
        "name": "HTML document",
        "role": "Editor",
        "ext": [
          ".html",
          ".htm",
          ".shtml",
          ".xhtml",
          ".mdoc",
          ".jsp",
          ".asp",
          ".aspx",
          ".jshtm",
          ".volt",
          ".ejs",
          ".rhtml"
        ]
      },
      {
        "name": "Java source",
        "role": "Editor",
        "ext": [
          ".java",
          ".jav"
        ]
      },
      {
        "name": "Javascript source",
        "role": "Editor",
        "ext": [
          ".js",
          ".es6",
          ".mjs",
          ".pac"
        ]
      },
      {
        "name": "JSON",
        "role": "Editor",
        "ext": [
          ".json",
          ".bowerrc",
          ".jshintrc",
          ".jscsrc",
          ".eslintrc",
          ".swcrc",
          ".webmanifest",
          ".js.map",
          ".css.map"
        ]
      },
      {
        "name": "JSON with Comments",
        "role": "Editor",
        "ext": [
          ".hintrc",
          ".babelrc",
          ".jsonc"
        ]
      },
      {
        "name": "Markdown Source",
        "role": "Editor",
        "ext": [
          ".md",
          ".mkd",
          ".mdwn",
          ".mdown",
          ".markdown",
          ".markdn",
          ".mdtxt",
          ".mdtext",
          ".workbook"
        ]
      },
      {
        "name": "Python Source",
        "role": "Editor",
        "ext": [
          ".py",
          ".rpy",
          ".pyw",
          ".cpy",
          ".gyp",
          ".gypi",
          ".snakefile",
          ".smk",
          ".pyi",
          ".ipy"
        ]
      },
      {
        "name": "Shell source",
        "role": "Editor",
        "ext": [
          ".sh",
          ".bash",
          ".bashrc",
          ".bash_aliases",
          ".bash_profile",
          ".bash_login",
          ".ebuild",
          ".install",
          ".profile",
          ".bash_logout",
          ".zsh",
          ".zshrc",
          ".zprofile",
          ".zlogin",
          ".zlogout",
          ".zshenv",
          ".zsh-theme",
          ".ksh"
        ]
      },
      {
        "name": "Typescript",
        "role": "Editor",
        "ext": [
          ".ts"
        ]
      },
      {
        "name": "Typescript React",
        "role": "Editor",
        "ext": [
          ".tsx"
        ]
      }
    ]
  },
  "scripts": {
    "bootstrap": "esy node ./scripts/bootstrap.js #{@opam/camomile.install}",
    "format": "esy dune build @fmt --auto-promote",
    "checkhealth": "esy x Oni2 -f --checkhealth",
    "run": "esy x Oni2",
    "watch": "dune build --watch -p Oni2 -j4",
    "create-release": "esy node ./scripts/release.js #{@opam/camomile.install}",
    "create-win-setup": "esy node ./scripts/windows/BuildSetupTemplate.js",
    "test": "esy @test run",
    "clean-extensions": "esy b bash ./scripts/clean-extensions.sh"
  },
  "dependencies": {
    "@esy-ocaml/reason": "3.5.2",
    "@opam/camomile": "^1.0.1",
    "@opam/charInfo_width": "*",
    "@opam/dune": "*",
    "@opam/lwt": "*",
    "@opam/ocamlbuild": "*",
    "@opam/ppx_deriving": "*",
    "@opam/ppx_deriving_yojson": "*",
    "@opam/ppx_let": "v0.12.0",
    "@opam/yojson": "1.7.0",
    "@reason-native/rely": "^1.3.1",
    "axios": "^0.19.0",
    "esy-macdylibbundler": "*",
    "isolinear": "2.3.0",
    "ocaml": "~4.7.0",
    "reason-sdl2": "*",
    "reason-jsonrpc": "1.3.0",
    "reason-libvim": "8.10869.26000",
    "reasonFuzz": "*",
    "rench": "1.7.1",
    "revery": "0.27.0",
    "reason-tree-sitter": "*",
    "reason-textmate": "^2.3.0",
    "esy-sdl2": "*",
    "esy-skia": "*",
    "@opam/fmt": "^0.8.8",
    "@opam/logs": "^0.7.0",
    "@opam/re": "*",
    "editor-core-types": "*",
    "timber": "*",
    "refmterr": "*",
    "@esy-ocaml/libffi": "*",
    "@opam/decoders-yojson": "*"
  },
  "resolutions": {
    "reason-jsonrpc": "github:bryphe/reason-jsonrpc#95f2427",
    "@opam/yojson": "github:onivim/yojson:yojson.opam#f480aef",
    "@opam/cmdliner": "1.0.2",
    "@opam/js_of_ocaml": "3.5.2",
    "@opam/js_of_ocaml-compiler": "3.5.0",
    "@opam/js_of_ocaml-lwt": "3.5.2",
    "rebez": "github:jchavarri/rebez#46cbc183",
    "reasonFuzz": "github:CrossR/reasonFuzz#d36e084",
    "pesy": "0.4.1",
    "@opam/ppx_tools_versioned": "5.2.3",
    "@opam/camomile": "1.0.1",
    "@opam/ocamlfind": "1.8.1",
    "@opam/biniou": "1.2.0",
    "@opam/easy-format": "1.3.1",
    "@opam/lwt_ppx": "1.2.2",
    "@opam/merlin-extend": "0.4",
    "reason-tree-sitter": "github:onivim/reason-tree-sitter#e2c571e",
<<<<<<< HEAD
    "revery": "revery-ui/revery#a301c5b",
    "reason-libvim": "onivim/reason-libvim#3782892",
=======
    "revery": "revery-ui/revery#1942f89",
    "reason-libvim": "onivim/reason-libvim#1daf653",
>>>>>>> 730efa5f
    "editor-core-types": "onivim/editor-core-types#16dd98e",
    "esy-cmake": "prometheansacrifice/esy-cmake#2a47392def755",
    "esy-sdl2": "revery-ui/esy-sdl2#b63892b",
    "esy-skia": "revery-ui/esy-skia#91b10c9",
    "timber": "glennsl/timber#ae065bb",
    "yarn-pkg-config": "esy-ocaml/yarn-pkg-config#db3a0b6",
    "rench": "bryphe/rench#a976fe5",
    "@esy-ocaml/reason": "facebook/reason#8f71db0",
    "reason-textmate": "onivim/reason-textmate#5f0dc38",
    "@esy-ocaml/libffi": "esy-ocaml/libffi#c61127d",
    "reason-harfbuzz": "revery-ui/reason-harfbuzz#0848520"
  },
  "devDependencies": {
    "ocaml": "~4.8.1",
    "@opam/merlin": "~3.3.2",
    "reperf": "^1.5.0",
    "fs-extra": "7.0.1",
    "lodash": "*",
    "shelljs": "*",
    "innosetup-compiler": "5.5.9",
    "plist": "3.0.1",
    "rcedit": "2.0.0"
  }
}<|MERGE_RESOLUTION|>--- conflicted
+++ resolved
@@ -241,13 +241,8 @@
     "@opam/lwt_ppx": "1.2.2",
     "@opam/merlin-extend": "0.4",
     "reason-tree-sitter": "github:onivim/reason-tree-sitter#e2c571e",
-<<<<<<< HEAD
-    "revery": "revery-ui/revery#a301c5b",
-    "reason-libvim": "onivim/reason-libvim#3782892",
-=======
-    "revery": "revery-ui/revery#1942f89",
+    "revery": "revery-ui/revery#4ca3483",
     "reason-libvim": "onivim/reason-libvim#1daf653",
->>>>>>> 730efa5f
     "editor-core-types": "onivim/editor-core-types#16dd98e",
     "esy-cmake": "prometheansacrifice/esy-cmake#2a47392def755",
     "esy-sdl2": "revery-ui/esy-sdl2#b63892b",
