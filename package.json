--- conflicted
+++ resolved
@@ -227,7 +227,8 @@
     "@esy-ocaml/libffi": "*",
     "@opam/decoders-yojson": "*",
     "@opam/uutf": "*",
-    "@opam/uucp": "*"
+    "@opam/uucp": "*",
+    "@opam/ocaml-lsp-server": "github:ocaml/ocaml-lsp:ocaml-lsp-server.opam#04733ed"
   },
   "resolutions": {
     "@opam/yojson": "github:onivim/yojson:yojson.opam#f480aef",
@@ -253,22 +254,14 @@
     "yarn-pkg-config": "esy-ocaml/yarn-pkg-config#db3a0b6",
     "rench": "bryphe/rench#a976fe5",
     "@esy-ocaml/reason": "facebook/reason#8f71db0",
-<<<<<<< HEAD
-    "reason-textmate": "onivim/reason-textmate#5f0dc38",
-    "@esy-ocaml/libffi": "esy-ocaml/libffi#c61127d",
-    "reason-harfbuzz": "revery-ui/reason-harfbuzz#0848520",
-    "@opam/ocaml-lsp-server": "github:ocaml/ocaml-lsp:ocaml-lsp-server.opam#b1168b8"
-=======
     "reason-textmate": "onivim/reason-textmate#98fbca5",
     "reason-harfbuzz": "revery-ui/reason-harfbuzz#eca58ea",
     "@esy-ocaml/libffi": "onivim/libffi#590b041",
     "reason-harfbuzz": "1.91.8000",
     "esy-oniguruma": "onivim/esy-oniguruma#4698ce4"
->>>>>>> 2e9d063c
   },
   "devDependencies": {
     "ocaml": "~4.8",
-    "@opam/ocaml-lsp-server": "*",
     "reperf": "^1.5.0",
     "fs-extra": "7.0.1",
     "lodash": "*",
