--- conflicted
+++ resolved
@@ -253,12 +253,8 @@
     "esy-oniguruma": "onivim/esy-oniguruma#4698ce4",
     "editor-input": "onivim/editor-input#c494950",
     "isolinear": "revery-ui/isolinear#b17ce17",
-<<<<<<< HEAD
-    "revery-terminal": "revery-ui/revery-terminal#2ef1c65",
-    "reason-vscode-exthost": "onivim/reason-vscode-exthost#ea4e622"
-=======
-    "revery-terminal": "revery-ui/revery-terminal#4e8ca1c"
->>>>>>> 20a8e200
+    "revery-terminal": "revery-ui/revery-terminal#4e8ca1c",
+    "reason-vscode-exthost": "link:../reason-vscode-exthost"
   },
   "devDependencies": {
     "ocaml": "~4.8",
