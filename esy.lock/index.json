--- conflicted
+++ resolved
@@ -1,9 +1,5 @@
 {
-<<<<<<< HEAD
-  "checksum": "3fa9c704a2eb35199a9f1a8c4e2e22ca",
-=======
-  "checksum": "951650d6b6a27cb34c9c93d97e9850e8",
->>>>>>> 2e9d063c
+  "checksum": "479d031f1c693d9d142cb50272ed1763",
   "root": "Oni2@link-dev:./package.json",
   "node": {
     "yarn-pkg-config@github:esy-ocaml/yarn-pkg-config#db3a0b6@d41d8cd9": {
@@ -1051,11 +1047,7 @@
       "dependencies": [
         "refmterr@3.3.0@d41d8cd9", "ocaml@4.8.1000@d41d8cd9",
         "@opam/ppx_deriving@opam:4.4.1@208c6c8f",
-<<<<<<< HEAD
-        "@opam/dune@opam:1.11.4@a7ccb7ae",
-=======
         "@opam/dune@opam:2.4.0@639d28a3",
->>>>>>> 2e9d063c
         "@esy-ocaml/reason@github:facebook/reason#8f71db0@d41d8cd9"
       ],
       "devDependencies": [ "ocaml@4.8.1000@d41d8cd9" ]
@@ -1199,20 +1191,12 @@
         "refmterr@3.3.0@d41d8cd9",
         "reasonFuzz@github:bryphe/reasonFuzz#c04fab7@d41d8cd9",
         "reason-tree-sitter@github:onivim/reason-tree-sitter#e2c571e@d41d8cd9",
-<<<<<<< HEAD
-        "reason-textmate@github:onivim/reason-textmate#5f0dc38@d41d8cd9",
-        "reason-sdl2@2.10.3017@d41d8cd9",
-        "reason-libvim@github:onivim/reason-libvim#1daf653@d41d8cd9",
-        "reason-jsonrpc@github:onivim/reason-jsonrpc#ebadf6d@d41d8cd9",
-        "ocaml@4.8.1000@d41d8cd9", "isolinear@3.0.0@d41d8cd9",
-=======
         "reason-textmate@github:onivim/reason-textmate#98fbca5@d41d8cd9",
         "reason-sdl2@2.10.3020@d41d8cd9",
         "reason-native-crash-utils@github:onivim/reason-native-crash-utils#ae1fd34@d41d8cd9",
         "reason-libvim@github:onivim/reason-libvim#a897319@d41d8cd9",
         "reason-jsonrpc@1.5.0@d41d8cd9", "ocaml@4.8.1000@d41d8cd9",
         "isolinear@3.0.0@d41d8cd9",
->>>>>>> 2e9d063c
         "esy-skia@github:revery-ui/esy-skia#91b10c9@d41d8cd9",
         "esy-sdl2@2.0.10006@d41d8cd9", "esy-macdylibbundler@0.4.5@d41d8cd9",
         "editor-core-types@github:onivim/editor-core-types#6a8afaf@d41d8cd9",
@@ -1221,11 +1205,7 @@
         "@opam/uutf@opam:1.0.2@4440868f", "@opam/uucp@opam:12.0.0@b7d4c3df",
         "@opam/re@opam:1.9.0@d4d5e13d",
         "@opam/ppx_let@opam:v0.12.0@b52d29f3",
-<<<<<<< HEAD
-        "@opam/ppx_deriving_yojson@opam:3.5.1@06a1c37f",
-=======
         "@opam/ppx_deriving_yojson@opam:3.5.2@ca415fbe",
->>>>>>> 2e9d063c
         "@opam/ppx_deriving@opam:4.4.1@208c6c8f",
         "@opam/ocamlbuild@opam:0.14.0@6ac75d03",
         "@opam/lwt@opam:4.5.0@677655b4", "@opam/logs@opam:0.7.0@1d03143e",
@@ -1241,7 +1221,7 @@
         "rcedit@2.0.0@d41d8cd9", "plist@3.0.1@d41d8cd9",
         "ocaml@4.8.1000@d41d8cd9", "lodash@4.17.15@d41d8cd9",
         "innosetup-compiler@5.5.9@d41d8cd9", "fs-extra@7.0.1@d41d8cd9",
-        "@opam/ocaml-lsp-server@github:ocaml/ocaml-lsp:ocaml-lsp-server.opam#b1168b8@d41d8cd9"
+        "@opam/ocaml-lsp-server@github:ocaml/ocaml-lsp:ocaml-lsp-server.opam#04733ed@d41d8cd9"
       ]
     },
     "@reason-native/rely@1.3.1@d41d8cd9": {
@@ -1880,12 +1860,12 @@
       "dependencies": [
         "ocaml@4.8.1000@d41d8cd9",
         "@opam/yojson@github:onivim/yojson:yojson.opam#f480aef@d41d8cd9",
-        "@opam/dune@opam:1.11.4@a7ccb7ae", "@esy-ocaml/substs@0.0.1@d41d8cd9"
+        "@opam/dune@opam:2.4.0@639d28a3", "@esy-ocaml/substs@0.0.1@d41d8cd9"
       ],
       "devDependencies": [
         "ocaml@4.8.1000@d41d8cd9",
         "@opam/yojson@github:onivim/yojson:yojson.opam#f480aef@d41d8cd9",
-        "@opam/dune@opam:1.11.4@a7ccb7ae"
+        "@opam/dune@opam:2.4.0@639d28a3"
       ]
     },
     "@opam/ppx_tools_versioned@opam:5.2.3@4994ec80": {
@@ -1991,25 +1971,15 @@
         "@opam/result@opam:1.5@6b753c82", "@opam/ppxfind@opam:1.4@c51fd7bf",
         "@opam/ppx_tools@opam:6.0+4.08.0@5f5453f4",
         "@opam/ppx_deriving@opam:4.4.1@208c6c8f",
-<<<<<<< HEAD
-        "@opam/dune@opam:1.11.4@a7ccb7ae", "@opam/cppo@opam:1.6.6@f4f83858",
-=======
         "@opam/dune@opam:2.4.0@639d28a3", "@opam/cppo@opam:1.6.6@f4f83858",
->>>>>>> 2e9d063c
         "@esy-ocaml/substs@0.0.1@d41d8cd9"
       ],
       "devDependencies": [
         "ocaml@4.8.1000@d41d8cd9",
         "@opam/yojson@github:onivim/yojson:yojson.opam#f480aef@d41d8cd9",
-<<<<<<< HEAD
-        "@opam/result@opam:1.4@dc720aef",
-        "@opam/ppx_deriving@opam:4.4.1@208c6c8f",
-        "@opam/dune@opam:1.11.4@a7ccb7ae"
-=======
         "@opam/result@opam:1.5@6b753c82",
         "@opam/ppx_deriving@opam:4.4.1@208c6c8f",
         "@opam/dune@opam:2.4.0@639d28a3"
->>>>>>> 2e9d063c
       ]
     },
     "@opam/ppx_deriving@opam:4.4.1@208c6c8f": {
@@ -2190,14 +2160,14 @@
         "@opam/dune@opam:2.4.0@639d28a3"
       ]
     },
-    "@opam/ocaml-lsp-server@github:ocaml/ocaml-lsp:ocaml-lsp-server.opam#b1168b8@d41d8cd9": {
+    "@opam/ocaml-lsp-server@github:ocaml/ocaml-lsp:ocaml-lsp-server.opam#04733ed@d41d8cd9": {
       "id":
-        "@opam/ocaml-lsp-server@github:ocaml/ocaml-lsp:ocaml-lsp-server.opam#b1168b8@d41d8cd9",
+        "@opam/ocaml-lsp-server@github:ocaml/ocaml-lsp:ocaml-lsp-server.opam#04733ed@d41d8cd9",
       "name": "@opam/ocaml-lsp-server",
-      "version": "github:ocaml/ocaml-lsp:ocaml-lsp-server.opam#b1168b8",
-      "source": {
-        "type": "install",
-        "source": [ "github:ocaml/ocaml-lsp:ocaml-lsp-server.opam#b1168b8" ]
+      "version": "github:ocaml/ocaml-lsp:ocaml-lsp-server.opam#04733ed",
+      "source": {
+        "type": "install",
+        "source": [ "github:ocaml/ocaml-lsp:ocaml-lsp-server.opam#04733ed" ]
       },
       "overrides": [],
       "dependencies": [
@@ -2206,8 +2176,8 @@
         "@opam/stdlib-shims@opam:0.1.0@d957c903",
         "@opam/ppx_yojson_conv_lib@opam:v0.13.0@97a4cb97",
         "@opam/ocamlfind@opam:1.8.1@ff07b0f9",
-        "@opam/menhir@opam:20190924@004407ff",
-        "@opam/dune@opam:1.11.4@a7ccb7ae", "@esy-ocaml/substs@0.0.1@d41d8cd9"
+        "@opam/menhir@opam:20200211@26571604",
+        "@opam/dune@opam:2.4.0@639d28a3", "@esy-ocaml/substs@0.0.1@d41d8cd9"
       ],
       "devDependencies": [
         "ocaml@4.8.1000@d41d8cd9",
@@ -2215,8 +2185,8 @@
         "@opam/stdlib-shims@opam:0.1.0@d957c903",
         "@opam/ppx_yojson_conv_lib@opam:v0.13.0@97a4cb97",
         "@opam/ocamlfind@opam:1.8.1@ff07b0f9",
-        "@opam/menhir@opam:20190924@004407ff",
-        "@opam/dune@opam:1.11.4@a7ccb7ae"
+        "@opam/menhir@opam:20200211@26571604",
+        "@opam/dune@opam:2.4.0@639d28a3"
       ]
     },
     "@opam/ocaml-compiler-libs@opam:v0.12.1@5c34eb0d": {
