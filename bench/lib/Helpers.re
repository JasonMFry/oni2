open Oni_Core;
open Oni_Model;

let metrics = EditorMetrics.create();

/* Create a state with some editor size */
let simpleState =
  Reducer.reduce(
    State.create(),
    Actions.SetEditorSize(
      Types.EditorSize.create(~pixelWidth=1600, ~pixelHeight=1200, ()),
    ),
  );

let simpleState =
  Reducer.reduce(
    simpleState,
    Actions.SetEditorFont(
      Types.EditorFont.create(
        ~fontFile="dummy",
        ~fontSize=14,
        ~measuredWidth=14.,
        ~measuredHeight=14.,
        (),
      ),
    ),
  );

let simpleEditor = Editor.create();

let thousandLines =
  Array.make(1000, "This is a buffer with a thousand lines!");

let thousandLineState =
  Reducer.reduce(
    simpleState,
    Actions.BufferUpdate(
      Types.BufferUpdate.createFromZeroBasedIndices(
        ~startLine=0,
        ~endLine=1,
        ~lines=thousandLines,
        ~version=1,
        (),
      ),
    ),
  );

/* Apply indents so we go into deeper and deeper indentation, before returning back. */
let applyIndent = (line, lineNum, fileLen) =>
  if (lineNum < fileLen / 2) {
    String.make(lineNum, '\t') ++ line;
  } else {
    String.make(fileLen - lineNum, '\t') ++ line;
  };

let thousandLinesWithIndents =
  List.mapi((i, l) => applyIndent(l, i, 1000), thousandLines);

let thousandLineStateWithIndents =
  Reducer.reduce(
    simpleState,
    Actions.BufferUpdate(
      Types.BufferUpdate.createFromZeroBasedIndices(
        ~startLine=0,
        ~endLine=1,
        ~lines=thousandLinesWithIndents,
        ~version=1,
        (),
      ),
    ),
  );

let hundredThousandLines =
<<<<<<< HEAD
  Array.make(100000, "This is a buffer with a hundred thousand lines!")
  |> Array.to_list;

=======
  Array.make(100000, "This is a buffer with a hundred thousand lines!");
>>>>>>> 60e32e57
let hundredThousandLineState =
  Reducer.reduce(
    simpleState,
    Actions.BufferUpdate(
      Types.BufferUpdate.createFromZeroBasedIndices(
        ~startLine=0,
        ~endLine=1,
        ~lines=hundredThousandLines,
        ~version=1,
        (),
      ),
    ),
  );<|MERGE_RESOLUTION|>--- conflicted
+++ resolved
@@ -71,13 +71,9 @@
   );
 
 let hundredThousandLines =
-<<<<<<< HEAD
-  Array.make(100000, "This is a buffer with a hundred thousand lines!")
+  Array.make(100000, "This is a buffer with a hundred thousand lines!");
   |> Array.to_list;
 
-=======
-  Array.make(100000, "This is a buffer with a hundred thousand lines!");
->>>>>>> 60e32e57
 let hundredThousandLineState =
   Reducer.reduce(
     simpleState,
